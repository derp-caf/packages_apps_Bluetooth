--- conflicted
+++ resolved
@@ -196,12 +196,11 @@
             return;
         }
         Log.i(TAG, "startListenForPhoneState(), subId=" + subId + ", enabled_events=" + events);
-<<<<<<< HEAD
         if (mTelephonyManager == null) {
             Log.e(TAG, "mTelephonyManager is null, "
                  + "cannot start listening for phone state changes");
         } else {
-            mPhoneStateListener = new HeadsetPhoneStateListener(subId,
+            mPhoneStateListener = new HeadsetPhoneStateListener(
                     mHeadsetService.getStateMachinesThreadLooper());
             try {
                 mTelephonyManager.listen(mPhoneStateListener, events);
@@ -213,15 +212,6 @@
             } catch (Exception e) {
                 Log.w(TAG, "Exception while registering for signal strength notifications", e);
             }
-=======
-        mPhoneStateListener = new HeadsetPhoneStateListener(
-                mHeadsetService.getStateMachinesThreadLooper());
-        mTelephonyManager.listen(mPhoneStateListener, events);
-        if ((events & PhoneStateListener.LISTEN_SIGNAL_STRENGTHS) != 0) {
-            mTelephonyManager.setRadioIndicationUpdateMode(
-                    TelephonyManager.INDICATION_FILTER_SIGNAL_STRENGTH,
-                    TelephonyManager.INDICATION_UPDATE_MODE_IGNORE_SCREEN_OFF);
->>>>>>> 0e330752
         }
     }
 
