--- conflicted
+++ resolved
@@ -1753,7 +1753,6 @@
             mSystemInterface.getHeadsetPhoneState().setNumHeldCall(numHeld);
             mSystemInterface.getHeadsetPhoneState().setCallState(callState);
         });
-<<<<<<< HEAD
         List<BluetoothDevice> availableDevices =
                     getDevicesMatchingConnectionStates(CONNECTING_CONNECTED_STATES);
         if(availableDevices.size() > 0) {
@@ -1779,19 +1778,6 @@
                 }
             });
         }
-=======
-        doForEachConnectedStateMachine(
-                stateMachine -> stateMachine.sendMessage(HeadsetStateMachine.CALL_STATE_CHANGED,
-                        new HeadsetCallState(numActive, numHeld, callState, number, type, name)));
-        mStateMachinesThread.getThreadHandler().post(() -> {
-            if (callState == HeadsetHalConstants.CALL_STATE_IDLE
-                    && mSystemInterface.isCallIdle() && !isAudioOn()) {
-                // Resume A2DP when call ended and SCO is not connected
-                mSystemInterface.getAudioManager().setParameters("A2dpSuspended=false");
-            }
-        });
-
->>>>>>> ad874885
     }
 
     private void clccResponse(int index, int direction, int status, int mode, boolean mpty,
