/*
 * Copyright (C) 2012 The Android Open Source Project
 *
 * Licensed under the Apache License, Version 2.0 (the "License");
 * you may not use this file except in compliance with the License.
 * You may obtain a copy of the License at
 *
 *      http://www.apache.org/licenses/LICENSE-2.0
 *
 * Unless required by applicable law or agreed to in writing, software
 * distributed under the License is distributed on an "AS IS" BASIS,
 * WITHOUT WARRANTIES OR CONDITIONS OF ANY KIND, either express or implied.
 * See the License for the specific language governing permissions and
 * limitations under the License.
 */

package com.android.bluetooth.hfp;

import static android.Manifest.permission.MODIFY_PHONE_STATE;

import android.annotation.Nullable;
import android.bluetooth.BluetoothA2dp;
import android.bluetooth.BluetoothDevice;

import android.bluetooth.BluetoothAdapter;
import android.bluetooth.BluetoothHeadset;
import android.bluetooth.BluetoothProfile;
import android.bluetooth.BluetoothUuid;
import android.bluetooth.IBluetoothHeadset;
import android.content.BroadcastReceiver;
import android.content.Context;
import android.content.Intent;
import android.content.IntentFilter;
import android.media.AudioManager;
import android.net.Uri;
import android.os.BatteryManager;
import android.os.HandlerThread;
import android.os.IDeviceIdleController;
import android.os.Looper;
import android.os.ParcelUuid;
import android.os.RemoteException;
import android.os.ServiceManager;
import android.os.SystemProperties;
import android.os.UserHandle;
import android.provider.Settings;
import android.telecom.PhoneAccount;
import android.util.Log;

import com.android.bluetooth.BluetoothMetricsProto;
import com.android.bluetooth.Utils;
import com.android.bluetooth.btservice.AdapterService;
import com.android.bluetooth.btservice.MetricsLogger;
import com.android.bluetooth.btservice.ProfileService;
import com.android.internal.annotations.VisibleForTesting;

import java.util.ArrayList;
import java.util.Arrays;
import java.util.Comparator;
import java.util.HashMap;
import java.util.List;
import java.util.Objects;
import android.telecom.TelecomManager;


/**
 * Provides Bluetooth Headset and Handsfree profile, as a service in the Bluetooth application.
 *
 * Three modes for SCO audio:
 * Mode 1: Telecom call through {@link #phoneStateChanged(int, int, int, String, int, boolean)}
 * Mode 2: Virtual call through {@link #startScoUsingVirtualVoiceCall()}
 * Mode 3: Voice recognition through {@link #startVoiceRecognition(BluetoothDevice)}
 *
 * When one mode is active, other mode cannot be started. API user has to terminate existing modes
 * using the correct API or just {@link #disconnectAudio()} if user is a system service, before
 * starting a new mode.
 *
 * {@link #connectAudio()} will start SCO audio at one of the above modes, but won't change mode
 * {@link #disconnectAudio()} can happen in any mode to disconnect SCO
 *
 * When audio is disconnected, only Mode 1 Telecom call will be persisted, both Mode 2 virtual call
 * and Mode 3 voice call will be terminated upon SCO termination and client has to restart the mode.
 *
 * NOTE: SCO termination can either be initiated on the AG side or the HF side
 * TODO(b/79660380): As a workaround, voice recognition will be terminated if virtual call or
 * Telecom call is initiated while voice recognition is ongoing, in case calling app did not call
 * {@link #stopVoiceRecognition(BluetoothDevice)}
 *
 * AG - Audio Gateway, device running this {@link HeadsetService}, e.g. Android Phone
 * HF - Handsfree device, device running headset client, e.g. Wireless headphones or car kits
 */
public class HeadsetService extends ProfileService {
    private static final String TAG = "HeadsetService";
    private static final boolean DBG = true;
    private static final String DISABLE_INBAND_RINGING_PROPERTY =
            "persist.bluetooth.disableinbandringing";
    private static final ParcelUuid[] HEADSET_UUIDS = {BluetoothUuid.HSP, BluetoothUuid.Handsfree};
    private static final int[] CONNECTING_CONNECTED_STATES =
            {BluetoothProfile.STATE_CONNECTING, BluetoothProfile.STATE_CONNECTED};
    private static final int DIALING_OUT_TIMEOUT_MS = 10000;

    private int mMaxHeadsetConnections = 1;
    private BluetoothDevice mActiveDevice;
    private AdapterService mAdapterService;
    private HandlerThread mStateMachinesThread;
    // This is also used as a lock for shared data in HeadsetService
    private final HashMap<BluetoothDevice, HeadsetStateMachine> mStateMachines = new HashMap<>();
    private HeadsetNativeInterface mNativeInterface;
    private HeadsetSystemInterface mSystemInterface;
    private HeadsetA2dpSync mHfpA2dpSyncInterface;
    private boolean mAudioRouteAllowed = true;
    // Indicates whether SCO audio needs to be forced to open regardless ANY OTHER restrictions
    private boolean mForceScoAudio;
    private boolean mInbandRingingRuntimeDisable;
    private boolean mVirtualCallStarted;
    // Non null value indicates a pending dialing out event is going on
    private DialingOutTimeoutEvent mDialingOutTimeoutEvent;
    private boolean mVoiceRecognitionStarted;
    // Non null value indicates a pending voice recognition request from headset is going on
    private VoiceRecognitionTimeoutEvent mVoiceRecognitionTimeoutEvent;
    // Timeout when voice recognition is started by remote device
    @VisibleForTesting static int sStartVrTimeoutMs = 5000;
    private boolean mStarted;
    private boolean mCreated;
    private static HeadsetService sHeadsetService;
    private boolean mDisconnectAll;

    @Override
    public IProfileServiceBinder initBinder() {
        return new BluetoothHeadsetBinder(this);
    }

    @Override
    protected void create() {
        Log.i(TAG, "create()");
        if (mCreated) {
            throw new IllegalStateException("create() called twice");
        }
        mCreated = true;
    }

    @Override
    protected boolean start() {
        Log.i(TAG, "start()");
        if (mStarted) {
            throw new IllegalStateException("start() called twice");
        }
        // Step 1: Get adapter service, should never be null
        mAdapterService = Objects.requireNonNull(AdapterService.getAdapterService(),
                "AdapterService cannot be null when HeadsetService starts");
        // Step 2: Start handler thread for state machines
        mStateMachinesThread = new HandlerThread("HeadsetService.StateMachines");
        mStateMachinesThread.start();
        // Step 3: Initialize system interface
        mSystemInterface = HeadsetObjectsFactory.getInstance().makeSystemInterface(this);
        mSystemInterface.init();
        // Step 4: Initialize native interface
        mMaxHeadsetConnections = mAdapterService.getMaxConnectedAudioDevices();
        if(mAdapterService.isVendorIntfEnabled()) {
            //Always set it to 2
            //to enable TWS+
            mMaxHeadsetConnections = 2;
            Log.d(TAG," Max_HFP_Connections  " + mMaxHeadsetConnections);
        }

        mNativeInterface = HeadsetObjectsFactory.getInstance().getNativeInterface();
        // Add 1 to allow a pending device to be connecting or disconnecting
        mNativeInterface.init(mMaxHeadsetConnections + 1, isInbandRingingEnabled());
        // Step 5: Check if state machine table is empty, crash if not
        if (mStateMachines.size() > 0) {
            throw new IllegalStateException(
                    "start(): mStateMachines is not empty, " + mStateMachines.size()
                            + " is already created. Was stop() called properly?");
        }
        // Step 6: Setup broadcast receivers
        IntentFilter filter = new IntentFilter();
        filter.addAction(Intent.ACTION_BATTERY_CHANGED);
        filter.addAction(AudioManager.VOLUME_CHANGED_ACTION);
        filter.addAction(BluetoothDevice.ACTION_CONNECTION_ACCESS_REPLY);
        filter.addAction(BluetoothDevice.ACTION_BOND_STATE_CHANGED);
        filter.addAction(BluetoothA2dp.ACTION_PLAYING_STATE_CHANGED);
        filter.addAction(BluetoothA2dp.ACTION_CONNECTION_STATE_CHANGED);
        registerReceiver(mHeadsetReceiver, filter);
        // Step 7: Mark service as started

        setHeadsetService(this);
        mStarted = true;

        mHfpA2dpSyncInterface = new HeadsetA2dpSync(mSystemInterface, this);
        Log.i(TAG, " HeadsetService Started ");
        return true;
    }

    @Override
    protected boolean stop() {
        Log.i(TAG, "stop()");
        if (!mStarted) {
            Log.w(TAG, "stop() called before start()");
            // Still return true because it is considered "stopped" and doesn't have any functional
            // impact on the user
            return true;
        }
        // Step 7: Mark service as stopped
        mStarted = false;
        setHeadsetService(null);
        // Step 6: Tear down broadcast receivers
        unregisterReceiver(mHeadsetReceiver);
        synchronized (mStateMachines) {
            // Reset active device to null
            mActiveDevice = null;
            mInbandRingingRuntimeDisable = false;
            mForceScoAudio = false;
            mAudioRouteAllowed = true;
            if(mAdapterService.isVendorIntfEnabled()) {
                //to enable TWS+
                mMaxHeadsetConnections = 2;
            } else {
                mMaxHeadsetConnections = 1;
            }
            mVoiceRecognitionStarted = false;
            mVirtualCallStarted = false;
            if (mDialingOutTimeoutEvent != null) {
                mStateMachinesThread.getThreadHandler().removeCallbacks(mDialingOutTimeoutEvent);
                mDialingOutTimeoutEvent = null;
            }
            if (mVoiceRecognitionTimeoutEvent != null) {
                mStateMachinesThread.getThreadHandler()
                        .removeCallbacks(mVoiceRecognitionTimeoutEvent);
                mVoiceRecognitionTimeoutEvent = null;
                if (mSystemInterface.getVoiceRecognitionWakeLock().isHeld()) {
                    mSystemInterface.getVoiceRecognitionWakeLock().release();
                }
            }
            // Step 5: Destroy state machines
            for (HeadsetStateMachine stateMachine : mStateMachines.values()) {
                HeadsetObjectsFactory.getInstance().destroyStateMachine(stateMachine);
            }
            mStateMachines.clear();
        }
        // Step 4: Destroy native interface
        mNativeInterface.cleanup();
        // Step 3: Destroy system interface
        mSystemInterface.stop();
        // Step 2: Stop handler thread
        mStateMachinesThread.quitSafely();
        mStateMachinesThread = null;
        // Step 1: Clear
        mAdapterService = null;
        return true;
    }

    @Override
    protected void cleanup() {
        Log.i(TAG, "cleanup");
        if (!mCreated) {
            Log.w(TAG, "cleanup() called before create()");
        }
        mCreated = false;
    }

    /**
     * Checks if this service object is able to accept binder calls
     *
     * @return True if the object can accept binder calls, False otherwise
     */
    public boolean isAlive() {
        return isAvailable() && mCreated && mStarted;
    }

    /**
     * Get the {@link Looper} for the state machine thread. This is used in testing and helper
     * objects
     *
     * @return {@link Looper} for the state machine thread
     */
    @VisibleForTesting
    public Looper getStateMachinesThreadLooper() {
        return mStateMachinesThread.getLooper();
    }

    interface StateMachineTask {
        void execute(HeadsetStateMachine stateMachine);
    }

    // send message to all statemachines in connecting and connected state.
    private void doForEachConnectedConnectingStateMachine(StateMachineTask task) {
        synchronized (mStateMachines) {
            for (BluetoothDevice device :
                         getDevicesMatchingConnectionStates(CONNECTING_CONNECTED_STATES)) {
                task.execute(mStateMachines.get(device));
            }
        }
    }

    private boolean doForStateMachine(BluetoothDevice device, StateMachineTask task) {
        synchronized (mStateMachines) {
            HeadsetStateMachine stateMachine = mStateMachines.get(device);
            if (stateMachine == null) {
                return false;
            }
            task.execute(stateMachine);
        }
        return true;
    }

    private void doForEachConnectedStateMachine(StateMachineTask task) {
        synchronized (mStateMachines) {
            for (BluetoothDevice device : getConnectedDevices()) {
                task.execute(mStateMachines.get(device));
            }
        }
    }

    void onDeviceStateChanged(HeadsetDeviceState deviceState) {
        doForEachConnectedStateMachine(
                stateMachine -> stateMachine.sendMessage(HeadsetStateMachine.DEVICE_STATE_CHANGED,
                        deviceState));
    }

    /**
     * Handle messages from native (JNI) to Java. This needs to be synchronized to avoid posting
     * messages to state machine before start() is done
     *
     * @param stackEvent event from native stack
     */
    void messageFromNative(HeadsetStackEvent stackEvent) {
        Objects.requireNonNull(stackEvent.device,
                "Device should never be null, event: " + stackEvent);
        synchronized (mStateMachines) {
            HeadsetStateMachine stateMachine = mStateMachines.get(stackEvent.device);
            if (stackEvent.type == HeadsetStackEvent.EVENT_TYPE_CONNECTION_STATE_CHANGED) {
                switch (stackEvent.valueInt) {
                    case HeadsetHalConstants.CONNECTION_STATE_CONNECTED:
                    case HeadsetHalConstants.CONNECTION_STATE_CONNECTING: {
                        // Create new state machine if none is found
                        if (stateMachine == null) {
                            stateMachine = HeadsetObjectsFactory.getInstance()
                                    .makeStateMachine(stackEvent.device,
                                            mStateMachinesThread.getLooper(), this, mAdapterService,
                                            mNativeInterface, mSystemInterface);
                            mStateMachines.put(stackEvent.device, stateMachine);
                        }
                        break;
                    }
                }
            }
            if (stateMachine == null) {
                throw new IllegalStateException(
                        "State machine not found for stack event: " + stackEvent);
            }
            stateMachine.sendMessage(HeadsetStateMachine.STACK_EVENT, stackEvent);
        }
    }

    private final BroadcastReceiver mHeadsetReceiver = new BroadcastReceiver() {
        @Override
        public void onReceive(Context context, Intent intent) {
            String action = intent.getAction();
            if (action == null) {
                Log.w(TAG, "mHeadsetReceiver, action is null");
                return;
            }
            switch (action) {
                case Intent.ACTION_BATTERY_CHANGED: {
                    int batteryLevel = intent.getIntExtra(BatteryManager.EXTRA_LEVEL, -1);
                    int scale = intent.getIntExtra(BatteryManager.EXTRA_SCALE, -1);
                    if (batteryLevel < 0 || scale <= 0) {
                        Log.e(TAG, "Bad Battery Changed intent: batteryLevel=" + batteryLevel
                                + ", scale=" + scale);
                        return;
                    }
                    batteryLevel = batteryLevel * 5 / scale;
                    mSystemInterface.getHeadsetPhoneState().setCindBatteryCharge(batteryLevel);
                    break;
                }
                case AudioManager.VOLUME_CHANGED_ACTION: {
                    int streamType = intent.getIntExtra(AudioManager.EXTRA_VOLUME_STREAM_TYPE, -1);
                    if (streamType == AudioManager.STREAM_BLUETOOTH_SCO) {
                        doForEachConnectedStateMachine(stateMachine -> stateMachine.sendMessage(
                                HeadsetStateMachine.INTENT_SCO_VOLUME_CHANGED, intent));
                    }
                    break;
                }
                case BluetoothDevice.ACTION_CONNECTION_ACCESS_REPLY: {
                    int requestType = intent.getIntExtra(BluetoothDevice.EXTRA_ACCESS_REQUEST_TYPE,
                            BluetoothDevice.REQUEST_TYPE_PHONEBOOK_ACCESS);
                    BluetoothDevice device =
                            intent.getParcelableExtra(BluetoothDevice.EXTRA_DEVICE);
                    logD("Received BluetoothDevice.ACTION_CONNECTION_ACCESS_REPLY, device=" + device
                            + ", type=" + requestType);
                    if (requestType == BluetoothDevice.REQUEST_TYPE_PHONEBOOK_ACCESS) {
                        synchronized (mStateMachines) {
                            final HeadsetStateMachine stateMachine = mStateMachines.get(device);
                            if (stateMachine == null) {
                                Log.wtfStack(TAG, "Cannot find state machine for " + device);
                                return;
                            }
                            stateMachine.sendMessage(
                                    HeadsetStateMachine.INTENT_CONNECTION_ACCESS_REPLY, intent);
                        }
                    }
                    break;
                }
                case BluetoothDevice.ACTION_BOND_STATE_CHANGED: {
                    int state = intent.getIntExtra(BluetoothDevice.EXTRA_BOND_STATE,
                            BluetoothDevice.ERROR);
                    BluetoothDevice device = Objects.requireNonNull(
                            intent.getParcelableExtra(BluetoothDevice.EXTRA_DEVICE),
                            "ACTION_BOND_STATE_CHANGED with no EXTRA_DEVICE");
                    logD("Bond state changed for device: " + device + " state: " + state);
                    if (state != BluetoothDevice.BOND_NONE) {
                        break;
                    }
                    synchronized (mStateMachines) {
                        HeadsetStateMachine stateMachine = mStateMachines.get(device);
                        if (stateMachine == null) {
                            break;
                        }
                        if (stateMachine.getConnectionState()
                                != BluetoothProfile.STATE_DISCONNECTED) {
                            break;
                        }
                        removeStateMachine(device);
                    }
                    break;
                }
                //TODO: below 2 should be done for all stateMachines ( doForEachConnectedStateMachine )
                case BluetoothA2dp.ACTION_PLAYING_STATE_CHANGED: {
                    logD("Received BluetoothA2dp Play State changed");
                    mHfpA2dpSyncInterface.updateA2DPPlayingState(intent);
                    break;
                }
                case BluetoothA2dp.ACTION_CONNECTION_STATE_CHANGED: {
                    logD("Received BluetoothA2dp Connection State changed");
                    mHfpA2dpSyncInterface.updateA2DPConnectionState(intent);
                    break;
                }
                default:
                    Log.w(TAG, "Unknown action " + action);
            }
        }
    };

    /**
     * Handlers for incoming service calls
     */
    private static class BluetoothHeadsetBinder extends IBluetoothHeadset.Stub
            implements IProfileServiceBinder {
        private volatile HeadsetService mService;

        BluetoothHeadsetBinder(HeadsetService svc) {
            mService = svc;
        }

        @Override
        public void cleanup() {
            mService = null;
        }

        private HeadsetService getService() {
            final HeadsetService service = mService;
            if (!Utils.checkCallerAllowManagedProfiles(service)) {
                Log.w(TAG, "Headset call not allowed for non-active user");
                return null;
            }
            if (service == null) {
                Log.w(TAG, "Service is null");
                return null;
            }
            if (!service.isAlive()) {
                Log.w(TAG, "Service is not alive");
                return null;
            }
            return service;
        }

        @Override
        public boolean connect(BluetoothDevice device) {
            HeadsetService service = getService();
            if (service == null) {
                return false;
            }
            return service.connect(device);
        }

        @Override
        public boolean disconnect(BluetoothDevice device) {
            HeadsetService service = getService();
            if (service == null) {
                return false;
            }
            return service.disconnect(device);
        }

        @Override
        public List<BluetoothDevice> getConnectedDevices() {
            HeadsetService service = getService();
            if (service == null) {
                return new ArrayList<BluetoothDevice>(0);
            }
            return service.getConnectedDevices();
        }

        @Override
        public List<BluetoothDevice> getDevicesMatchingConnectionStates(int[] states) {
            HeadsetService service = getService();
            if (service == null) {
                return new ArrayList<BluetoothDevice>(0);
            }
            return service.getDevicesMatchingConnectionStates(states);
        }

        public List<BluetoothDevice> getAllDevicesMatchingConnectionStates(int[] states) {
            HeadsetService service = getService();
            if (service == null) {
                return new ArrayList<BluetoothDevice>(0);
            }
            return service.getAllDevicesMatchingConnectionStates(states);
        }


        @Override
        public int getConnectionState(BluetoothDevice device) {
            HeadsetService service = getService();
            if (service == null) {
                return BluetoothProfile.STATE_DISCONNECTED;
            }
            return service.getConnectionState(device);
        }

        @Override
        public boolean setPriority(BluetoothDevice device, int priority) {
            HeadsetService service = getService();
            if (service == null) {
                return false;
            }
            return service.setPriority(device, priority);
        }

        @Override
        public int getPriority(BluetoothDevice device) {
            HeadsetService service = getService();
            if (service == null) {
                return BluetoothProfile.PRIORITY_UNDEFINED;
            }
            return service.getPriority(device);
        }

        @Override
        public boolean startVoiceRecognition(BluetoothDevice device) {
            HeadsetService service = getService();
            if (service == null) {
                return false;
            }
            return service.startVoiceRecognition(device);
        }

        @Override
        public boolean stopVoiceRecognition(BluetoothDevice device) {
            HeadsetService service = getService();
            if (service == null) {
                return false;
            }
            return service.stopVoiceRecognition(device);
        }

        @Override
        public boolean isAudioOn() {
            HeadsetService service = getService();
            if (service == null) {
                return false;
            }
            return service.isAudioOn();
        }

        @Override
        public boolean isAudioConnected(BluetoothDevice device) {
            HeadsetService service = getService();
            if (service == null) {
                return false;
            }
            return service.isAudioConnected(device);
        }

        @Override
        public int getAudioState(BluetoothDevice device) {
            HeadsetService service = getService();
            if (service == null) {
                return BluetoothHeadset.STATE_AUDIO_DISCONNECTED;
            }
            return service.getAudioState(device);
        }

        @Override
        public boolean connectAudio() {
            HeadsetService service = getService();
            if (service == null) {
                return false;
            }
            return service.connectAudio();
        }

        @Override
        public boolean disconnectAudio() {
            HeadsetService service = getService();
            if (service == null) {
                return false;
            }
            return service.disconnectAudio();
        }

        @Override
        public void setAudioRouteAllowed(boolean allowed) {
            HeadsetService service = getService();
            if (service == null) {
                return;
            }
            service.setAudioRouteAllowed(allowed);
        }

        @Override
        public boolean getAudioRouteAllowed() {
            HeadsetService service = getService();
            if (service != null) {
                return service.getAudioRouteAllowed();
            }
            return false;
        }

        @Override
        public void setForceScoAudio(boolean forced) {
            HeadsetService service = getService();
            if (service == null) {
                return;
            }
            service.setForceScoAudio(forced);
        }

        @Override
        public boolean startScoUsingVirtualVoiceCall() {
            HeadsetService service = getService();
            if (service == null) {
                return false;
            }
            return service.startScoUsingVirtualVoiceCall();
        }

        @Override
        public boolean stopScoUsingVirtualVoiceCall() {
            HeadsetService service = getService();
            if (service == null) {
                return false;
            }
            return service.stopScoUsingVirtualVoiceCall();
        }

        @Override
        public void phoneStateChanged(int numActive, int numHeld, int callState, String number,
                int type) {
            HeadsetService service = getService();
            if (service == null) {
                return;
            }
            service.phoneStateChanged(numActive, numHeld, callState, number, type, false);
        }

        @Override
        public void clccResponse(int index, int direction, int status, int mode, boolean mpty,
                String number, int type) {
            HeadsetService service = getService();
            if (service == null) {
                return;
            }
            service.clccResponse(index, direction, status, mode, mpty, number, type);
        }

        @Override
        public boolean sendVendorSpecificResultCode(BluetoothDevice device, String command,
                String arg) {
            HeadsetService service = getService();
            if (service == null) {
                return false;
            }
            return service.sendVendorSpecificResultCode(device, command, arg);
        }

        @Override
        public boolean setActiveDevice(BluetoothDevice device) {
            HeadsetService service = getService();
            if (service == null) {
                return false;
            }
            return service.setActiveDevice(device);
        }

        @Override
        public BluetoothDevice getActiveDevice() {
            HeadsetService service = getService();
            if (service == null) {
                return null;
            }
            return service.getActiveDevice();
        }

        @Override
        public boolean isInbandRingingEnabled() {
            HeadsetService service = getService();
            if (service == null) {
                return false;
            }
            return service.isInbandRingingEnabled();
        }
    }

    // API methods
    public static synchronized HeadsetService getHeadsetService() {
        if (sHeadsetService == null) {
            Log.w(TAG, "getHeadsetService(): service is NULL");
            return null;
        }
        if (!sHeadsetService.isAvailable()) {
            Log.w(TAG, "getHeadsetService(): service is not available");
            return null;
        }
        logD("getHeadsetService(): returning " + sHeadsetService);
        return sHeadsetService;
    }

    private static synchronized void setHeadsetService(HeadsetService instance) {
        logD("setHeadsetService(): set to: " + instance);
        sHeadsetService = instance;
    }

    public BluetoothDevice getTwsPlusConnectedPeer(BluetoothDevice device) {
        AdapterService adapterService = AdapterService.getAdapterService();
        if (!adapterService.isTwsPlusDevice(device)) {
            logD("getTwsPlusConnectedPeer: Not a TWS+ device");
            return null;
        }
        List<BluetoothDevice> connDevices = getConnectedDevices();

        int size = connDevices.size();
        for(int i = 0; i < size; i++) {
            BluetoothDevice ConnectedDevice = connDevices.get(i);
            if (adapterService.getTwsPlusPeerAddress(device).equals(ConnectedDevice.getAddress())) {
                return ConnectedDevice;
            }
        }
        return null;
    }

    private boolean isConnectionAllowed(BluetoothDevice device,
                                           List<BluetoothDevice> connDevices
                                           ) {
        AdapterService adapterService = AdapterService.getAdapterService();
        boolean allowSecondHfConnection = false;

        if (connDevices.size() == 0) {
            allowSecondHfConnection = true;
        } else {
            BluetoothDevice connectedDev = connDevices.get(0);
            if (adapterService.isTwsPlusDevice(connectedDev)) {
                //If connected device is TWSPlus device
                //Allow connection only if the outgoing is peer of TWS connected earbud
                if (adapterService.isTwsPlusDevice(device)&&
                   adapterService.getTwsPlusPeerAddress(device).equals(connectedDev.getAddress())) {
                   allowSecondHfConnection = true;
                } else {
                   allowSecondHfConnection = false;
                }
            } else {
                //if Connected device is not TWS
                if (adapterService.isTwsPlusDevice(device)) {
                    //outgoing connection is TWSP
                    allowSecondHfConnection = false;
                    if (connDevices.size() == 1) {
                        //only if connected devices is 1
                        //disconnect it and override it with tws+
                        mDisconnectAll = true;
                    }
                } else {
                    //Incoming connection is legacy device
                   if (connDevices.size() < mMaxHeadsetConnections) {
                      allowSecondHfConnection = true;
                   } else {
                      allowSecondHfConnection = false;
                   }
               }
            }
            Log.v(TAG, "isTwsPlusDevice for " + device +
                     "is"+ adapterService.isTwsPlusDevice(device));
            Log.v(TAG, "TWS Peer Addr: " +
                      adapterService.getTwsPlusPeerAddress(device));
            Log.v(TAG, "Connected device" + connectedDev.getAddress());
        }

        Log.v(TAG, "allowSecondHfConnection: " + allowSecondHfConnection);
        Log.v(TAG, "DisconnectAll: " + mDisconnectAll);
        return allowSecondHfConnection;
    }

    public boolean connect(BluetoothDevice device) {
        enforceCallingOrSelfPermission(BLUETOOTH_ADMIN_PERM, "Need BLUETOOTH ADMIN permission");
        if (getPriority(device) == BluetoothProfile.PRIORITY_OFF) {
            Log.w(TAG, "connect: PRIORITY_OFF, device=" + device + ", " + Utils.getUidPidString());
            return false;
        }
        ParcelUuid[] featureUuids = mAdapterService.getRemoteUuids(device);
        if (!BluetoothUuid.containsAnyUuid(featureUuids, HEADSET_UUIDS)) {
            Log.e(TAG, "connect: Cannot connect to " + device + ": no headset UUID, "
                    + Utils.getUidPidString());
            return false;
        }
        synchronized (mStateMachines) {
            Log.i(TAG, "connect: device=" + device + ", " + Utils.getUidPidString());
            HeadsetStateMachine stateMachine = mStateMachines.get(device);
            if (stateMachine == null) {
                stateMachine = HeadsetObjectsFactory.getInstance()
                        .makeStateMachine(device, mStateMachinesThread.getLooper(), this,
                                mAdapterService, mNativeInterface, mSystemInterface);
                mStateMachines.put(device, stateMachine);
            }
            int connectionState = stateMachine.getConnectionState();
            if (connectionState == BluetoothProfile.STATE_CONNECTED
                    || connectionState == BluetoothProfile.STATE_CONNECTING) {
                Log.w(TAG, "connect: device " + device
                        + " is already connected/connecting, connectionState=" + connectionState);
                return false;
            }
            List<BluetoothDevice> connectingConnectedDevices =
                    getAllDevicesMatchingConnectionStates(CONNECTING_CONNECTED_STATES);
            boolean disconnectExisting = false;
            mDisconnectAll = false;
            if (connectingConnectedDevices.size() == 0) {
                 Log.e(TAG, "No Connected devices!");
            }
            if (!isConnectionAllowed(device, connectingConnectedDevices)) {
                // When there is maximum one device, we automatically disconnect the current one
                if (mMaxHeadsetConnections == 1) {
                    disconnectExisting = true;
                } else if (mDisconnectAll) {
                    //In Dual HF case
                    disconnectExisting = true;
                } else {
                    Log.w(TAG, "Max connection has reached, rejecting connection to " + device);
                    return false;
                }
            }
            if (disconnectExisting) {
                for (BluetoothDevice connectingConnectedDevice : connectingConnectedDevices) {
                    disconnect(connectingConnectedDevice);
                }
                setActiveDevice(null);
            }
            stateMachine.sendMessage(HeadsetStateMachine.CONNECT, device);
        }
        return true;
    }

    boolean disconnect(BluetoothDevice device) {
        enforceCallingOrSelfPermission(BLUETOOTH_ADMIN_PERM, "Need BLUETOOTH_ADMIN permission");
        Log.i(TAG, "disconnect: device=" + device + ", " + Utils.getUidPidString());
        synchronized (mStateMachines) {
            HeadsetStateMachine stateMachine = mStateMachines.get(device);
            if (stateMachine == null) {
                Log.w(TAG, "disconnect: device " + device + " not ever connected/connecting");
                return false;
            }
            int connectionState = stateMachine.getConnectionState();
            if (connectionState != BluetoothProfile.STATE_CONNECTED
                    && connectionState != BluetoothProfile.STATE_CONNECTING) {
                Log.w(TAG, "disconnect: device " + device
                        + " not connected/connecting, connectionState=" + connectionState);
                return false;
            }
            stateMachine.sendMessage(HeadsetStateMachine.DISCONNECT, device);
        }
        return true;
    }

    public boolean isInCall() {
        boolean isCallOngoing = mSystemInterface.isInCall();
        Log.d(TAG," isInCall " + isCallOngoing);
        return isCallOngoing;
    }

    public boolean isRinging() {
        boolean isRingOngoing = mSystemInterface.isRinging();
        Log.d(TAG," isRinging " + isRingOngoing);
        return isRingOngoing;
    }

    public List<BluetoothDevice> getConnectedDevices() {
        enforceCallingOrSelfPermission(BLUETOOTH_PERM, "Need BLUETOOTH permission");
        ArrayList<BluetoothDevice> devices = new ArrayList<>();
        synchronized (mStateMachines) {
            for (HeadsetStateMachine stateMachine : mStateMachines.values()) {
                if (stateMachine.getConnectionState() == BluetoothProfile.STATE_CONNECTED) {
                    devices.add(stateMachine.getDevice());
                }
            }
        }
        return devices;
    }

    /**
     * Helper method to get all devices with matching connection state
     *
     */
    private List<BluetoothDevice> getAllDevicesMatchingConnectionStates(int[] states) {
        enforceCallingOrSelfPermission(BLUETOOTH_PERM, "Need BLUETOOTH permission");
        ArrayList<BluetoothDevice> devices = new ArrayList<>();
        if (states == null) {
            Log.e(TAG, "->States is null");
            return devices;
        }
        final BluetoothDevice[] bondedDevices = mAdapterService.getBondedDevices();
        if (bondedDevices == null) {
            Log.e(TAG, "->Bonded device is null");
            return devices;
        }
        synchronized (mStateMachines) {
            for (BluetoothDevice device : bondedDevices) {

                int connectionState = getConnectionState(device);
                Log.e(TAG, "Connec state for: " + device + "is" + connectionState);
                for (int state : states) {
                    if (connectionState == state) {
                        devices.add(device);
                        Log.e(TAG, "Adding device: " + device);
                        break;
                    }
                }
            }
        }
        return devices;
    }

    /**
     * Same as the API method {@link BluetoothHeadset#getDevicesMatchingConnectionStates(int[])}
     *
     * @param states an array of states from {@link BluetoothProfile}
     * @return a list of devices matching the array of connection states
     */
    @VisibleForTesting
    public List<BluetoothDevice> getDevicesMatchingConnectionStates(int[] states) {
        enforceCallingOrSelfPermission(BLUETOOTH_PERM, "Need BLUETOOTH permission");
        ArrayList<BluetoothDevice> devices = new ArrayList<>();
        if (states == null) {
            return devices;
        }
        final BluetoothDevice[] bondedDevices = mAdapterService.getBondedDevices();
        if (bondedDevices == null) {
            return devices;
        }
        synchronized (mStateMachines) {
            for (BluetoothDevice device : bondedDevices) {

                int connectionState = getConnectionState(device);
                for (int state : states) {
                    if (connectionState == state) {
                        devices.add(device);
                        break;
                    }
                }
            }
        }
        return devices;
    }

    public int getConnectionState(BluetoothDevice device) {
        enforceCallingOrSelfPermission(BLUETOOTH_PERM, "Need BLUETOOTH permission");
        synchronized (mStateMachines) {
            final HeadsetStateMachine stateMachine = mStateMachines.get(device);
            if (stateMachine == null) {
                return BluetoothProfile.STATE_DISCONNECTED;
            }
            return stateMachine.getConnectionState();
        }
    }

    public boolean setPriority(BluetoothDevice device, int priority) {
        enforceCallingOrSelfPermission(BLUETOOTH_ADMIN_PERM, "Need BLUETOOTH_ADMIN permission");
        Settings.Global.putInt(getContentResolver(),
                Settings.Global.getBluetoothHeadsetPriorityKey(device.getAddress()), priority);
        Log.i(TAG, "setPriority: device=" + device + ", priority=" + priority + ", "
                + Utils.getUidPidString());
        return true;
    }

    public int getPriority(BluetoothDevice device) {
        enforceCallingOrSelfPermission(BLUETOOTH_PERM, "Need BLUETOOTH permission");
        return Settings.Global.getInt(getContentResolver(),
                Settings.Global.getBluetoothHeadsetPriorityKey(device.getAddress()),
                BluetoothProfile.PRIORITY_UNDEFINED);
    }

    boolean startVoiceRecognition(BluetoothDevice device) {
        enforceCallingOrSelfPermission(BLUETOOTH_PERM, "Need BLUETOOTH permission");
        Log.i(TAG, "startVoiceRecognition: device=" + device + ", " + Utils.getUidPidString());
        synchronized (mStateMachines) {
            // TODO(b/79660380): Workaround in case voice recognition was not terminated properly
            if (mVoiceRecognitionStarted) {
                boolean status = stopVoiceRecognition(mActiveDevice);
                Log.w(TAG, "startVoiceRecognition: voice recognition is still active, just called "
                        + "stopVoiceRecognition, returned " + status + " on " + mActiveDevice
                        + ", please try again");
                mVoiceRecognitionStarted = false;
                return false;
            }
            if (!isAudioModeIdle()) {
                Log.w(TAG, "startVoiceRecognition: audio mode not idle, active device is "
                        + mActiveDevice);
                return false;
            }
            // Audio should not be on when no audio mode is active
            if (isAudioOn()) {
                // Disconnect audio so that API user can try later
                boolean status = disconnectAudio();
                Log.w(TAG, "startVoiceRecognition: audio is still active, please wait for audio to"
                        + " be disconnected, disconnectAudio() returned " + status
                        + ", active device is " + mActiveDevice);
                return false;
            }
            if (device == null) {
                Log.i(TAG, "device is null, use active device " + mActiveDevice + " instead");
                device = mActiveDevice;
            }
            boolean pendingRequestByHeadset = false;
            if (mVoiceRecognitionTimeoutEvent != null) {
                if (!mVoiceRecognitionTimeoutEvent.mVoiceRecognitionDevice.equals(device)) {
                    // TODO(b/79660380): Workaround when target device != requesting device
                    Log.w(TAG, "startVoiceRecognition: device " + device
                            + " is not the same as requesting device "
                            + mVoiceRecognitionTimeoutEvent.mVoiceRecognitionDevice
                            + ", fall back to requesting device");
                    device = mVoiceRecognitionTimeoutEvent.mVoiceRecognitionDevice;
                }
                mStateMachinesThread.getThreadHandler()
                        .removeCallbacks(mVoiceRecognitionTimeoutEvent);
                mVoiceRecognitionTimeoutEvent = null;
                if (mSystemInterface.getVoiceRecognitionWakeLock().isHeld()) {
                    mSystemInterface.getVoiceRecognitionWakeLock().release();
                }
                pendingRequestByHeadset = true;
            }
            if (!Objects.equals(device, mActiveDevice) && !setActiveDevice(device)) {
                Log.w(TAG, "startVoiceRecognition: failed to set " + device + " as active");
                return false;
            }
            final HeadsetStateMachine stateMachine = mStateMachines.get(device);
            if (stateMachine == null) {
                Log.w(TAG, "startVoiceRecognition: " + device + " is never connected");
                return false;
            }
            int connectionState = stateMachine.getConnectionState();
            if (connectionState != BluetoothProfile.STATE_CONNECTED
                    && connectionState != BluetoothProfile.STATE_CONNECTING) {
                Log.w(TAG, "startVoiceRecognition: " + device + " is not connected or connecting");
                return false;
            }
            mVoiceRecognitionStarted = true;
            if (pendingRequestByHeadset) {
                stateMachine.sendMessage(HeadsetStateMachine.VOICE_RECOGNITION_RESULT,
                        1 /* success */, 0, device);
            } else {
                stateMachine.sendMessage(HeadsetStateMachine.VOICE_RECOGNITION_START, device);
            }
            stateMachine.sendMessage(HeadsetStateMachine.CONNECT_AUDIO, device);
        }
        return true;
    }

    boolean stopVoiceRecognition(BluetoothDevice device) {
        enforceCallingOrSelfPermission(BLUETOOTH_PERM, "Need BLUETOOTH permission");
        Log.i(TAG, "stopVoiceRecognition: device=" + device + ", " + Utils.getUidPidString());
        synchronized (mStateMachines) {
            if (!Objects.equals(mActiveDevice, device)) {
                Log.w(TAG, "startVoiceRecognition: requested device " + device
                        + " is not active, use active device " + mActiveDevice + " instead");
                device = mActiveDevice;
            }
            final HeadsetStateMachine stateMachine = mStateMachines.get(device);
            if (stateMachine == null) {
                Log.w(TAG, "stopVoiceRecognition: " + device + " is never connected");
                return false;
            }
            int connectionState = stateMachine.getConnectionState();
            if (connectionState != BluetoothProfile.STATE_CONNECTED
                    && connectionState != BluetoothProfile.STATE_CONNECTING) {
                Log.w(TAG, "stopVoiceRecognition: " + device + " is not connected or connecting");
                return false;
            }
            if (!mVoiceRecognitionStarted) {
                Log.w(TAG, "stopVoiceRecognition: voice recognition was not started");
                return false;
            }
            mVoiceRecognitionStarted = false;
            stateMachine.sendMessage(HeadsetStateMachine.VOICE_RECOGNITION_STOP, device);
            stateMachine.sendMessage(HeadsetStateMachine.DISCONNECT_AUDIO, device);
        }
        return true;
    }

    boolean isAudioOn() {
        enforceCallingOrSelfPermission(BLUETOOTH_PERM, "Need BLUETOOTH permission");
        int numConnectedAudioDevices = getNonIdleAudioDevices().size();
        Log.d(TAG," isAudioOn: The number of audio connected devices "
                 + numConnectedAudioDevices);
        return numConnectedAudioDevices > 0;
    }

    public boolean isScoOrCallActive() {
      Log.d(TAG, "isScoOrCallActive(): Call Active:" + mSystemInterface.isInCall() +
                                       "Call is Ringing:" + mSystemInterface.isInCall() +
                                       "SCO is Active:" + isAudioOn());
      if (mSystemInterface.isInCall() || (mSystemInterface.isRinging()) || isAudioOn()) {
          return true;
      } else {
          return false;
      }
    }
    boolean isAudioConnected(BluetoothDevice device) {
        enforceCallingOrSelfPermission(BLUETOOTH_PERM, "Need BLUETOOTH permission");
        synchronized (mStateMachines) {
            final HeadsetStateMachine stateMachine = mStateMachines.get(device);
            if (stateMachine == null) {
                return false;
            }
            return stateMachine.getAudioState() == BluetoothHeadset.STATE_AUDIO_CONNECTED;
        }
    }

    int getAudioState(BluetoothDevice device) {
        enforceCallingOrSelfPermission(BLUETOOTH_PERM, "Need BLUETOOTH permission");
        synchronized (mStateMachines) {
            final HeadsetStateMachine stateMachine = mStateMachines.get(device);
            if (stateMachine == null) {
                return BluetoothHeadset.STATE_AUDIO_DISCONNECTED;
            }
            return stateMachine.getAudioState();
        }
    }

    public void setAudioRouteAllowed(boolean allowed) {
        enforceCallingOrSelfPermission(BLUETOOTH_ADMIN_PERM, "Need BLUETOOTH_ADMIN permission");
        Log.i(TAG, "setAudioRouteAllowed: allowed=" + allowed + ", " + Utils.getUidPidString());
        mAudioRouteAllowed = allowed;
        mNativeInterface.setScoAllowed(allowed);
    }

    public boolean getAudioRouteAllowed() {
        enforceCallingOrSelfPermission(BLUETOOTH_PERM, "Need BLUETOOTH permission");
        return mAudioRouteAllowed;
    }

    public void setForceScoAudio(boolean forced) {
        enforceCallingOrSelfPermission(BLUETOOTH_ADMIN_PERM, "Need BLUETOOTH_ADMIN permission");
        Log.i(TAG, "setForceScoAudio: forced=" + forced + ", " + Utils.getUidPidString());
        mForceScoAudio = forced;
    }

    @VisibleForTesting
    public boolean getForceScoAudio() {
        return mForceScoAudio;
    }

    /**
     * Get first available device for SCO audio
     *
     * @return first connected headset device
     */
    @VisibleForTesting
    @Nullable
    public BluetoothDevice getFirstConnectedAudioDevice() {
        ArrayList<HeadsetStateMachine> stateMachines = new ArrayList<>();
        synchronized (mStateMachines) {
            List<BluetoothDevice> availableDevices =
                    getDevicesMatchingConnectionStates(CONNECTING_CONNECTED_STATES);
            for (BluetoothDevice device : availableDevices) {
                final HeadsetStateMachine stateMachine = mStateMachines.get(device);
                if (stateMachine == null) {
                    continue;
                }
                stateMachines.add(stateMachine);
            }
        }
        stateMachines.sort(Comparator.comparingLong(HeadsetStateMachine::getConnectingTimestampMs));
        if (stateMachines.size() > 0) {
            return stateMachines.get(0).getDevice();
        }
        return null;
    }

    /**
     * Set the active device.
     *
     * @param device the active device
     * @return true on success, otherwise false
     */
    public boolean setActiveDevice(BluetoothDevice device) {
        enforceCallingOrSelfPermission(BLUETOOTH_ADMIN_PERM, "Need BLUETOOTH_ADMIN permission");
        Log.i(TAG, "setActiveDevice: device=" + device + ", " + Utils.getUidPidString());
        synchronized (mStateMachines) {
            if (device == null) {
                // Clear the active device
                if (mVoiceRecognitionStarted) {
                    if (!stopVoiceRecognition(mActiveDevice)) {
                        Log.w(TAG, "setActiveDevice: fail to stopVoiceRecognition from "
                                + mActiveDevice);
                    }
                }
                if (mVirtualCallStarted) {
                    if (!stopScoUsingVirtualVoiceCall()) {
                        Log.w(TAG, "setActiveDevice: fail to stopScoUsingVirtualVoiceCall from "
                                + mActiveDevice);
                    }
                }
                if (getAudioState(mActiveDevice) != BluetoothHeadset.STATE_AUDIO_DISCONNECTED) {
                    if (!disconnectAudio(mActiveDevice)) {
                        Log.w(TAG, "setActiveDevice: disconnectAudio failed on " + mActiveDevice);
                    }
                }
                mActiveDevice = null;
                broadcastActiveDevice(null);
                return true;
            }
            if (device.equals(mActiveDevice)) {
                Log.i(TAG, "setActiveDevice: device " + device + " is already active");
                return true;
            }
            if (getConnectionState(device) != BluetoothProfile.STATE_CONNECTED) {
                Log.e(TAG, "setActiveDevice: Cannot set " + device
                        + " as active, device is not connected");
                return false;
            }
            if (mActiveDevice != null && mAdapterService.isTwsPlusDevice(device) &&
                mAdapterService.isTwsPlusDevice(mActiveDevice) &&
                !Objects.equals(device, mActiveDevice) &&
                getConnectionState(mActiveDevice) == BluetoothProfile.STATE_CONNECTED) {
                Log.d(TAG,"Ignore setActiveDevice request");
                return true;
            }

            if (!mNativeInterface.setActiveDevice(device)) {
                Log.e(TAG, "setActiveDevice: Cannot set " + device + " as active in native layer");
                return false;
            }
            BluetoothDevice previousActiveDevice = mActiveDevice;
            mActiveDevice = device;
            if (getAudioState(previousActiveDevice) != BluetoothHeadset.STATE_AUDIO_DISCONNECTED) {
                if (!disconnectAudio(previousActiveDevice)) {
                    Log.e(TAG, "setActiveDevice: fail to disconnectAudio from "
                            + previousActiveDevice);
                    mActiveDevice = previousActiveDevice;
                    mNativeInterface.setActiveDevice(previousActiveDevice);
                    return false;
                }
                broadcastActiveDevice(mActiveDevice);
            } else if (shouldPersistAudio()) {
                broadcastActiveDevice(mActiveDevice);
                if (!connectAudio(mActiveDevice)) {
                    Log.e(TAG, "setActiveDevice: fail to connectAudio to " + mActiveDevice);
                    mActiveDevice = previousActiveDevice;
                    mNativeInterface.setActiveDevice(previousActiveDevice);
                    return false;
                }
            } else {
                broadcastActiveDevice(mActiveDevice);
            }
        }
        return true;
    }

    /**
     * Get the active device.
     *
     * @return the active device or null if no device is active
     */
    public BluetoothDevice getActiveDevice() {
        enforceCallingOrSelfPermission(BLUETOOTH_PERM, "Need BLUETOOTH permission");
        synchronized (mStateMachines) {
            return mActiveDevice;
        }
    }

    boolean connectAudio() {
        enforceCallingOrSelfPermission(BLUETOOTH_ADMIN_PERM, "Need BLUETOOTH_ADMIN permission");
        synchronized (mStateMachines) {
            BluetoothDevice device = mActiveDevice;
            if (device == null) {
                Log.w(TAG, "connectAudio: no active device, " + Utils.getUidPidString());
                return false;
            }
            return connectAudio(device);
        }
    }

    boolean connectAudio(BluetoothDevice device) {
        enforceCallingOrSelfPermission(BLUETOOTH_ADMIN_PERM, "Need BLUETOOTH_ADMIN permission");
        Log.i(TAG, "connectAudio: device=" + device + ", " + Utils.getUidPidString());
        synchronized (mStateMachines) {
            if (!isScoAcceptable(device)) {
                Log.w(TAG, "connectAudio, rejected SCO request to " + device);
                return false;
            }
            final HeadsetStateMachine stateMachine = mStateMachines.get(device);
            if (stateMachine == null) {
                Log.w(TAG, "connectAudio: device " + device + " was never connected/connecting");
                return false;
            }
            if (stateMachine.getConnectionState() != BluetoothProfile.STATE_CONNECTED) {
                Log.w(TAG, "connectAudio: profile not connected");
                return false;
            }
            if (stateMachine.getAudioState() != BluetoothHeadset.STATE_AUDIO_DISCONNECTED) {
                logD("connectAudio: audio is not idle for device " + device);
                return true;
            }
            if (isAudioOn()) {
                Log.w(TAG, "connectAudio: audio is not idle, current audio devices are "
                        + Arrays.toString(getNonIdleAudioDevices().toArray()));

                BluetoothDevice activeScoDevice = getNonIdleAudioDevices().get(0);
                AdapterService adapterService = AdapterService.getAdapterService();
                //If activeScoDevice present and It is TWSP device
                //and PeerDevice is still connected
                //return true to telePhony
                if (activeScoDevice != null
                    && adapterService.isTwsPlusDevice(activeScoDevice)
                    && getTwsPlusConnectedPeer(activeScoDevice) != null) {
                    Log.d(TAG, "is Tws case, keeping Audioon is Success");
                    return true;
                } else {
                    return false;
                }
            }
            stateMachine.sendMessage(HeadsetStateMachine.CONNECT_AUDIO, device);
        }
        return true;
    }

    private List<BluetoothDevice> getNonIdleAudioDevices() {
        ArrayList<BluetoothDevice> devices = new ArrayList<>();
        synchronized (mStateMachines) {
            for (HeadsetStateMachine stateMachine : mStateMachines.values()) {
                if (stateMachine.getAudioState() != BluetoothHeadset.STATE_AUDIO_DISCONNECTED) {
                    devices.add(stateMachine.getDevice());
                }
            }
        }
        return devices;
    }

    boolean disconnectAudio() {
        enforceCallingOrSelfPermission(BLUETOOTH_ADMIN_PERM, "Need BLUETOOTH_ADMIN permission");
        boolean result = false;
        synchronized (mStateMachines) {
            for (BluetoothDevice device : getNonIdleAudioDevices()) {
                if (disconnectAudio(device)) {
                    result = true;
                } else {
                    Log.e(TAG, "disconnectAudio() from " + device + " failed");
                }
            }
        }
        if (!result) {
            logD("disconnectAudio() no active audio connection");
        }
        return result;
    }

    boolean disconnectAudio(BluetoothDevice device) {
        enforceCallingOrSelfPermission(BLUETOOTH_ADMIN_PERM, "Need BLUETOOTH_ADMIN permission");
        synchronized (mStateMachines) {
            Log.i(TAG, "disconnectAudio: device=" + device + ", " + Utils.getUidPidString());
            final HeadsetStateMachine stateMachine = mStateMachines.get(device);
            if (stateMachine == null) {
                Log.w(TAG, "disconnectAudio: device " + device + " was never connected/connecting");
                return false;
            }
            if (stateMachine.getAudioState() == BluetoothHeadset.STATE_AUDIO_DISCONNECTED) {
                Log.w(TAG, "disconnectAudio, audio is already disconnected for " + device);
                return false;
            }
            stateMachine.sendMessage(HeadsetStateMachine.DISCONNECT_AUDIO, device);
        }
        return true;
    }

    boolean isVirtualCallStarted() {
        enforceCallingOrSelfPermission(BLUETOOTH_PERM, "Need BLUETOOTH permission");
        synchronized (mStateMachines) {
            return mVirtualCallStarted;
        }
    }

    private boolean startScoUsingVirtualVoiceCall() {
        enforceCallingOrSelfPermission(BLUETOOTH_ADMIN_PERM, "Need BLUETOOTH_ADMIN permission");
        Log.i(TAG, "startScoUsingVirtualVoiceCall: " + Utils.getUidPidString());
        synchronized (mStateMachines) {
            // TODO(b/79660380): Workaround in case voice recognition was not terminated properly
            if (mVoiceRecognitionStarted) {
                boolean status = stopVoiceRecognition(mActiveDevice);
                Log.w(TAG, "startScoUsingVirtualVoiceCall: voice recognition is still active, "
                        + "just called stopVoiceRecognition, returned " + status + " on "
                        + mActiveDevice + ", please try again");
                mVoiceRecognitionStarted = false;
                return false;
            }
            if (!isAudioModeIdle()) {
                Log.w(TAG, "startScoUsingVirtualVoiceCall: audio mode not idle, active device is "
                        + mActiveDevice);
                return false;
            }
            // Audio should not be on when no audio mode is active
            if (isAudioOn()) {
                // Disconnect audio so that API user can try later
                boolean status = disconnectAudio();
                Log.w(TAG, "startScoUsingVirtualVoiceCall: audio is still active, please wait for "
                        + "audio to be disconnected, disconnectAudio() returned " + status
                        + ", active device is " + mActiveDevice);
                return false;
            }
            if (mActiveDevice == null) {
                Log.w(TAG, "startScoUsingVirtualVoiceCall: no active device");
                return false;
            }
            mVirtualCallStarted = true;
            // Send virtual phone state changed to initialize SCO
            phoneStateChanged(0, 0, HeadsetHalConstants.CALL_STATE_DIALING, "", 0, true);
            phoneStateChanged(0, 0, HeadsetHalConstants.CALL_STATE_ALERTING, "", 0, true);
            phoneStateChanged(1, 0, HeadsetHalConstants.CALL_STATE_IDLE, "", 0, true);
            return true;
        }
    }

    boolean stopScoUsingVirtualVoiceCall() {
        enforceCallingOrSelfPermission(BLUETOOTH_ADMIN_PERM, "Need BLUETOOTH_ADMIN permission");
        Log.i(TAG, "stopScoUsingVirtualVoiceCall: " + Utils.getUidPidString());
        synchronized (mStateMachines) {
            // 1. Check if virtual call has already started
            if (!mVirtualCallStarted) {
                Log.w(TAG, "stopScoUsingVirtualVoiceCall: virtual call not started");
                return false;
            }
            mVirtualCallStarted = false;
            // 2. Send virtual phone state changed to close SCO
            phoneStateChanged(0, 0, HeadsetHalConstants.CALL_STATE_IDLE, "", 0, true);
        }
        return true;
    }

    class DialingOutTimeoutEvent implements Runnable {
        BluetoothDevice mDialingOutDevice;

        DialingOutTimeoutEvent(BluetoothDevice fromDevice) {
            mDialingOutDevice = fromDevice;
        }

        @Override
        public void run() {
            synchronized (mStateMachines) {
                mDialingOutTimeoutEvent = null;
                doForStateMachine(mDialingOutDevice, stateMachine -> stateMachine.sendMessage(
                        HeadsetStateMachine.DIALING_OUT_RESULT, 0 /* fail */, 0,
                        mDialingOutDevice));
            }
        }

        @Override
        public String toString() {
            return "DialingOutTimeoutEvent[" + mDialingOutDevice + "]";
        }
    }

    /**
     * Dial an outgoing call as requested by the remote device
     *
     * @param fromDevice remote device that initiated this dial out action
     * @param dialNumber number to dial
     * @return true on successful dial out
     */
    @VisibleForTesting(visibility = VisibleForTesting.Visibility.PACKAGE)
    public boolean dialOutgoingCall(BluetoothDevice fromDevice, String dialNumber) {
        synchronized (mStateMachines) {
            Log.i(TAG, "dialOutgoingCall: from " + fromDevice);
            if (!isOnStateMachineThread()) {
                Log.e(TAG, "dialOutgoingCall must be called from state machine thread");
                return false;
            }
            if (mDialingOutTimeoutEvent != null) {
                Log.e(TAG, "dialOutgoingCall, already dialing by " + mDialingOutTimeoutEvent);
                return false;
            }
            if (isVirtualCallStarted()) {
                if (!stopScoUsingVirtualVoiceCall()) {
                    Log.e(TAG, "dialOutgoingCall failed to stop current virtual call");
                    return false;
                }
            }
            if (!setActiveDevice(fromDevice)) {
                Log.e(TAG, "dialOutgoingCall failed to set active device to " + fromDevice);
                return false;
            }
            Intent intent = new Intent(Intent.ACTION_CALL_PRIVILEGED,
                    Uri.fromParts(PhoneAccount.SCHEME_TEL, dialNumber, null));
            intent.setFlags(Intent.FLAG_ACTIVITY_NEW_TASK);
            startActivity(intent);
            mDialingOutTimeoutEvent = new DialingOutTimeoutEvent(fromDevice);
            mStateMachinesThread.getThreadHandler()
                    .postDelayed(mDialingOutTimeoutEvent, DIALING_OUT_TIMEOUT_MS);
            return true;
        }
    }

    /**
     * Check if any connected headset has started dialing calls
     *
     * @return true if some device has started dialing calls
     */
    @VisibleForTesting(visibility = VisibleForTesting.Visibility.PACKAGE)
    public boolean hasDeviceInitiatedDialingOut() {
        synchronized (mStateMachines) {
            return mDialingOutTimeoutEvent != null;
        }
    }

    class VoiceRecognitionTimeoutEvent implements Runnable {
        BluetoothDevice mVoiceRecognitionDevice;

        VoiceRecognitionTimeoutEvent(BluetoothDevice device) {
            mVoiceRecognitionDevice = device;
        }

        @Override
        public void run() {
            synchronized (mStateMachines) {
                if (mSystemInterface.getVoiceRecognitionWakeLock().isHeld()) {
                    mSystemInterface.getVoiceRecognitionWakeLock().release();
                }
                mVoiceRecognitionTimeoutEvent = null;
                doForStateMachine(mVoiceRecognitionDevice, stateMachine -> stateMachine.sendMessage(
                        HeadsetStateMachine.VOICE_RECOGNITION_RESULT, 0 /* fail */, 0,
                        mVoiceRecognitionDevice));
            }
        }

        @Override
        public String toString() {
            return "VoiceRecognitionTimeoutEvent[" + mVoiceRecognitionDevice + "]";
        }
    }

    boolean startVoiceRecognitionByHeadset(BluetoothDevice fromDevice) {
        synchronized (mStateMachines) {
            Log.i(TAG, "startVoiceRecognitionByHeadset: from " + fromDevice);
            // TODO(b/79660380): Workaround in case voice recognition was not terminated properly
            if (mVoiceRecognitionStarted) {
                boolean status = stopVoiceRecognition(mActiveDevice);
                Log.w(TAG, "startVoiceRecognitionByHeadset: voice recognition is still active, "
                        + "just called stopVoiceRecognition, returned " + status + " on "
                        + mActiveDevice + ", please try again");
                mVoiceRecognitionStarted = false;
                return false;
            }
            if (fromDevice == null) {
                Log.e(TAG, "startVoiceRecognitionByHeadset: fromDevice is null");
                return false;
            }
            if (!isAudioModeIdle()) {
                Log.w(TAG, "startVoiceRecognitionByHeadset: audio mode not idle, active device is "
                        + mActiveDevice);
                return false;
            }
            // Audio should not be on when no audio mode is active
            if (isAudioOn()) {
                // Disconnect audio so that user can try later
                boolean status = disconnectAudio();
                Log.w(TAG, "startVoiceRecognitionByHeadset: audio is still active, please wait for"
                        + " audio to be disconnected, disconnectAudio() returned " + status
                        + ", active device is " + mActiveDevice);
                return false;
            }
            // Do not start new request until the current one is finished or timeout
            if (mVoiceRecognitionTimeoutEvent != null) {
                Log.w(TAG, "startVoiceRecognitionByHeadset: failed request from " + fromDevice
                        + ", already pending by " + mVoiceRecognitionTimeoutEvent);
                return false;
            }
            if (!setActiveDevice(fromDevice)) {
                Log.w(TAG, "startVoiceRecognitionByHeadset: failed to set " + fromDevice
                        + " as active");
                return false;
            }
            IDeviceIdleController deviceIdleController = IDeviceIdleController.Stub.asInterface(
                    ServiceManager.getService(Context.DEVICE_IDLE_CONTROLLER));
            if (deviceIdleController == null) {
                Log.w(TAG, "startVoiceRecognitionByHeadset: deviceIdleController is null, device="
                        + fromDevice);
                return false;
            }
            try {
                deviceIdleController.exitIdle("voice-command");
            } catch (RemoteException e) {
                Log.w(TAG,
                        "startVoiceRecognitionByHeadset: failed to exit idle, device=" + fromDevice
                                + ", error=" + e.getMessage());
                return false;
            }
            if (!mSystemInterface.activateVoiceRecognition()) {
                Log.w(TAG, "startVoiceRecognitionByHeadset: failed request from " + fromDevice);
                return false;
            }
            mVoiceRecognitionTimeoutEvent = new VoiceRecognitionTimeoutEvent(fromDevice);
            mStateMachinesThread.getThreadHandler()
                    .postDelayed(mVoiceRecognitionTimeoutEvent, sStartVrTimeoutMs);
            if (!mSystemInterface.getVoiceRecognitionWakeLock().isHeld()) {
                mSystemInterface.getVoiceRecognitionWakeLock().acquire(sStartVrTimeoutMs);
            }
            return true;
        }
    }

    boolean stopVoiceRecognitionByHeadset(BluetoothDevice fromDevice) {
        synchronized (mStateMachines) {
            Log.i(TAG, "stopVoiceRecognitionByHeadset: from " + fromDevice);
            if (!Objects.equals(fromDevice, mActiveDevice)) {
                Log.w(TAG, "stopVoiceRecognitionByHeadset: " + fromDevice
                        + " is not active, active device is " + mActiveDevice);
                return false;
            }
            if (!mVoiceRecognitionStarted && mVoiceRecognitionTimeoutEvent == null) {
                Log.w(TAG, "stopVoiceRecognitionByHeadset: voice recognition not started, device="
                        + fromDevice);
                return false;
            }
            if (mVoiceRecognitionTimeoutEvent != null) {
                if (mSystemInterface.getVoiceRecognitionWakeLock().isHeld()) {
                    mSystemInterface.getVoiceRecognitionWakeLock().release();
                }
                mStateMachinesThread.getThreadHandler()
                        .removeCallbacks(mVoiceRecognitionTimeoutEvent);
                mVoiceRecognitionTimeoutEvent = null;
            }
            if (mVoiceRecognitionStarted) {
                if (!disconnectAudio()) {
                    Log.w(TAG, "stopVoiceRecognitionByHeadset: failed to disconnect audio from "
                            + fromDevice);
                }
                mVoiceRecognitionStarted = false;
            }
            if (!mSystemInterface.deactivateVoiceRecognition()) {
                Log.w(TAG, "stopVoiceRecognitionByHeadset: failed request from " + fromDevice);
                return false;
            }
            return true;
        }
    }

    private void phoneStateChanged(int numActive, int numHeld, int callState, String number,
            int type, boolean isVirtualCall) {
        enforceCallingOrSelfPermission(MODIFY_PHONE_STATE, "Need MODIFY_PHONE_STATE permission");
        synchronized (mStateMachines) {
            // Should stop all other audio mode in this case
            if ((numActive + numHeld) > 0 || callState != HeadsetHalConstants.CALL_STATE_IDLE) {
                if (!isVirtualCall && mVirtualCallStarted) {
                    // stop virtual voice call if there is an incoming Telecom call update
                    stopScoUsingVirtualVoiceCall();
                }
                if (mVoiceRecognitionStarted) {
                    // stop voice recognition if there is any incoming call
                    stopVoiceRecognition(mActiveDevice);
                }
            }
            if (mDialingOutTimeoutEvent != null) {
                // Send result to state machine when dialing starts
                if (callState == HeadsetHalConstants.CALL_STATE_DIALING) {
                    mStateMachinesThread.getThreadHandler()
                            .removeCallbacks(mDialingOutTimeoutEvent);
                    doForStateMachine(mDialingOutTimeoutEvent.mDialingOutDevice,
                            stateMachine -> stateMachine.sendMessage(
                                    HeadsetStateMachine.DIALING_OUT_RESULT, 1 /* success */, 0,
                                    mDialingOutTimeoutEvent.mDialingOutDevice));
                } else if (callState == HeadsetHalConstants.CALL_STATE_ACTIVE
                        || callState == HeadsetHalConstants.CALL_STATE_IDLE) {
                    // Clear the timeout event when the call is connected or disconnected
                    if (!mStateMachinesThread.getThreadHandler()
                            .hasCallbacks(mDialingOutTimeoutEvent)) {
                        mDialingOutTimeoutEvent = null;
                    }
                }
            }
        }
        mStateMachinesThread.getThreadHandler().post(() -> {
            mSystemInterface.getHeadsetPhoneState().setNumActiveCall(numActive);
            mSystemInterface.getHeadsetPhoneState().setNumHeldCall(numHeld);
            mSystemInterface.getHeadsetPhoneState().setCallState(callState);
        });
        doForEachConnectedConnectingStateMachine(
                stateMachine -> stateMachine.sendMessage(HeadsetStateMachine.CALL_STATE_CHANGED,
                        new HeadsetCallState(numActive, numHeld, callState, number, type)));

    }

    private void clccResponse(int index, int direction, int status, int mode, boolean mpty,
            String number, int type) {
        enforceCallingOrSelfPermission(MODIFY_PHONE_STATE, "Need MODIFY_PHONE_STATE permission");
        doForEachConnectedStateMachine(
                stateMachine -> stateMachine.sendMessage(HeadsetStateMachine.SEND_CCLC_RESPONSE,
                        new HeadsetClccResponse(index, direction, status, mode, mpty, number,
                                type)));
    }

    private boolean sendVendorSpecificResultCode(BluetoothDevice device, String command,
            String arg) {
        enforceCallingOrSelfPermission(BLUETOOTH_PERM, "Need BLUETOOTH permission");
        synchronized (mStateMachines) {
            final HeadsetStateMachine stateMachine = mStateMachines.get(device);
            if (stateMachine == null) {
                Log.w(TAG, "sendVendorSpecificResultCode: device " + device
                        + " was never connected/connecting");
                return false;
            }
            int connectionState = stateMachine.getConnectionState();
            if (connectionState != BluetoothProfile.STATE_CONNECTED) {
                return false;
            }
            // Currently we support only "+ANDROID".
            if (!command.equals(BluetoothHeadset.VENDOR_RESULT_CODE_COMMAND_ANDROID)) {
                Log.w(TAG, "Disallowed unsolicited result code command: " + command);
                return false;
            }
            stateMachine.sendMessage(HeadsetStateMachine.SEND_VENDOR_SPECIFIC_RESULT_CODE,
                    new HeadsetVendorSpecificResultCode(device, command, arg));
        }
        return true;
    }

    boolean isInbandRingingEnabled() {
        boolean returnVal;
        enforceCallingOrSelfPermission(BLUETOOTH_PERM, "Need BLUETOOTH permission");
        returnVal = BluetoothHeadset.isInbandRingingSupported(this) && !SystemProperties.getBoolean(
                DISABLE_INBAND_RINGING_PROPERTY, false) && !mInbandRingingRuntimeDisable;
        Log.d(TAG, "isInbandRingingEnabled returning: " + returnVal);
        return returnVal;
    }

    /**
     * Called from {@link HeadsetStateMachine} in state machine thread when there is a connection
     * state change
     *
     * @param device remote device
     * @param fromState from which connection state is the change
     * @param toState to which connection state is the change
     */
    @VisibleForTesting
    public void onConnectionStateChangedFromStateMachine(BluetoothDevice device, int fromState,
            int toState) {
        synchronized (mStateMachines) {
            List<BluetoothDevice> audioConnectableDevices =
                    getDevicesMatchingConnectionStates(CONNECTING_CONNECTED_STATES);
            if (fromState != BluetoothProfile.STATE_CONNECTED
                    && toState == BluetoothProfile.STATE_CONNECTED) {
                if (audioConnectableDevices.size() > 1) {
                    mInbandRingingRuntimeDisable = true;
                    doForEachConnectedStateMachine(
                            stateMachine -> stateMachine.sendMessage(HeadsetStateMachine.SEND_BSIR,
                                    0));
                }
                MetricsLogger.logProfileConnectionEvent(BluetoothMetricsProto.ProfileId.HEADSET);
            }
            if (fromState != BluetoothProfile.STATE_DISCONNECTED
                    && toState == BluetoothProfile.STATE_DISCONNECTED) {
                if (audioConnectableDevices.size() <= 1) {
                    mInbandRingingRuntimeDisable = false;
                    doForEachConnectedStateMachine(
                            stateMachine -> stateMachine.sendMessage(HeadsetStateMachine.SEND_BSIR,
                                    1));
                }
                if (device.equals(mActiveDevice)) {
                    AdapterService adapterService = AdapterService.getAdapterService();
                    if (adapterService.isTwsPlusDevice(device)) {
                        //if the disconnected device is a tws+ device
                        // and if peer device is connected, set the peer
                        // as an active device
                        BluetoothDevice peerDevice = getTwsPlusConnectedPeer(device);
                        if (peerDevice != null) {
                            setActiveDevice(peerDevice);
                        }
                    } else {
                        setActiveDevice(null);
                    }
                }
            }
        }
    }

<<<<<<< HEAD
    public HeadsetA2dpSync getHfpA2DPSyncInterface(){
        return mHfpA2dpSyncInterface;
    }

    public void sendA2dpStateChangeUpdate(int state) {
        Log.d(TAG," sendA2dpStateChange newState = " + state);
        doForEachConnectedConnectingStateMachine(
              stateMachine -> stateMachine.sendMessage(HeadsetStateMachine.A2DP_STATE_CHANGED,
                                    state));
=======
    /**
     * Check if no audio mode is active
     *
     * @return false if virtual call, voice recognition, or Telecom call is active, true if all idle
     */
    private boolean isAudioModeIdle() {
        synchronized (mStateMachines) {
            if (mVoiceRecognitionStarted || mVirtualCallStarted || !mSystemInterface.isCallIdle()) {
                Log.i(TAG, "isAudioModeIdle: not idle, mVoiceRecognitionStarted="
                        + mVoiceRecognitionStarted + ", mVirtualCallStarted=" + mVirtualCallStarted
                        + ", isCallIdle=" + mSystemInterface.isCallIdle());
                return false;
            }
            return true;
        }
>>>>>>> e7fa1b09
    }

    private boolean shouldCallAudioBeActive() {
        return mSystemInterface.isInCall() || (mSystemInterface.isRinging()
                && isInbandRingingEnabled());
    }

    /**
     * Only persist audio during active device switch when call audio is supposed to be active and
     * virtual call has not been started. Virtual call is ignored because AudioService and
     * applications should reconnect SCO during active device switch and forcing SCO connection
     * here will make AudioService think SCO is started externally instead of by one of its SCO
     * clients.
     *
     * @return true if call audio should be active and no virtual call is going on
     */
    private boolean shouldPersistAudio() {
        return !mVirtualCallStarted && shouldCallAudioBeActive();
    }

    /**
     * Called from {@link HeadsetStateMachine} in state machine thread when there is a audio
     * connection state change
     *
     * @param device remote device
     * @param fromState from which audio connection state is the change
     * @param toState to which audio connection state is the change
     */
    @VisibleForTesting
    public void onAudioStateChangedFromStateMachine(BluetoothDevice device, int fromState,
            int toState) {
        synchronized (mStateMachines) {
            if (toState == BluetoothHeadset.STATE_AUDIO_DISCONNECTED) {
                if (fromState != BluetoothHeadset.STATE_AUDIO_DISCONNECTED) {
                    if (mActiveDevice != null && !mActiveDevice.equals(device)
                            && shouldPersistAudio()) {
                        if (!connectAudio(mActiveDevice)) {
                            Log.w(TAG, "onAudioStateChangedFromStateMachine, failed to connect"
                                    + " audio to new " + "active device " + mActiveDevice
                                    + ", after " + device + " is disconnected from SCO");
                        }
                    }
                }
<<<<<<< HEAD
=======
                if (mVoiceRecognitionStarted) {
                    if (!stopVoiceRecognitionByHeadset(device)) {
                        Log.w(TAG, "onAudioStateChangedFromStateMachine: failed to stop voice "
                                + "recognition");
                    }
                }
                if (mVirtualCallStarted) {
                    if (!stopScoUsingVirtualVoiceCall()) {
                        Log.w(TAG, "onAudioStateChangedFromStateMachine: failed to stop virtual "
                                + "voice call");
                    }
                }
                // Unsuspend A2DP when SCO connection is gone and call state is idle
                if (mSystemInterface.isCallIdle()) {
                    mSystemInterface.getAudioManager().setParameters("A2dpSuspended=false");
                }
>>>>>>> e7fa1b09
            }
        }
    }

    private void broadcastActiveDevice(BluetoothDevice device) {
        logD("broadcastActiveDevice: " + device);
        Intent intent = new Intent(BluetoothHeadset.ACTION_ACTIVE_DEVICE_CHANGED);
        intent.putExtra(BluetoothDevice.EXTRA_DEVICE, device);
        intent.addFlags(Intent.FLAG_RECEIVER_REGISTERED_ONLY_BEFORE_BOOT
                | Intent.FLAG_RECEIVER_INCLUDE_BACKGROUND);
        sendBroadcastAsUser(intent, UserHandle.ALL, HeadsetService.BLUETOOTH_PERM);
    }

    /**
     * Check whether it is OK to accept a headset connection from a remote device
     *
     * @param device remote device that initiates the connection
     * @return true if the connection is acceptable
     */
    public boolean okToAcceptConnection(BluetoothDevice device) {
        // Check if this is an incoming connection in Quiet mode.
        boolean isPts = SystemProperties.getBoolean("bt.pts.certification", false);
        if (mAdapterService.isQuietModeEnabled()) {
            Log.w(TAG, "okToAcceptConnection: return false as quiet mode enabled");
            return false;
        }
        if(!isPts) {
            // Check priority and accept or reject the connection.
            // Note: Logic can be simplified, but keeping it this way for readability
            int priority = getPriority(device);
            int bondState = mAdapterService.getBondState(device);
            // If priority is undefined, it is likely that service discovery has not completed and peer
            // initiated the connection. Allow this connection only if the device is bonded or bonding
            boolean serviceDiscoveryPending = (priority == BluetoothProfile.PRIORITY_UNDEFINED) && (
                    bondState == BluetoothDevice.BOND_BONDING
                        || bondState == BluetoothDevice.BOND_BONDED);
            // Also allow connection when device is bonded/bonding and priority is ON/AUTO_CONNECT.
            boolean isEnabled = (priority == BluetoothProfile.PRIORITY_ON
                    || priority == BluetoothProfile.PRIORITY_AUTO_CONNECT) && (
                    bondState == BluetoothDevice.BOND_BONDED
                        || bondState == BluetoothDevice.BOND_BONDING);
            if (!serviceDiscoveryPending && !isEnabled) {
                // Otherwise, reject the connection if no service discovery is pending and priority is
                // neither PRIORITY_ON nor PRIORITY_AUTO_CONNECT
                Log.w(TAG, "okToConnect: return false, priority=" + priority + ", bondState="
                        + bondState);
                return false;
            }
        }
        List<BluetoothDevice> connectingConnectedDevices =
                getAllDevicesMatchingConnectionStates(CONNECTING_CONNECTED_STATES);
        if (!isConnectionAllowed(device, connectingConnectedDevices)) {
            Log.w(TAG, "Maximum number of connections " + mMaxHeadsetConnections
                    + " was reached, rejecting connection from " + device);
            return false;
        }
        return true;
    }
    /**
     * Checks if SCO should be connected at current system state
     *
     * @param device device for SCO to be connected
     * @return true if SCO is allowed to be connected
     */
    public boolean isScoAcceptable(BluetoothDevice device) {
        synchronized (mStateMachines) {
            if (device == null || !device.equals(mActiveDevice)) {
                Log.w(TAG, "isScoAcceptable: rejected SCO since " + device
                        + " is not the current active device " + mActiveDevice);
                return false;
            }
            if (mForceScoAudio) {
                return true;
            }
            if (!mAudioRouteAllowed) {
                Log.w(TAG, "isScoAcceptable: rejected SCO since audio route is not allowed");
                return false;
            }
            // if in-band ringtone is not enabled, return false
            if (isRinging() && !isInbandRingingEnabled()) {
                Log.w(TAG, "isScoAcceptable: rejected SCO since MT call in ringing," +
                            "in-band ringing not enabled");
                return false;
            }
            if (mVoiceRecognitionStarted || mVirtualCallStarted) {
                return true;
            }
            if (shouldCallAudioBeActive()) {
                return true;
            }
            Log.w(TAG, "isScoAcceptable: rejected SCO, inCall=" + mSystemInterface.isInCall()
                    + ", voiceRecognition=" + mVoiceRecognitionStarted + ", ringing="
                    + mSystemInterface.isRinging() + ", inbandRinging=" + isInbandRingingEnabled()
                    + ", isVirtualCallStarted=" + mVirtualCallStarted);
            return false;
        }
    }

    /**
     * Remove state machine in {@link #mStateMachines} for a {@link BluetoothDevice}
     *
     * @param device device whose state machine is to be removed.
     */
    void removeStateMachine(BluetoothDevice device) {
        synchronized (mStateMachines) {
            HeadsetStateMachine stateMachine = mStateMachines.get(device);
            if (stateMachine == null) {
                Log.w(TAG, "removeStateMachine(), " + device + " does not have a state machine");
                return;
            }
            Log.i(TAG, "removeStateMachine(), removing state machine for device: " + device);
            HeadsetObjectsFactory.getInstance().destroyStateMachine(stateMachine);
            mStateMachines.remove(device);
        }
    }

    private boolean isOnStateMachineThread() {
        final Looper myLooper = Looper.myLooper();
        return myLooper != null && (mStateMachinesThread != null) && (myLooper.getThread().getId()
                == mStateMachinesThread.getId());
    }

    @Override
    public void dump(StringBuilder sb) {
        synchronized (mStateMachines) {
            super.dump(sb);
            ProfileService.println(sb, "mMaxHeadsetConnections: " + mMaxHeadsetConnections);
            ProfileService.println(sb, "DefaultMaxHeadsetConnections: "
                    + mAdapterService.getMaxConnectedAudioDevices());
            ProfileService.println(sb, "mActiveDevice: " + mActiveDevice);
            ProfileService.println(sb, "isInbandRingingEnabled: " + isInbandRingingEnabled());
            ProfileService.println(sb,
                    "isInbandRingingSupported: " + BluetoothHeadset.isInbandRingingSupported(this));
            ProfileService.println(sb,
                    "mInbandRingingRuntimeDisable: " + mInbandRingingRuntimeDisable);
            ProfileService.println(sb, "mAudioRouteAllowed: " + mAudioRouteAllowed);
            ProfileService.println(sb, "mVoiceRecognitionStarted: " + mVoiceRecognitionStarted);
            ProfileService.println(sb,
                    "mVoiceRecognitionTimeoutEvent: " + mVoiceRecognitionTimeoutEvent);
            ProfileService.println(sb, "mVirtualCallStarted: " + mVirtualCallStarted);
            ProfileService.println(sb, "mDialingOutTimeoutEvent: " + mDialingOutTimeoutEvent);
            ProfileService.println(sb, "mForceScoAudio: " + mForceScoAudio);
            ProfileService.println(sb, "mCreated: " + mCreated);
            ProfileService.println(sb, "mStarted: " + mStarted);
            ProfileService.println(sb,
                    "AudioManager.isBluetoothScoOn(): " + mSystemInterface.getAudioManager()
                            .isBluetoothScoOn());
            ProfileService.println(sb, "Telecom.isInCall(): " + mSystemInterface.isInCall());
            ProfileService.println(sb, "Telecom.isRinging(): " + mSystemInterface.isRinging());
            for (HeadsetStateMachine stateMachine : mStateMachines.values()) {
                ProfileService.println(sb,
                        "==== StateMachine for " + stateMachine.getDevice() + " ====");
                stateMachine.dump(sb);
            }
        }
    }

    private static void logD(String message) {
        if (DBG) {
            Log.d(TAG, message);
        }
    }
}<|MERGE_RESOLUTION|>--- conflicted
+++ resolved
@@ -1795,7 +1795,6 @@
         }
     }
 
-<<<<<<< HEAD
     public HeadsetA2dpSync getHfpA2DPSyncInterface(){
         return mHfpA2dpSyncInterface;
     }
@@ -1805,7 +1804,8 @@
         doForEachConnectedConnectingStateMachine(
               stateMachine -> stateMachine.sendMessage(HeadsetStateMachine.A2DP_STATE_CHANGED,
                                     state));
-=======
+    }
+
     /**
      * Check if no audio mode is active
      *
@@ -1821,7 +1821,6 @@
             }
             return true;
         }
->>>>>>> e7fa1b09
     }
 
     private boolean shouldCallAudioBeActive() {
@@ -1855,18 +1854,6 @@
             int toState) {
         synchronized (mStateMachines) {
             if (toState == BluetoothHeadset.STATE_AUDIO_DISCONNECTED) {
-                if (fromState != BluetoothHeadset.STATE_AUDIO_DISCONNECTED) {
-                    if (mActiveDevice != null && !mActiveDevice.equals(device)
-                            && shouldPersistAudio()) {
-                        if (!connectAudio(mActiveDevice)) {
-                            Log.w(TAG, "onAudioStateChangedFromStateMachine, failed to connect"
-                                    + " audio to new " + "active device " + mActiveDevice
-                                    + ", after " + device + " is disconnected from SCO");
-                        }
-                    }
-                }
-<<<<<<< HEAD
-=======
                 if (mVoiceRecognitionStarted) {
                     if (!stopVoiceRecognitionByHeadset(device)) {
                         Log.w(TAG, "onAudioStateChangedFromStateMachine: failed to stop voice "
@@ -1883,7 +1870,6 @@
                 if (mSystemInterface.isCallIdle()) {
                     mSystemInterface.getAudioManager().setParameters("A2dpSuspended=false");
                 }
->>>>>>> e7fa1b09
             }
         }
     }
