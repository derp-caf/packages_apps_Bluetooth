--- conflicted
+++ resolved
@@ -1432,7 +1432,6 @@
         }
     }
 
-<<<<<<< HEAD
     public HeadsetA2dpSync getHfpA2DPSyncInterface(){
         return mHfpA2dpSyncInterface;
     }
@@ -1443,7 +1442,7 @@
               stateMachine -> stateMachine.sendMessage(HeadsetStateMachine.A2DP_STATE_CHANGED,
                                     state));
     }
-=======
+
     private boolean shouldCallAudioBeActive() {
         return mSystemInterface.isInCall() || (mSystemInterface.isRinging()
                 && isInbandRingingEnabled());
@@ -1458,7 +1457,6 @@
      *
      * @return true if call audio should be active and no virtual call is going on
      */
->>>>>>> 68b29262
     private boolean shouldPersistAudio() {
         return !mVirtualCallStarted && shouldCallAudioBeActive();
     }
@@ -1568,17 +1566,13 @@
                 Log.w(TAG, "isScoAcceptable: rejected SCO since audio route is not allowed");
                 return false;
             }
-<<<<<<< HEAD
             // if in-band ringtone is not enabled, return false
             if (isRinging() && !isInbandRingingEnabled()) {
                 Log.w(TAG, "isScoAcceptable: rejected SCO since MT call in ringing," +
                             "in-band ringing not enabled");
                 return false;
             }
-            if (mSystemInterface.isInCall() || mVoiceRecognitionStarted || mVirtualCallStarted) {
-=======
             if (mVoiceRecognitionStarted || mVirtualCallStarted) {
->>>>>>> 68b29262
                 return true;
             }
             if (shouldCallAudioBeActive()) {
