--- conflicted
+++ resolved
@@ -107,15 +107,11 @@
             // Synchronization should make sure unbind can be successful
             mHeadsetService.unbindService(mPhoneProxyConnection);
         }
-<<<<<<< HEAD
         //sometimes when BT is turned off while in call,
         // we don't get a chance to move out of AudioOn state
 
         mAudioManager.setParameters("BT_SCO=off");
         mAudioManager.setBluetoothScoOn(false);
-        mHeadsetPhoneState.listenForPhoneState(false);
-=======
->>>>>>> 6f7e285e
         mHeadsetPhoneState.cleanup();
     }
 
