/*
 * Copyright (C) 2012 The Android Open Source Project
 *
 * Licensed under the Apache License, Version 2.0 (the "License");
 * you may not use this file except in compliance with the License.
 * You may obtain a copy of the License at
 *
 *      http://www.apache.org/licenses/LICENSE-2.0
 *
 * Unless required by applicable law or agreed to in writing, software
 * distributed under the License is distributed on an "AS IS" BASIS,
 * WITHOUT WARRANTIES OR CONDITIONS OF ANY KIND, either express or implied.
 * See the License for the specific language governing permissions and
 * limitations under the License.
 */

package com.android.bluetooth.hfp;

import android.bluetooth.BluetoothA2dp;
import android.bluetooth.BluetoothAssignedNumbers;
import android.bluetooth.BluetoothDevice;
import android.bluetooth.BluetoothHeadset;
import android.bluetooth.BluetoothProfile;
import android.content.ActivityNotFoundException;
import android.content.Context;
import android.content.Intent;
import android.media.AudioManager;
import android.net.Uri;
import android.os.IDeviceIdleController;
import android.os.Looper;
import android.os.Message;
import android.os.RemoteException;
import android.os.ServiceManager;
import android.os.SystemClock;
import android.os.UserHandle;
import android.support.annotation.VisibleForTesting;
import android.telephony.PhoneNumberUtils;
import android.telephony.PhoneStateListener;
import android.util.Log;
import android.os.SystemProperties;

import com.android.bluetooth.btservice.AdapterService;
import com.android.bluetooth.btservice.ProfileService;
import com.android.internal.util.State;
import com.android.internal.util.StateMachine;

import java.io.FileDescriptor;
import java.io.PrintWriter;
import java.io.StringWriter;
import java.util.ArrayList;
import java.util.HashMap;
import java.util.Map;
import java.util.Objects;
import java.util.Scanner;
import java.util.concurrent.ConcurrentLinkedQueue;
import java.util.Iterator;

/**
 * A Bluetooth Handset StateMachine
 *                        (Disconnected)
 *                           |      ^
 *                   CONNECT |      | DISCONNECTED
 *                           V      |
 *                  (Connecting)   (Disconnecting)
 *                           |      ^
 *                 CONNECTED |      | DISCONNECT
 *                           V      |
 *                          (Connected)
 *                           |      ^
 *             CONNECT_AUDIO |      | AUDIO_DISCONNECTED
 *                           V      |
 *             (AudioConnecting)   (AudioDiconnecting)
 *                           |      ^
 *           AUDIO_CONNECTED |      | DISCONNECT_AUDIO
 *                           V      |
 *                           (AudioOn)
 */
@VisibleForTesting
public class HeadsetStateMachine extends StateMachine {
    private static final String TAG = "HeadsetStateMachine";
    private static final boolean DBG = true;

    private static final String HEADSET_NAME = "bt_headset_name";
    private static final String HEADSET_NREC = "bt_headset_nrec";
    private static final String HEADSET_WBS = "bt_wbs";
    private static final String HEADSET_AUDIO_FEATURE_ON = "on";
    private static final String HEADSET_AUDIO_FEATURE_OFF = "off";

    /* Telephone URI scheme */
    private static final String SCHEME_TEL = "tel";

    static final int CONNECT = 1;
    static final int DISCONNECT = 2;
    static final int CONNECT_AUDIO = 3;
    static final int DISCONNECT_AUDIO = 4;
    static final int VOICE_RECOGNITION_START = 5;
    static final int VOICE_RECOGNITION_STOP = 6;

    // message.obj is an intent AudioManager.VOLUME_CHANGED_ACTION
    // EXTRA_VOLUME_STREAM_TYPE is STREAM_BLUETOOTH_SCO
    static final int INTENT_SCO_VOLUME_CHANGED = 7;
    static final int INTENT_CONNECTION_ACCESS_REPLY = 8;
    static final int CALL_STATE_CHANGED = 9;
    static final int DEVICE_STATE_CHANGED = 10;
    static final int SEND_CCLC_RESPONSE = 11;
    static final int SEND_VENDOR_SPECIFIC_RESULT_CODE = 12;
    static final int SEND_BSIR = 13;

    static final int VIRTUAL_CALL_START = 14;
    static final int VIRTUAL_CALL_STOP = 15;

    static final int UPDATE_A2DP_PLAY_STATE = 16;
    static final int UPDATE_A2DP_CONN_STATE = 17;
    static final int QUERY_PHONE_STATE_AT_SLC = 18;
    static final int SEND_INCOMING_CALL_IND = 19;
    static final int VOIP_CALL_STATE_CHANGED_ALERTING = 20;
    static final int VOIP_CALL_STATE_CHANGED_ACTIVE = 21;
    static final int CS_CALL_STATE_CHANGED_ALERTING = 22;
    static final int CS_CALL_STATE_CHANGED_ACTIVE = 23;
    static final int A2DP_STATE_CHANGED = 24;

    static final int STACK_EVENT = 101;
    private static final int DIALING_OUT_TIMEOUT = 102;
    private static final int START_VR_TIMEOUT = 103;
    private static final int CLCC_RSP_TIMEOUT = 104;
    private static final int PROCESS_CPBR = 105;

    private static final int CONNECT_TIMEOUT = 201;

    private static final int DIALING_OUT_TIMEOUT_MS = 10000;
    private static final int START_VR_TIMEOUT_MS = 5000;
    private static final int CLCC_RSP_TIMEOUT_MS = 5000;
    private static final int QUERY_PHONE_STATE_CHANGED_DELAYED = 100;
    // NOTE: the value is not "final" - it is modified in the unit tests
    @VisibleForTesting static int sConnectTimeoutMs = 30000;

<<<<<<< HEAD
    // delay call indicators and some remote devices are not able to handle
    // indicators back to back, especially in VOIP scenarios.
    /* Delay between call dialling, alerting updates for VOIP call */
    private static final int VOIP_CALL_ALERTING_DELAY_TIME_MSEC = 800;
    /* Delay between call alerting, active updates for VOIP call */
    private static final int VOIP_CALL_ACTIVE_DELAY_TIME_MSEC =
                               VOIP_CALL_ALERTING_DELAY_TIME_MSEC + 50;
    private static final int CS_CALL_ALERTING_DELAY_TIME_MSEC = 800;
    private static final int CS_CALL_ACTIVE_DELAY_TIME_MSEC = 10;
    private static final int INCOMING_CALL_IND_DELAY = 200;
    private static final int MAX_RETRY_CONNECT_COUNT = 2;
    // Blacklist remote device addresses to send incoimg call indicators with delay of 200ms
    private static final String [] BlacklistDeviceAddrToDelayCallInd =
                                                               {"00:15:83", /* Beiqi Carkit */
                                                                "2a:eb:00", /* BIAC Carkit */
                                                                "30:53:00", /* BIAC series */
                                                                "00:17:53", /* ADAYO Carkit */
                                                                "40:ef:4c", /* Road Rover Carkit */
                                                               };
    private static final String VOIP_CALL_NUMBER = "10000000";
=======
    private static final HeadsetAgIndicatorEnableState DEFAULT_AG_INDICATOR_ENABLE_STATE =
            new HeadsetAgIndicatorEnableState(true, true, true, true);
>>>>>>> 6f7e285e

    private final BluetoothDevice mDevice;

    // State machine states
    private final Disconnected mDisconnected = new Disconnected();
    private final Connecting mConnecting = new Connecting();
    private final Disconnecting mDisconnecting = new Disconnecting();
    private final Connected mConnected = new Connected();
    private final AudioOn mAudioOn = new AudioOn();
    private final AudioConnecting mAudioConnecting = new AudioConnecting();
    private final AudioDisconnecting mAudioDisconnecting = new AudioDisconnecting();
    private HeadsetStateBase mPrevState;

    // Run time dependencies
    private final HeadsetService mHeadsetService;
    private final AdapterService mAdapterService;
    private final HeadsetNativeInterface mNativeInterface;
    private final HeadsetSystemInterface mSystemInterface;

    // Runtime states
    private boolean mVirtualCallStarted;
    private boolean mVoiceRecognitionStarted;
    private boolean mWaitingForVoiceRecognition;
    private boolean mDialingOut;
    private int mSpeakerVolume;
    private int mMicVolume;
<<<<<<< HEAD
    private boolean mA2dpSuspend;
    private boolean mIsCsCall = true;
    private boolean mPendingScoForVR = false;
    private boolean mIsCallIndDelay = false;
    private boolean mIsBlacklistedDevice = false;
    private int retryConnectCount = 0;
    //ConcurrentLinkeQueue is used so that it is threadsafe
    private ConcurrentLinkedQueue<HeadsetCallState> mPendingCallStates =
                             new ConcurrentLinkedQueue<HeadsetCallState>();
    private ConcurrentLinkedQueue<HeadsetCallState> mDelayedCSCallStates =
                             new ConcurrentLinkedQueue<HeadsetCallState>();
=======
    private HeadsetAgIndicatorEnableState mAgIndicatorEnableState;
>>>>>>> 6f7e285e
    // The timestamp when the device entered connecting/connected state
    private long mConnectingTimestampMs = Long.MIN_VALUE;
    // Audio Parameters like NREC
    private final HashMap<String, String> mAudioParams = new HashMap<>();
    // AT Phone book keeps a group of states used by AT+CPBR commands
    private final AtPhonebook mPhonebook;

    // Hash for storing the A2DP connection states
    private HashMap<BluetoothDevice, Integer> mA2dpConnState =
                                          new HashMap<BluetoothDevice, Integer>();
    // Hash for storing the A2DP play states
    private HashMap<BluetoothDevice, Integer> mA2dpPlayState =
                                          new HashMap<BluetoothDevice, Integer>();

    // Keys are AT commands, and values are the company IDs.
    private static final Map<String, Integer> VENDOR_SPECIFIC_AT_COMMAND_COMPANY_ID;
    // Intent that get sent during voice recognition events.
    private static final Intent VOICE_COMMAND_INTENT;

    /* Retry outgoing connection after this time if the first attempt fails */
    private static final int RETRY_CONNECT_TIME_SEC = 2500;

    static {
        VENDOR_SPECIFIC_AT_COMMAND_COMPANY_ID = new HashMap<>();
        VENDOR_SPECIFIC_AT_COMMAND_COMPANY_ID.put(
                BluetoothHeadset.VENDOR_SPECIFIC_HEADSET_EVENT_XEVENT,
                BluetoothAssignedNumbers.PLANTRONICS);
        VENDOR_SPECIFIC_AT_COMMAND_COMPANY_ID.put(
                BluetoothHeadset.VENDOR_RESULT_CODE_COMMAND_ANDROID,
                BluetoothAssignedNumbers.GOOGLE);
        VENDOR_SPECIFIC_AT_COMMAND_COMPANY_ID.put(
                BluetoothHeadset.VENDOR_SPECIFIC_HEADSET_EVENT_XAPL,
                BluetoothAssignedNumbers.APPLE);
        VENDOR_SPECIFIC_AT_COMMAND_COMPANY_ID.put(
                BluetoothHeadset.VENDOR_SPECIFIC_HEADSET_EVENT_IPHONEACCEV,
                BluetoothAssignedNumbers.APPLE);
        VOICE_COMMAND_INTENT = new Intent(Intent.ACTION_VOICE_COMMAND);
        VOICE_COMMAND_INTENT.setFlags(Intent.FLAG_ACTIVITY_NEW_TASK);
    }

    private HeadsetStateMachine(BluetoothDevice device, Looper looper,
            HeadsetService headsetService, AdapterService adapterService,
            HeadsetNativeInterface nativeInterface, HeadsetSystemInterface systemInterface) {
        super(TAG, Objects.requireNonNull(looper, "looper cannot be null"));
        // Enable/Disable StateMachine debug logs
        setDbg(DBG);
        mDevice = Objects.requireNonNull(device, "device cannot be null");
        mHeadsetService = Objects.requireNonNull(headsetService, "headsetService cannot be null");
        mNativeInterface =
                Objects.requireNonNull(nativeInterface, "nativeInterface cannot be null");
        mSystemInterface =
                Objects.requireNonNull(systemInterface, "systemInterface cannot be null");
        mAdapterService = Objects.requireNonNull(adapterService, "AdapterService cannot be null");
        // Create phonebook helper
        mPhonebook = new AtPhonebook(mHeadsetService, mNativeInterface);
        // Initialize state machine
        addState(mDisconnected);
        addState(mConnecting);
        addState(mDisconnecting);
        addState(mConnected);
        addState(mAudioOn);
        addState(mAudioConnecting);
        addState(mAudioDisconnecting);
        setInitialState(mDisconnected);
        Log.i(TAG," Exiting HeadsetStateMachine constructor for device :" + device);
    }

    static HeadsetStateMachine make(BluetoothDevice device, Looper looper,
            HeadsetService headsetService, AdapterService adapterService,
            HeadsetNativeInterface nativeInterface, HeadsetSystemInterface systemInterface) {
        HeadsetStateMachine stateMachine =
                new HeadsetStateMachine(device, looper, headsetService, adapterService,
                        nativeInterface, systemInterface);
        Log.i(TAG," Starting StateMachine  device: " + device);
        stateMachine.start();
        Log.i(TAG, "Created state machine " + stateMachine + " for " + device);
        return stateMachine;
    }

    static void destroy(HeadsetStateMachine stateMachine) {
        Log.i(TAG, "destroy");
        if (stateMachine == null) {
            Log.w(TAG, "destroy(), stateMachine is null");
            return;
        }
        stateMachine.cleanup();
        stateMachine.quitNow();
    }

    public void cleanup() {
        Log.i(TAG," destroy, current state " + getCurrentState());
        if (getCurrentState() == mAudioOn) {
            mAudioOn.broadcastAudioState(mDevice, BluetoothHeadset.STATE_AUDIO_DISCONNECTED,
                                BluetoothHeadset.STATE_AUDIO_CONNECTED);
            mAudioOn.broadcastConnectionState(mDevice, BluetoothProfile.STATE_DISCONNECTED,
                                BluetoothProfile.STATE_CONNECTED);
        }
        if(getCurrentState() == mConnected){
            mConnected.broadcastConnectionState(mDevice, BluetoothProfile.STATE_DISCONNECTED,
                                     BluetoothProfile.STATE_CONNECTED);
        }
        if(getCurrentState() == mConnecting){
            mConnecting.broadcastConnectionState(mDevice, BluetoothProfile.STATE_DISCONNECTED,
                                     BluetoothProfile.STATE_CONNECTING);
        }
        if (mPhonebook != null) {
            mPhonebook.cleanup();
        }
        mAudioParams.clear();
    }

    public void dump(StringBuilder sb) {
        ProfileService.println(sb, "  mCurrentDevice: " + mDevice);
        ProfileService.println(sb, "  mCurrentState: " + getCurrentState());
        ProfileService.println(sb, "  mPrevState: " + mPrevState);
        ProfileService.println(sb, "  mConnectionState: " + getConnectionState());
        ProfileService.println(sb, "  mAudioState: " + getAudioState());
        ProfileService.println(sb, "  mVirtualCallStarted: " + mVirtualCallStarted);
        ProfileService.println(sb, "  mVoiceRecognitionStarted: " + mVoiceRecognitionStarted);
        ProfileService.println(sb, "  mWaitingForVoiceRecognition: " + mWaitingForVoiceRecognition);
        ProfileService.println(sb, "  mDialingOut: " + mDialingOut);
        ProfileService.println(sb, "  mSpeakerVolume: " + mSpeakerVolume);
        ProfileService.println(sb, "  mMicVolume: " + mMicVolume);
        ProfileService.println(sb,
                "  mConnectingTimestampMs(uptimeMillis): " + mConnectingTimestampMs);
        ProfileService.println(sb, "  StateMachine: " + this);
        // Dump the state machine logs
        StringWriter stringWriter = new StringWriter();
        PrintWriter printWriter = new PrintWriter(stringWriter);
        super.dump(new FileDescriptor(), printWriter, new String[]{});
        printWriter.flush();
        stringWriter.flush();
        ProfileService.println(sb, "  StateMachineLog:");
        Scanner scanner = new Scanner(stringWriter.toString());
        while (scanner.hasNextLine()) {
            String line = scanner.nextLine();
            ProfileService.println(sb, "    " + line);
        }
        scanner.close();
    }

    /**
     * Base class for states used in this state machine to share common infrastructures
     */
    private abstract class HeadsetStateBase extends State {
        @Override
        public void enter() {
            // Crash if mPrevState is null and state is not Disconnected
            if (!(this instanceof Disconnected) && mPrevState == null) {
                throw new IllegalStateException("mPrevState is null on enter()");
            }
            enforceValidConnectionStateTransition();
        }

        @Override
        public void exit() {
            mPrevState = this;
        }

        @Override
        public String toString() {
            return getName();
        }

        /**
         * Broadcast audio and connection state changes to the system. This should be called at the
         * end of enter() method after all the setup is done
         */
        void broadcastStateTransitions() {
            if (mPrevState == null) {
                return;
            }
            // TODO: Add STATE_AUDIO_DISCONNECTING constant to get rid of the 2nd part of this logic
            if (getAudioStateInt() != mPrevState.getAudioStateInt() || (
                    mPrevState instanceof AudioDisconnecting && this instanceof AudioOn)) {
                stateLogD("audio state changed: " + mDevice + ": " + mPrevState + " -> " + this);
                broadcastAudioState(mDevice, mPrevState.getAudioStateInt(), getAudioStateInt());
            }
            if (getConnectionStateInt() != mPrevState.getConnectionStateInt()) {
                stateLogD(
                        "connection state changed: " + mDevice + ": " + mPrevState + " -> " + this);
                broadcastConnectionState(mDevice, mPrevState.getConnectionStateInt(),
                        getConnectionStateInt());
            }
        }

        // Should not be called from enter() method
        void broadcastConnectionState(BluetoothDevice device, int fromState, int toState) {
            stateLogD("broadcastConnectionState " + device + ": " + fromState + "->" + toState);
            if (fromState == BluetoothProfile.STATE_CONNECTED && isVirtualCallInProgress()) {
                // Headset is disconnecting, stop Virtual call if active.
                terminateScoUsingVirtualVoiceCall();
            }
            mHeadsetService.onConnectionStateChangedFromStateMachine(device, fromState, toState);
            Intent intent = new Intent(BluetoothHeadset.ACTION_CONNECTION_STATE_CHANGED);
            intent.putExtra(BluetoothProfile.EXTRA_PREVIOUS_STATE, fromState);
            intent.putExtra(BluetoothProfile.EXTRA_STATE, toState);
            intent.putExtra(BluetoothDevice.EXTRA_DEVICE, device);
            intent.addFlags(Intent.FLAG_RECEIVER_INCLUDE_BACKGROUND);
            mHeadsetService.sendBroadcastAsUser(intent, UserHandle.ALL,
                    HeadsetService.BLUETOOTH_PERM);
        }

        // Should not be called from enter() method
        void broadcastAudioState(BluetoothDevice device, int fromState, int toState) {
            stateLogD("broadcastAudioState: " + device + ": " + fromState + "->" + toState);
            if (fromState == BluetoothHeadset.STATE_AUDIO_CONNECTED && isVirtualCallInProgress()) {
                // When SCO gets disconnected during call transfer, Virtual call
                // needs to be cleaned up.So call terminateScoUsingVirtualVoiceCall.
                terminateScoUsingVirtualVoiceCall();
            }
            mHeadsetService.onAudioStateChangedFromStateMachine(device, fromState, toState);
            Intent intent = new Intent(BluetoothHeadset.ACTION_AUDIO_STATE_CHANGED);
            intent.putExtra(BluetoothProfile.EXTRA_PREVIOUS_STATE, fromState);
            intent.putExtra(BluetoothProfile.EXTRA_STATE, toState);
            intent.putExtra(BluetoothDevice.EXTRA_DEVICE, device);
            mHeadsetService.sendBroadcastAsUser(intent, UserHandle.ALL,
                    HeadsetService.BLUETOOTH_PERM);
        }

        /**
         * Verify if the current state transition is legal. This is supposed to be called from
         * enter() method and crash if the state transition is out of the specification
         *
         * Note:
         * This method uses state objects to verify transition because these objects should be final
         * and any other instances are invalid
         */
        void enforceValidConnectionStateTransition() {
            boolean result = false;
            if (this == mDisconnected) {
                result = mPrevState == null || mPrevState == mConnecting
                        || mPrevState == mDisconnecting
                        // TODO: edges to be removed after native stack refactoring
                        // all transitions to disconnected state should go through a pending state
                        // also, states should not go directly from an active audio state to
                        // disconnected state
                        || mPrevState == mConnected || mPrevState == mAudioOn
                        || mPrevState == mAudioConnecting || mPrevState == mAudioDisconnecting;
            } else if (this == mConnecting) {
                result = mPrevState == mDisconnected;
            } else if (this == mDisconnecting) {
                result = mPrevState == mConnected
                        // TODO: edges to be removed after native stack refactoring
                        // all transitions to disconnecting state should go through connected state
                        || mPrevState == mAudioConnecting || mPrevState == mAudioOn
                        || mPrevState == mAudioDisconnecting;
            } else if (this == mConnected) {
                result = mPrevState == mConnecting || mPrevState == mAudioDisconnecting
                        || mPrevState == mDisconnecting || mPrevState == mAudioConnecting
                        // TODO: edges to be removed after native stack refactoring
                        // all transitions to connected state should go through a pending state
                        || mPrevState == mAudioOn || mPrevState == mDisconnected;
            } else if (this == mAudioConnecting) {
                result = mPrevState == mConnected;
            } else if (this == mAudioDisconnecting) {
                result = mPrevState == mAudioOn;
            } else if (this == mAudioOn) {
                result = mPrevState == mAudioConnecting || mPrevState == mAudioDisconnecting
                        // TODO: edges to be removed after native stack refactoring
                        // all transitions to audio connected state should go through a pending
                        // state
                        || mPrevState == mConnected;
            }
            if (!result) {
                throw new IllegalStateException(
                        "Invalid state transition from " + mPrevState + " to " + this
                                + " for device " + mDevice);
            }
        }

        void stateLogD(String msg) {
            log(getName() + ": currentDevice=" + mDevice + ", msg=" + msg);
        }

        void stateLogW(String msg) {
            logw(getName() + ": currentDevice=" + mDevice + ", msg=" + msg);
        }

        void stateLogE(String msg) {
            loge(getName() + ": currentDevice=" + mDevice + ", msg=" + msg);
        }

        void stateLogV(String msg) {
            logv(getName() + ": currentDevice=" + mDevice + ", msg=" + msg);
        }

        void stateLogI(String msg) {
            logi(getName() + ": currentDevice=" + mDevice + ", msg=" + msg);
        }

        void stateLogWtfStack(String msg) {
            Log.wtfStack(TAG, getName() + ": " + msg);
        }

        /**
         * Process connection event
         *
         * @param message the current message for the event
         * @param state connection state to transition to
         */
        public abstract void processConnectionEvent(Message message, int state);

        /**
         * Get a state value from {@link BluetoothProfile} that represents the connection state of
         * this headset state
         *
         * @return a value in {@link BluetoothProfile#STATE_DISCONNECTED},
         * {@link BluetoothProfile#STATE_CONNECTING}, {@link BluetoothProfile#STATE_CONNECTED}, or
         * {@link BluetoothProfile#STATE_DISCONNECTING}
         */
        abstract int getConnectionStateInt();

        /**
         * Get an audio state value from {@link BluetoothHeadset}
         * @return a value in {@link BluetoothHeadset#STATE_AUDIO_DISCONNECTED},
         * {@link BluetoothHeadset#STATE_AUDIO_CONNECTING}, or
         * {@link BluetoothHeadset#STATE_AUDIO_CONNECTED}
         */
        abstract int getAudioStateInt();

    }

    class Disconnected extends HeadsetStateBase {
        @Override
        int getConnectionStateInt() {
            return BluetoothProfile.STATE_DISCONNECTED;
        }

        @Override
        int getAudioStateInt() {
            return BluetoothHeadset.STATE_AUDIO_DISCONNECTED;
        }

        @Override
        public void enter() {
            super.enter();
            mConnectingTimestampMs = Long.MIN_VALUE;
            mPhonebook.resetAtState();
            updateAgIndicatorEnableState(null);
            mVoiceRecognitionStarted = false;
            mWaitingForVoiceRecognition = false;
            mAudioParams.clear();
            broadcastStateTransitions();
            // Remove the state machine for unbonded devices
            if (mPrevState != null
                    && mAdapterService.getBondState(mDevice) == BluetoothDevice.BOND_NONE) {
                getHandler().post(() -> mHeadsetService.removeStateMachine(mDevice));
            }
            mDialingOut = false;
            mIsBlacklistedDevice = false;
        }

        @Override
        public boolean processMessage(Message message) {
            switch (message.what) {
                case CONNECT:
                    BluetoothDevice device = (BluetoothDevice) message.obj;
                    stateLogD("Connecting to " + device);
                    if (!mDevice.equals(device)) {
                        stateLogE(
                                "CONNECT failed, device=" + device + ", currentDevice=" + mDevice);
                        break;
                    }

                    stateLogD(" retryConnectCount = " + retryConnectCount);
                    if (retryConnectCount >= MAX_RETRY_CONNECT_COUNT) {
                        // max attempts reached, reset it to 0
                        retryConnectCount = 0;
                        break;
                    }
                    if (!mNativeInterface.connectHfp(device)) {
                        stateLogE("CONNECT failed for connectHfp(" + device + ")");
                        // No state transition is involved, fire broadcast immediately
                        broadcastConnectionState(device, BluetoothProfile.STATE_DISCONNECTED,
                                BluetoothProfile.STATE_DISCONNECTED);
                        break;
                    }
                    retryConnectCount++;
                    transitionTo(mConnecting);
                    break;
                case DISCONNECT:
                    // ignore
                    break;
                case CALL_STATE_CHANGED:
                    stateLogD("Ignoring CALL_STATE_CHANGED event");
                    break;
                case DEVICE_STATE_CHANGED:
                    stateLogD("Ignoring DEVICE_STATE_CHANGED event");
                    break;
                case STACK_EVENT:
                    HeadsetStackEvent event = (HeadsetStackEvent) message.obj;
                    stateLogD("STACK_EVENT: " + event);
                    if (!mDevice.equals(event.device)) {
                        stateLogE("Event device does not match currentDevice[" + mDevice
                                + "], event: " + event);
                        break;
                    }
                    switch (event.type) {
                        case HeadsetStackEvent.EVENT_TYPE_CONNECTION_STATE_CHANGED:
                            processConnectionEvent(message, event.valueInt);
                            break;
                        default:
                            stateLogE("Unexpected stack event: " + event);
                            break;
                    }
                    break;
                default:
                    stateLogE("Unexpected msg " + getMessageName(message.what) + ": " + message);
                    return NOT_HANDLED;
            }
            return HANDLED;
        }

        @Override
        public void processConnectionEvent(Message message, int state) {
            stateLogD("processConnectionEvent, state=" + state);
            switch (state) {
                case HeadsetHalConstants.CONNECTION_STATE_DISCONNECTED:
                    stateLogW("ignore DISCONNECTED event");
                    break;
                // Both events result in Connecting state as SLC establishment is still required
                case HeadsetHalConstants.CONNECTION_STATE_CONNECTED:
                case HeadsetHalConstants.CONNECTION_STATE_CONNECTING:
                    if (mHeadsetService.okToAcceptConnection(mDevice)) {
                        stateLogI("accept incoming connection");
                        transitionTo(mConnecting);
                    } else {
                        stateLogI("rejected incoming HF, priority=" + mHeadsetService.getPriority(
                                mDevice) + " bondState=" + mAdapterService.getBondState(mDevice));
                        // Reject the connection and stay in Disconnected state itself
                        if (!mNativeInterface.disconnectHfp(mDevice)) {
                            stateLogE("failed to disconnect");
                        }
                        // Indicate rejection to other components.
                        broadcastConnectionState(mDevice, BluetoothProfile.STATE_DISCONNECTED,
                                BluetoothProfile.STATE_DISCONNECTED);
                    }
                    break;
                case HeadsetHalConstants.CONNECTION_STATE_DISCONNECTING:
                    stateLogW("Ignore DISCONNECTING event");
                    break;
                default:
                    stateLogE("Incorrect state: " + state);
                    break;
            }
        }
    }

    // Per HFP 1.7.1 spec page 23/144, Pending state needs to handle
    //      AT+BRSF, AT+CIND, AT+CMER, AT+BIND, +CHLD
    // commands during SLC establishment
    class Connecting extends HeadsetStateBase {
        @Override
        int getConnectionStateInt() {
            return BluetoothProfile.STATE_CONNECTING;
        }

        @Override
        int getAudioStateInt() {
            return BluetoothHeadset.STATE_AUDIO_DISCONNECTED;
        }

        @Override
        public void enter() {
            super.enter();
            mConnectingTimestampMs = SystemClock.uptimeMillis();
            sendMessageDelayed(CONNECT_TIMEOUT, mDevice, sConnectTimeoutMs);
            mSystemInterface.queryPhoneState();
            broadcastStateTransitions();
        }

        @Override
        public boolean processMessage(Message message) {
            switch (message.what) {
                case CONNECT:
                case CONNECT_AUDIO:
                case DISCONNECT:
                    deferMessage(message);
                    break;
                case CONNECT_TIMEOUT: {
                    // We timed out trying to connect, transition to Disconnected state
                    BluetoothDevice device = (BluetoothDevice) message.obj;
                    if (!mDevice.equals(device)) {
                        stateLogE("Unknown device timeout " + device);
                        break;
                    }
                    stateLogW("CONNECT_TIMEOUT");
                    transitionTo(mDisconnected);
                    break;
                }
                case VOIP_CALL_STATE_CHANGED_ALERTING:
                    // intentional fall through
                case VOIP_CALL_STATE_CHANGED_ACTIVE:
                    // intentional fall through
                case CALL_STATE_CHANGED:
                    stateLogD("CALL_STATE_CHANGED event");
                    processCallState((HeadsetCallState) message.obj, message.arg1 == 1);
                    break;
                case DEVICE_STATE_CHANGED:
                    stateLogD("ignoring DEVICE_STATE_CHANGED event");
                    break;
                case A2DP_STATE_CHANGED:
                    stateLogD("A2DP_STATE_CHANGED event");
                    processIntentA2dpPlayStateChanged(message.arg1);
                    break;
                case STACK_EVENT:
                    HeadsetStackEvent event = (HeadsetStackEvent) message.obj;
                    stateLogD("STACK_EVENT: " + event);
                    if (!mDevice.equals(event.device)) {
                        stateLogE("Event device does not match currentDevice[" + mDevice
                                + "], event: " + event);
                        break;
                    }
                    switch (event.type) {
                        case HeadsetStackEvent.EVENT_TYPE_CONNECTION_STATE_CHANGED:
                            processConnectionEvent(message, event.valueInt);
                            break;
                        case HeadsetStackEvent.EVENT_TYPE_AT_CHLD:
                            processAtChld(event.valueInt, event.device);
                            break;
                        case HeadsetStackEvent.EVENT_TYPE_AT_CIND:
                            processAtCind(event.device);
                            break;
                        case HeadsetStackEvent.EVENT_TYPE_WBS:
                            processWBSEvent(event.valueInt);
                            break;
                        case HeadsetStackEvent.EVENT_TYPE_BIND:
                            processAtBind(event.valueString, event.device);
                            break;
                        // Unexpected AT commands, we only handle them for comparability reasons
                        case HeadsetStackEvent.EVENT_TYPE_VR_STATE_CHANGED:
                            stateLogW("Unexpected VR event, device=" + event.device + ", state="
                                    + event.valueInt);
                            processVrEvent(event.valueInt, event.device);
                            break;
                        case HeadsetStackEvent.EVENT_TYPE_DIAL_CALL:
                            stateLogW("Unexpected dial event, device=" + event.device);
                            processDialCall(event.valueString, event.device);
                            break;
                        case HeadsetStackEvent.EVENT_TYPE_SUBSCRIBER_NUMBER_REQUEST:
                            stateLogW("Unexpected subscriber number event for" + event.device
                                    + ", state=" + event.valueInt);
                            processSubscriberNumberRequest(event.device);
                            break;
                        case HeadsetStackEvent.EVENT_TYPE_AT_COPS:
                            stateLogW("Unexpected COPS event for " + event.device);
                            processAtCops(event.device);
                            break;
                        case HeadsetStackEvent.EVENT_TYPE_AT_CLCC:
                            stateLogW("Connecting: Unexpected CLCC event for" + event.device);
                            break;
                        case HeadsetStackEvent.EVENT_TYPE_UNKNOWN_AT:
                            stateLogW("Unexpected unknown AT event for" + event.device + ", cmd="
                                    + event.valueString);
                            processUnknownAt(event.valueString, event.device);
                            break;
                        case HeadsetStackEvent.EVENT_TYPE_KEY_PRESSED:
                            stateLogW("Unexpected key-press event for " + event.device);
                            processKeyPressed(event.device);
                            break;
                        case HeadsetStackEvent.EVENT_TYPE_BIEV:
                            stateLogW("Unexpected BIEV event for " + event.device + ", indId="
                                    + event.valueInt + ", indVal=" + event.valueInt2);
                            processAtBiev(event.valueInt, event.valueInt2, event.device);
                            break;
                        case HeadsetStackEvent.EVENT_TYPE_VOLUME_CHANGED:
                            stateLogW("Unexpected volume event for " + event.device);
                            processVolumeEvent(event.valueInt, event.valueInt2);
                            break;
                        case HeadsetStackEvent.EVENT_TYPE_ANSWER_CALL:
                            stateLogW("Unexpected answer event for " + event.device);
                            mSystemInterface.answerCall(event.device);
                            break;
                        case HeadsetStackEvent.EVENT_TYPE_HANGUP_CALL:
                            stateLogW("Unexpected hangup event for " + event.device);
                            mSystemInterface.hangupCall(event.device, isVirtualCallInProgress());
                            break;
                        default:
                            stateLogE("Unexpected event: " + event);
                            break;
                    }
                    break;
                default:
                    stateLogE("Unexpected msg " + getMessageName(message.what) + ": " + message);
                    return NOT_HANDLED;
            }
            return HANDLED;
        }

        @Override
        public void processConnectionEvent(Message message, int state) {
            stateLogD("processConnectionEvent, state=" + state);
            switch (state) {
                case HeadsetHalConstants.CONNECTION_STATE_DISCONNECTED:
                    stateLogW("Disconnected");
                    processWBSEvent(HeadsetHalConstants.BTHF_WBS_NO);
                    stateLogD(" retryConnectCount = " + retryConnectCount);
                    if(retryConnectCount == 1) {
                        Log.d(TAG," retry once more ");
                        sendMessageDelayed(CONNECT, mDevice, RETRY_CONNECT_TIME_SEC);
                    } else if (retryConnectCount >= MAX_RETRY_CONNECT_COUNT) {
                        // we already tried twice.
                        retryConnectCount = 0;
                    }
                    transitionTo(mDisconnected);
                    break;
                case HeadsetHalConstants.CONNECTION_STATE_CONNECTED:
                    stateLogD("RFCOMM connected");
                    break;
                case HeadsetHalConstants.CONNECTION_STATE_SLC_CONNECTED:
                    stateLogD("SLC connected");
                    retryConnectCount = 0;
                    transitionTo(mConnected);
                    break;
                case HeadsetHalConstants.CONNECTION_STATE_CONNECTING:
                    // Ignored
                    break;
                case HeadsetHalConstants.CONNECTION_STATE_DISCONNECTING:
                    stateLogW("Disconnecting");
                    break;
                default:
                    stateLogE("Incorrect state " + state);
                    break;
            }
        }

        @Override
        public void exit() {
            removeMessages(CONNECT_TIMEOUT);
            super.exit();
        }
    }

    class Disconnecting extends HeadsetStateBase {
        @Override
        int getConnectionStateInt() {
            return BluetoothProfile.STATE_DISCONNECTING;
        }

        @Override
        int getAudioStateInt() {
            return BluetoothHeadset.STATE_AUDIO_DISCONNECTED;
        }

        @Override
        public void enter() {
            super.enter();
            sendMessageDelayed(CONNECT_TIMEOUT, mDevice, sConnectTimeoutMs);
            broadcastStateTransitions();
        }

        @Override
        public boolean processMessage(Message message) {
            switch (message.what) {
                case CONNECT:
                case CONNECT_AUDIO:
                case DISCONNECT:
                    deferMessage(message);
                    break;
                case CONNECT_TIMEOUT: {
                    BluetoothDevice device = (BluetoothDevice) message.obj;
                    if (!mDevice.equals(device)) {
                        stateLogE("Unknown device timeout " + device);
                        break;
                    }
                    stateLogE("timeout");
                    transitionTo(mDisconnected);
                    break;
                }
                case STACK_EVENT:
                    HeadsetStackEvent event = (HeadsetStackEvent) message.obj;
                    stateLogD("STACK_EVENT: " + event);
                    if (!mDevice.equals(event.device)) {
                        stateLogE("Event device does not match currentDevice[" + mDevice
                                + "], event: " + event);
                        break;
                    }
                    switch (event.type) {
                        case HeadsetStackEvent.EVENT_TYPE_CONNECTION_STATE_CHANGED:
                            processConnectionEvent(message, event.valueInt);
                            break;
                        default:
                            stateLogE("Unexpected event: " + event);
                            break;
                    }
                    break;
                default:
                    stateLogE("Unexpected msg " + getMessageName(message.what) + ": " + message);
                    return NOT_HANDLED;
            }
            return HANDLED;
        }

        // in Disconnecting state
        @Override
        public void processConnectionEvent(Message message, int state) {
            switch (state) {
                case HeadsetHalConstants.CONNECTION_STATE_DISCONNECTED:
                    stateLogD("processConnectionEvent: Disconnected");
                    transitionTo(mDisconnected);
                    break;
                case HeadsetHalConstants.CONNECTION_STATE_SLC_CONNECTED:
                    stateLogD("processConnectionEvent: Connected");
                    transitionTo(mConnected);
                    break;
                default:
                    stateLogE("processConnectionEvent: Bad state: " + state);
                    break;
            }
        }

        @Override
        public void exit() {
            removeMessages(CONNECT_TIMEOUT);
            super.exit();
        }
    }

    /**
     * Base class for Connected, AudioConnecting, AudioOn, AudioDisconnecting states
     */
    private abstract class ConnectedBase extends HeadsetStateBase {
        @Override
        int getConnectionStateInt() {
            return BluetoothProfile.STATE_CONNECTED;
        }

        /**
         * Handle common messages in connected states. However, state specific messages must be
         * handled individually.
         *
         * @param message Incoming message to handle
         * @return True if handled successfully, False otherwise
         */
        @Override
        public boolean processMessage(Message message) {
            switch (message.what) {
                case CONNECT:
                case DISCONNECT:
                case CONNECT_AUDIO:
                case DISCONNECT_AUDIO:
                case CONNECT_TIMEOUT:
                    throw new IllegalStateException(
                            "Illegal message in generic handler: " + message);
                case VOICE_RECOGNITION_START: {
                    BluetoothDevice device = (BluetoothDevice) message.obj;
                    if (!mDevice.equals(device)) {
                        stateLogW("VOICE_RECOGNITION_START failed " + device
                                + " is not currentDevice");
                        break;
                    }
                    processLocalVrEvent(HeadsetHalConstants.VR_STATE_STARTED);
                    break;
                }
                case VOICE_RECOGNITION_STOP: {
                    BluetoothDevice device = (BluetoothDevice) message.obj;
                    if (!mDevice.equals(device)) {
                        stateLogW("VOICE_RECOGNITION_STOP failed " + device
                                + " is not currentDevice");
                        break;
                    }
                    processLocalVrEvent(HeadsetHalConstants.VR_STATE_STOPPED);
                    break;
                }
                case VOIP_CALL_STATE_CHANGED_ALERTING:
                    // intentional fall through
                case VOIP_CALL_STATE_CHANGED_ACTIVE:
                    processCallState((HeadsetCallState) message.obj, message.arg1 == 1);
                    break;
                case CALL_STATE_CHANGED: {
                    boolean isPts = SystemProperties.getBoolean("bt.pts.certification", false);

                    // for PTS, VOIP calls, send the indicators as is
                    if(isPts || isVirtualCallInProgress())
                        processCallState((HeadsetCallState) message.obj,
                                              ((message.arg1==1)?true:false));
                    else
                        processCallStatesDelayed((HeadsetCallState) message.obj, false);
                    break;
                }
                case CS_CALL_STATE_CHANGED_ALERTING: {
                    // get the top of the Q
                    HeadsetCallState tempCallState = mDelayedCSCallStates.peek();
                    // top of the queue is call alerting
                    if(tempCallState != null &&
                        tempCallState.mCallState == HeadsetHalConstants.CALL_STATE_ALERTING)
                    {
                        stateLogD("alerting message timer expired, send alerting update");
                        //dequeue the alerting call state;
                        mDelayedCSCallStates.poll();
                        processCallState(tempCallState, false);
                    }

                    // top of the queue == call active
                    tempCallState = mDelayedCSCallStates.peek();
                    if (tempCallState != null &&
                         tempCallState.mCallState == HeadsetHalConstants.CALL_STATE_IDLE)
                    {
                        stateLogD("alerting message timer expired, send delayed active mesg");
                        //send delayed message for call active;
                        Message msg = obtainMessage(CS_CALL_STATE_CHANGED_ACTIVE);
                        msg.arg1 = 0;
                        sendMessageDelayed(msg, CS_CALL_ACTIVE_DELAY_TIME_MSEC);
                    }
                    break;
                }
                case CS_CALL_STATE_CHANGED_ACTIVE: {
                    // get the top of the Q
                    // top of the queue == call active
                    HeadsetCallState tempCallState = mDelayedCSCallStates.peek();
                    if (tempCallState != null &&
                         tempCallState.mCallState == HeadsetHalConstants.CALL_STATE_IDLE)
                    {
                        stateLogD("active message timer expired, send active update");
                        //dequeue the active call state;
                        mDelayedCSCallStates.poll();
                        processCallState(tempCallState, false);
                    }
                    break;
                }
                case DEVICE_STATE_CHANGED:
                    mNativeInterface.notifyDeviceStatus(mDevice, (HeadsetDeviceState) message.obj);
                    break;
                case SEND_CCLC_RESPONSE:
                    processSendClccResponse((HeadsetClccResponse) message.obj);
                    break;
                case CLCC_RSP_TIMEOUT: {
                    BluetoothDevice device = (BluetoothDevice) message.obj;
                    if (!mDevice.equals(device)) {
                        stateLogW("CLCC_RSP_TIMEOUT failed " + device + " is not currentDevice");
                        break;
                    }
                    mNativeInterface.clccResponse(device, 0, 0, 0, 0, false, "", 0);
                }
                break;
                case SEND_VENDOR_SPECIFIC_RESULT_CODE:
                    processSendVendorSpecificResultCode(
                            (HeadsetVendorSpecificResultCode) message.obj);
                    break;
                case SEND_BSIR:
                    mNativeInterface.sendBsir(mDevice, message.arg1 == 1);
                    break;
                case DIALING_OUT_TIMEOUT: {
                    BluetoothDevice device = (BluetoothDevice) message.obj;
                    if (!mDevice.equals(device)) {
                        stateLogW("DIALING_OUT_TIMEOUT failed " + device + " is not currentDevice");
                        break;
                    }
                    stateLogW(" DIALING_OUT_TIMEOUT curr val mDialingOut " + mDialingOut);
                    if (mDialingOut) {
                        stateLogW(" Timeout waiting for call to be placed reset mDialingOut ");
                        mDialingOut = false;
                        mNativeInterface.atResponseCode(device,
                                HeadsetHalConstants.AT_RESPONSE_ERROR, 0);
                    }
                }
                break;
                case VIRTUAL_CALL_START: {
                    BluetoothDevice device = (BluetoothDevice) message.obj;
                    if (!mDevice.equals(device)) {
                        stateLogW("VIRTUAL_CALL_START failed " + device + " is not currentDevice");
                        break;
                    }
                    initiateScoUsingVirtualVoiceCall();
                    break;
                }
                case VIRTUAL_CALL_STOP: {
                    BluetoothDevice device = (BluetoothDevice) message.obj;
                    if (!mDevice.equals(device)) {
                        stateLogW("VIRTUAL_CALL_STOP failed " + device + " is not currentDevice");
                        break;
                    }
                    terminateScoUsingVirtualVoiceCall();
                    break;
                }
                case START_VR_TIMEOUT: {
                    BluetoothDevice device = (BluetoothDevice) message.obj;
                    if (!mDevice.equals(device)) {
                        stateLogW("START_VR_TIMEOUT failed " + device + " is not currentDevice");
                        break;
                    }
                    if (mWaitingForVoiceRecognition) {
                        mWaitingForVoiceRecognition = false;
                        stateLogE("Timeout waiting for voice recognition to start");
                        mNativeInterface.atResponseCode(device,
                                HeadsetHalConstants.AT_RESPONSE_ERROR, 0);
                    }
                }
                break;
                case INTENT_CONNECTION_ACCESS_REPLY:
                    handleAccessPermissionResult((Intent) message.obj);
                    break;
                case PROCESS_CPBR:
                    Intent intent = (Intent) message.obj;
                    processCpbr(intent);
                    break;
                case SEND_INCOMING_CALL_IND:
                    HeadsetCallState callState =
                        new HeadsetCallState(0, 0, HeadsetHalConstants.CALL_STATE_INCOMING,
                                 mSystemInterface.getHeadsetPhoneState().getNumber(),
                                 mSystemInterface.getHeadsetPhoneState().getType());
                    mNativeInterface.phoneStateChange(mDevice, callState);
                    break;
                case A2DP_STATE_CHANGED:
                      stateLogD("A2DP_STATE_CHANGED event");
                      processIntentA2dpPlayStateChanged(message.arg1);
                      break;
                case QUERY_PHONE_STATE_AT_SLC:
                    stateLogD("Update call states after SLC is up");
                    mSystemInterface.queryPhoneState();
                    break;
                case STACK_EVENT:
                    HeadsetStackEvent event = (HeadsetStackEvent) message.obj;
                    stateLogD("STACK_EVENT: " + event);
                    if (!mDevice.equals(event.device)) {
                        stateLogE("Event device does not match currentDevice[" + mDevice
                                + "], event: " + event);
                        break;
                    }
                    switch (event.type) {
                        case HeadsetStackEvent.EVENT_TYPE_CONNECTION_STATE_CHANGED:
                            processConnectionEvent(message, event.valueInt);
                            break;
                        case HeadsetStackEvent.EVENT_TYPE_AUDIO_STATE_CHANGED:
                            processAudioEvent(event.valueInt);
                            break;
                        case HeadsetStackEvent.EVENT_TYPE_VR_STATE_CHANGED:
                            processVrEvent(event.valueInt, event.device);
                            break;
                        case HeadsetStackEvent.EVENT_TYPE_ANSWER_CALL:
                            mSystemInterface.answerCall(event.device);
                            break;
                        case HeadsetStackEvent.EVENT_TYPE_HANGUP_CALL:
                            mSystemInterface.hangupCall(event.device, mVirtualCallStarted);
                            break;
                        case HeadsetStackEvent.EVENT_TYPE_VOLUME_CHANGED:
                            processVolumeEvent(event.valueInt, event.valueInt2);
                            break;
                        case HeadsetStackEvent.EVENT_TYPE_DIAL_CALL:
                            processDialCall(event.valueString, event.device);
                            break;
                        case HeadsetStackEvent.EVENT_TYPE_SEND_DTMF:
                            mSystemInterface.sendDtmf(event.valueInt, event.device);
                            break;
                        case HeadsetStackEvent.EVENT_TYPE_NOICE_REDUCTION:
                            processNoiseReductionEvent(event.valueInt == 1);
                            break;
                        case HeadsetStackEvent.EVENT_TYPE_WBS:
                            processWBSEvent(event.valueInt);
                            break;
                        case HeadsetStackEvent.EVENT_TYPE_AT_CHLD:
                            processAtChld(event.valueInt, event.device);
                            break;
                        case HeadsetStackEvent.EVENT_TYPE_SUBSCRIBER_NUMBER_REQUEST:
                            processSubscriberNumberRequest(event.device);
                            break;
                        case HeadsetStackEvent.EVENT_TYPE_AT_CIND:
                            processAtCind(event.device);
                            break;
                        case HeadsetStackEvent.EVENT_TYPE_AT_COPS:
                            processAtCops(event.device);
                            break;
                        case HeadsetStackEvent.EVENT_TYPE_AT_CLCC:
                            processAtClcc(event.device);
                            break;
                        case HeadsetStackEvent.EVENT_TYPE_UNKNOWN_AT:
                            processUnknownAt(event.valueString, event.device);
                            break;
                        case HeadsetStackEvent.EVENT_TYPE_KEY_PRESSED:
                            processKeyPressed(event.device);
                            break;
                        case HeadsetStackEvent.EVENT_TYPE_BIND:
                            processAtBind(event.valueString, event.device);
                            break;
                        case HeadsetStackEvent.EVENT_TYPE_BIEV:
                            processAtBiev(event.valueInt, event.valueInt2, event.device);
                            break;
                        case HeadsetStackEvent.EVENT_TYPE_BIA:
                            updateAgIndicatorEnableState(
                                    (HeadsetAgIndicatorEnableState) event.valueObject);
                            break;
                        default:
                            stateLogE("Unknown stack event: " + event);
                            break;
                    }
                    break;
                default:
                    stateLogE("Unexpected msg " + getMessageName(message.what) + ": " + message);
                    return NOT_HANDLED;
            }
            return HANDLED;
        }

        @Override
        public void processConnectionEvent(Message message, int state) {
            stateLogD("processConnectionEvent, state=" + state);
            switch (state) {
                case HeadsetHalConstants.CONNECTION_STATE_CONNECTED:
                    stateLogE("processConnectionEvent: RFCOMM connected again, shouldn't happen");
                    break;
                case HeadsetHalConstants.CONNECTION_STATE_SLC_CONNECTED:
                    stateLogE("processConnectionEvent: SLC connected again, shouldn't happen");
                    retryConnectCount = 0;
                    break;
                case HeadsetHalConstants.CONNECTION_STATE_DISCONNECTING:
                    stateLogI("processConnectionEvent: Disconnecting");
                    transitionTo(mDisconnecting);
                    break;
                case HeadsetHalConstants.CONNECTION_STATE_DISCONNECTED:
                    stateLogI("processConnectionEvent: Disconnected");
                    processWBSEvent(HeadsetHalConstants.BTHF_WBS_NO);
                    transitionTo(mDisconnected);
                    break;
                default:
                    stateLogE("processConnectionEvent: bad state: " + state);
                    break;
            }
        }

        /**
         * Each state should handle audio events differently
         *
         * @param state audio state
         */
        public abstract void processAudioEvent(int state);
    }

    class Connected extends ConnectedBase {
        @Override
        int getAudioStateInt() {
            return BluetoothHeadset.STATE_AUDIO_DISCONNECTED;
        }

        @Override
        public void enter() {
            super.enter();
            if (mConnectingTimestampMs == Long.MIN_VALUE) {
                mConnectingTimestampMs = SystemClock.uptimeMillis();
            }
<<<<<<< HEAD
            // start phone state listener here so that the CIND response as part of SLC can be
            // responded to, correctly.
            // listenForPhoneState(boolean) internally handles multiple calls to start listen
            mSystemInterface.getHeadsetPhoneState().listenForPhoneState(true);
            // if we moved from mConnecting, then it must be because of SLC_CONNECTED
=======
            updateAgIndicatorEnableState(DEFAULT_AG_INDICATOR_ENABLE_STATE);
>>>>>>> 6f7e285e
            if (mPrevState == mConnecting) {
                // Reset NREC on connect event. Headset will override later
                processNoiseReductionEvent(true);
                // Query phone state for initial setup
                sendMessageDelayed(QUERY_PHONE_STATE_AT_SLC, QUERY_PHONE_STATE_CHANGED_DELAYED);
                // Checking for the Blacklisted device Addresses
                mIsBlacklistedDevice = isConnectedDeviceBlacklistedforIncomingCall();

                if (mSystemInterface.isInCall() || mSystemInterface.isRinging()) {
                   stateLogW("Connected: enter: suspending A2DP for Call since SLC connected");
                   // suspend A2DP since call is there
                   mHeadsetService.getHfpA2DPSyncInterface().suspendA2DP(
                           HeadsetA2dpSync.A2DP_SUSPENDED_BY_CS_CALL, mDevice);
                }
                // Remove pending connection attempts that were deferred during the pending
                // state. This is to prevent auto connect attempts from disconnecting
                // devices that previously successfully connected.
                removeDeferredMessages(CONNECT);
            }
            if ((mPrevState == mAudioOn) || (mPrevState == mAudioDisconnecting)||
                 (mPrevState == mAudioConnecting)) {
                if (!(mSystemInterface.isInCall() || mSystemInterface.isRinging()) &&
                        mSystemInterface.getHeadsetPhoneState().getNumber().isEmpty() ) {
                        // SCO disconnected, resume A2DP if there is no call
                        stateLogD("SCO disconnected, set A2DPsuspended to false");
                        mHeadsetService.getHfpA2DPSyncInterface().releaseA2DP(mDevice);
                }
            }
            broadcastStateTransitions();
        }

        @Override
        public boolean processMessage(Message message) {
            switch (message.what) {
                case CONNECT: {
                    BluetoothDevice device = (BluetoothDevice) message.obj;
                    stateLogW("CONNECT, ignored, device=" + device + ", currentDevice" + mDevice);
                    break;
                }
                case DISCONNECT: {
                    BluetoothDevice device = (BluetoothDevice) message.obj;
                    stateLogD("DISCONNECT from device=" + device);
                    if (!mDevice.equals(device)) {
                        stateLogW("DISCONNECT, device " + device + " not connected");
                        break;
                    }
                    if (!mNativeInterface.disconnectHfp(device)) {
                        // broadcast immediately as no state transition is involved
                        stateLogE("DISCONNECT from " + device + " failed");
                        broadcastConnectionState(device, BluetoothProfile.STATE_CONNECTED,
                                BluetoothProfile.STATE_CONNECTED);
                        break;
                    }
                    transitionTo(mDisconnecting);
                }
                break;
                case CONNECT_AUDIO:
                    stateLogD("CONNECT_AUDIO, device=" + mDevice);
                    int a2dpState = mHeadsetService.getHfpA2DPSyncInterface().isA2dpPlaying();
                    if (!isScoAcceptable()|| (a2dpState == HeadsetA2dpSync.A2DP_PLAYING)) {
                        stateLogW("No Active/Held call, no call setup,and no in-band ringing,"
                                  + " or A2Dp is playing, not allowing SCO, device=" + mDevice);
                        break;
                    }
                    if (!mNativeInterface.connectAudio(mDevice)) {
                        stateLogE("Failed to connect SCO audio for " + mDevice);
                        // No state change involved, fire broadcast immediately
                        broadcastAudioState(mDevice, BluetoothHeadset.STATE_AUDIO_DISCONNECTED,
                                BluetoothHeadset.STATE_AUDIO_DISCONNECTED);
                        break;
                    }
                    transitionTo(mAudioConnecting);
                    break;
                case DISCONNECT_AUDIO:
                    stateLogD("ignore DISCONNECT_AUDIO, device=" + mDevice);
                    // ignore
                    break;
                default:
                    return super.processMessage(message);
            }
            return HANDLED;
        }

        @Override
        public void processAudioEvent(int state) {
            stateLogD("processAudioEvent, state=" + state);
            switch (state) {
                case HeadsetHalConstants.AUDIO_STATE_CONNECTED:
                    if (!isScoAcceptable()) {
                        stateLogW("processAudioEvent: reject incoming audio connection");
                        if (!mNativeInterface.disconnectAudio(mDevice)) {
                            stateLogE("processAudioEvent: failed to disconnect audio");
                        }
                        break;
                    }
                    stateLogI("processAudioEvent: audio connected");
                    transitionTo(mAudioOn);
                    break;
                case HeadsetHalConstants.AUDIO_STATE_CONNECTING:
                    if (!isScoAcceptable()) {
                        stateLogW("processAudioEvent: reject incoming pending audio connection");
                        if (!mNativeInterface.disconnectAudio(mDevice)) {
                            stateLogE("processAudioEvent: failed to disconnect pending audio");
                        }
                        break;
                    }
                    stateLogI("processAudioEvent: audio connecting");
                    transitionTo(mAudioConnecting);
                    break;
                case HeadsetHalConstants.AUDIO_STATE_DISCONNECTED:
                    //clear call info for VOIP calls when remote disconnects SCO
                    terminateScoUsingVirtualVoiceCall();

                    if (!(mSystemInterface.isInCall() || mSystemInterface.isRinging()) &&
                        mSystemInterface.getHeadsetPhoneState().getNumber().isEmpty() ) {
                        // SCO disconnected, resume A2DP if there is no call
                        stateLogD("SCO disconnected, set A2DPsuspended to false");
                        mHeadsetService.getHfpA2DPSyncInterface().releaseA2DP(mDevice);
                    }
                    break;
                case HeadsetHalConstants.AUDIO_STATE_DISCONNECTING:
                    // ignore
                    break;
                default:
                    stateLogE("processAudioEvent: bad state: " + state);
                    break;
            }
        }
    }

    class AudioConnecting extends ConnectedBase {
        @Override
        int getAudioStateInt() {
            return BluetoothHeadset.STATE_AUDIO_CONNECTING;
        }

        @Override
        public void enter() {
            super.enter();
            sendMessageDelayed(CONNECT_TIMEOUT, mDevice, sConnectTimeoutMs);
            broadcastStateTransitions();
        }

        @Override
        public boolean processMessage(Message message) {
            switch (message.what) {
                case CONNECT:
                case DISCONNECT:
                case CONNECT_AUDIO:
                case DISCONNECT_AUDIO:
                    deferMessage(message);
                    break;
                case CONNECT_TIMEOUT: {
                    BluetoothDevice device = (BluetoothDevice) message.obj;
                    if (!mDevice.equals(device)) {
                        stateLogW("CONNECT_TIMEOUT for unknown device " + device);
                        break;
                    }
                    stateLogW("CONNECT_TIMEOUT");
                    transitionTo(mConnected);
                    break;
                }
                default:
                    return super.processMessage(message);
            }
            return HANDLED;
        }

        @Override
        public void processAudioEvent(int state) {
            switch (state) {
                case HeadsetHalConstants.AUDIO_STATE_DISCONNECTED:
                    stateLogW("processAudioEvent: audio connection failed");
                    //clear call info for VOIP calls when remote disconnects SCO
                    terminateScoUsingVirtualVoiceCall();
                    transitionTo(mConnected);
                    break;
                case HeadsetHalConstants.AUDIO_STATE_CONNECTING:
                    // ignore, already in audio connecting state
                    break;
                case HeadsetHalConstants.AUDIO_STATE_DISCONNECTING:
                    // ignore, there is no BluetoothHeadset.STATE_AUDIO_DISCONNECTING
                    break;
                case HeadsetHalConstants.AUDIO_STATE_CONNECTED:
                    stateLogI("processAudioEvent: audio connected");
                    transitionTo(mAudioOn);
                    break;
                default:
                    stateLogE("processAudioEvent: bad state: " + state);
                    break;
            }
        }

        @Override
        public void exit() {
            removeMessages(CONNECT_TIMEOUT);
            super.exit();
        }
    }

    class AudioOn extends ConnectedBase {
        @Override
        int getAudioStateInt() {
            return BluetoothHeadset.STATE_AUDIO_CONNECTED;
        }

        @Override
        public void enter() {
            super.enter();
            removeDeferredMessages(CONNECT_AUDIO);
            // Set active device to current active SCO device when the current active device
            // is different from mCurrentDevice. This is to accommodate active device state
            // mis-match between native and Java.
            if (!mDevice.equals(mHeadsetService.getActiveDevice())) {
                mHeadsetService.setActiveDevice(mDevice);
            }
            setAudioParameters();
            mSystemInterface.getAudioManager().setParameters("BT_SCO=on");
            mSystemInterface.getAudioManager().setBluetoothScoOn(true);
            broadcastStateTransitions();
        }

        @Override
        public boolean processMessage(Message message) {
            switch (message.what) {
                case CONNECT: {
                    BluetoothDevice device = (BluetoothDevice) message.obj;
                    stateLogW("CONNECT, ignored, device=" + device + ", currentDevice" + mDevice);
                    break;
                }
                case DISCONNECT: {
                    BluetoothDevice device = (BluetoothDevice) message.obj;
                    stateLogD("DISCONNECT, device=" + device);
                    if (!mDevice.equals(device)) {
                        stateLogW("DISCONNECT, device " + device + " not connected");
                        break;
                    }
                    // Disconnect BT SCO first
                    if (!mNativeInterface.disconnectAudio(mDevice)) {
                        stateLogW("DISCONNECT failed, device=" + mDevice);
                        // if disconnect BT SCO failed, transition to mConnected state to force
                        // disconnect device
                    }
                    deferMessage(obtainMessage(DISCONNECT, mDevice));
                    transitionTo(mAudioDisconnecting);
                    break;
                }
                case CONNECT_AUDIO: {
                    BluetoothDevice device = (BluetoothDevice) message.obj;
                    if (!mDevice.equals(device)) {
                        stateLogW("CONNECT_AUDIO device is not connected " + device);
                        break;
                    }
                    stateLogW("CONNECT_AUDIO device auido is already connected " + device);
                    break;
                }
                case DISCONNECT_AUDIO: {
                    BluetoothDevice device = (BluetoothDevice) message.obj;
                    if (!mDevice.equals(device)) {
                        stateLogW("DISCONNECT_AUDIO, failed, device=" + device + ", currentDevice="
                                + mDevice);
                        break;
                    }
                    if (mNativeInterface.disconnectAudio(mDevice)) {
                        stateLogD("DISCONNECT_AUDIO, device=" + mDevice);
                        transitionTo(mAudioDisconnecting);
                    } else {
                        stateLogW("DISCONNECT_AUDIO failed, device=" + mDevice);
                    }
                    break;
                }
                case INTENT_SCO_VOLUME_CHANGED:
                    processIntentScoVolume((Intent) message.obj, mDevice);
                    break;
                case STACK_EVENT:
                    HeadsetStackEvent event = (HeadsetStackEvent) message.obj;
                    stateLogD("STACK_EVENT: " + event);
                    if (!mDevice.equals(event.device)) {
                        stateLogE("Event device does not match currentDevice[" + mDevice
                                + "], event: " + event);
                        break;
                    }
                    switch (event.type) {
                        case HeadsetStackEvent.EVENT_TYPE_WBS:
                            stateLogE("Cannot change WBS state when audio is connected: " + event);
                            break;
                        default:
                            super.processMessage(message);
                            break;
                    }
                    break;
                default:
                    return super.processMessage(message);
            }
            return HANDLED;
        }

        @Override
        public void processAudioEvent(int state) {
            switch (state) {
                case HeadsetHalConstants.AUDIO_STATE_DISCONNECTED:
                    stateLogI("processAudioEvent: audio disconnected by remote");
                    if(mSystemInterface.getAudioManager().isSpeakerphoneOn()) {
                        mSystemInterface.getAudioManager().setParameters("BT_SCO=off");
                        mSystemInterface.getAudioManager().setBluetoothScoOn(false);
                        mSystemInterface.getAudioManager().setSpeakerphoneOn(true);
                    } else {
                        mSystemInterface.getAudioManager().setParameters("BT_SCO=off");
                        mSystemInterface.getAudioManager().setBluetoothScoOn(false);
                    }
                    //clear call info for VOIP calls when remote disconnects SCO
                    terminateScoUsingVirtualVoiceCall();
                    transitionTo(mConnected);
                    break;
                case HeadsetHalConstants.AUDIO_STATE_DISCONNECTING:
                    stateLogI("processAudioEvent: audio being disconnected by remote");
                    transitionTo(mAudioDisconnecting);
                    break;
                default:
                    stateLogE("processAudioEvent: bad state: " + state);
                    break;
            }
        }

        private void processIntentScoVolume(Intent intent, BluetoothDevice device) {
            int volumeValue = intent.getIntExtra(AudioManager.EXTRA_VOLUME_STREAM_VALUE, 0);      
            boolean ptsEnabled = SystemProperties.getBoolean("bt.pts.certification", false);
            stateLogD(" mSpeakerVolume = " + mSpeakerVolume + " volValue = " + volumeValue
                      +" PTS_ENABLED = " + ptsEnabled);
            if (mSpeakerVolume != volumeValue) {
                mSpeakerVolume = volumeValue;
                if(!ptsEnabled) {
                    mNativeInterface.setVolume(device, HeadsetHalConstants.VOLUME_TYPE_SPK,
                            mSpeakerVolume);
                } else {
                    mNativeInterface.setVolume(device, HeadsetHalConstants.VOLUME_TYPE_SPK,
                            0);
                }
            }
        }

        @Override
        public void exit() {
            // we should inform audiomanager only when sco is disconnected
            // only when we get sco_disconnected from remote we move to mConnected
            // and should call following apis.
            // Otherwise it shld be called from AudioDisconnecting.
            super.exit();
        }
    }

    class AudioDisconnecting extends ConnectedBase {
        @Override
        int getAudioStateInt() {
            // TODO: need BluetoothHeadset.STATE_AUDIO_DISCONNECTING
            return BluetoothHeadset.STATE_AUDIO_CONNECTED;
        }

        @Override
        public void enter() {
            super.enter();
            sendMessageDelayed(CONNECT_TIMEOUT, mDevice, sConnectTimeoutMs);
            broadcastStateTransitions();
        }

        @Override
        public boolean processMessage(Message message) {
            switch (message.what) {
                case CONNECT:
                case DISCONNECT:
                case CONNECT_AUDIO:
                case DISCONNECT_AUDIO:
                    deferMessage(message);
                    break;
                case CONNECT_TIMEOUT: {
                    BluetoothDevice device = (BluetoothDevice) message.obj;
                    if (!mDevice.equals(device)) {
                        stateLogW("CONNECT_TIMEOUT for unknown device " + device);
                        break;
                    }
                    stateLogW("CONNECT_TIMEOUT");
                    transitionTo(mConnected);
                    break;
                }
                default:
                    return super.processMessage(message);
            }
            return HANDLED;
        }

        @Override
        public void processAudioEvent(int state) {
            switch (state) {
                case HeadsetHalConstants.AUDIO_STATE_DISCONNECTED:
                    stateLogI("processAudioEvent: audio disconnected");
                    if(mSystemInterface.getAudioManager().isSpeakerphoneOn()) {
                        mSystemInterface.getAudioManager().setParameters("BT_SCO=off");
                        mSystemInterface.getAudioManager().setBluetoothScoOn(false);
                        mSystemInterface.getAudioManager().setSpeakerphoneOn(true);
                    } else {
                        mSystemInterface.getAudioManager().setParameters("BT_SCO=off");
                        mSystemInterface.getAudioManager().setBluetoothScoOn(false);
                    }
                    //clear call info for VOIP calls when remote disconnects SCO
                    terminateScoUsingVirtualVoiceCall();
                    transitionTo(mConnected);
                    break;
                case HeadsetHalConstants.AUDIO_STATE_DISCONNECTING:
                    // ignore
                    break;
                case HeadsetHalConstants.AUDIO_STATE_CONNECTED:
                    stateLogW("processAudioEvent: audio disconnection failed");
                    transitionTo(mAudioOn);
                    break;
                case HeadsetHalConstants.AUDIO_STATE_CONNECTING:
                    // ignore, see if it goes into connected state, otherwise, timeout
                    break;
                default:
                    stateLogE("processAudioEvent: bad state: " + state);
                    break;
            }
        }

        @Override
        public void exit() {
            removeMessages(CONNECT_TIMEOUT);
            super.exit();
        }
    }

    /**
     * Get the underlying device tracked by this state machine
     *
     * @return device in focus
     */
    @VisibleForTesting
    public synchronized BluetoothDevice getDevice() {
        return mDevice;
    }

    /**
     * Get the current connection state of this state machine
     *
     * @return current connection state, one of {@link BluetoothProfile#STATE_DISCONNECTED},
     * {@link BluetoothProfile#STATE_CONNECTING}, {@link BluetoothProfile#STATE_CONNECTED}, or
     * {@link BluetoothProfile#STATE_DISCONNECTING}
     */
    @VisibleForTesting
    public synchronized int getConnectionState() {
        HeadsetStateBase state = (HeadsetStateBase) getCurrentState();
        if (state == null) {
            return BluetoothHeadset.STATE_DISCONNECTED;
        }
        return state.getConnectionStateInt();
    }

    /**
     * Get the current audio state of this state machine
     *
     * @return current audio state, one of {@link BluetoothHeadset#STATE_AUDIO_DISCONNECTED},
     * {@link BluetoothHeadset#STATE_AUDIO_CONNECTING}, or
     * {@link BluetoothHeadset#STATE_AUDIO_CONNECTED}
     */
    public synchronized int getAudioState() {
        HeadsetStateBase state = (HeadsetStateBase) getCurrentState();
        if (state == null) {
            return BluetoothHeadset.STATE_AUDIO_DISCONNECTED;
        }
        return state.getAudioStateInt();
    }

    private void processVrEvent(int state, BluetoothDevice device) {
        Log.d(TAG, "processVrEvent: state=" + state + " mVoiceRecognitionStarted: "
                + mVoiceRecognitionStarted + " mWaitingforVoiceRecognition: "
                + mWaitingForVoiceRecognition + " isInCall: " + mSystemInterface.isInCall());
        if (state == HeadsetHalConstants.VR_STATE_STARTED) {
            if (!isVirtualCallInProgress() && !mSystemInterface.isInCall()) {
                IDeviceIdleController dic = IDeviceIdleController.Stub.asInterface(
                        ServiceManager.getService(Context.DEVICE_IDLE_CONTROLLER));
                if (dic != null) {
                    try {
                        dic.exitIdle("voice-command");
                    } catch (RemoteException e) {
                    }
                }
                try {
                    mHeadsetService.startActivity(VOICE_COMMAND_INTENT);
                } catch (ActivityNotFoundException e) {
                    mNativeInterface.atResponseCode(device, HeadsetHalConstants.AT_RESPONSE_ERROR,
                            0);
                    return;
                }
                expectVoiceRecognition(device);
            } else {
                // send error response if call is ongoing
                mNativeInterface.atResponseCode(device, HeadsetHalConstants.AT_RESPONSE_ERROR, 0);
            }
        } else if (state == HeadsetHalConstants.VR_STATE_STOPPED) {
            if (mVoiceRecognitionStarted || mWaitingForVoiceRecognition) {
                mNativeInterface.atResponseCode(device, HeadsetHalConstants.AT_RESPONSE_OK, 0);
                mVoiceRecognitionStarted = false;
                mWaitingForVoiceRecognition = false;
                if (!mSystemInterface.isInCall() && (getAudioState()
                        != BluetoothHeadset.STATE_AUDIO_DISCONNECTED)) {
                    mNativeInterface.disconnectAudio(mDevice);
                }
            } else {
                mNativeInterface.atResponseCode(device, HeadsetHalConstants.AT_RESPONSE_ERROR, 0);
            }
        } else {
            Log.e(TAG, "Bad Voice Recognition state: " + state);
        }
    }

    private void processLocalVrEvent(int state) {
        if (state == HeadsetHalConstants.VR_STATE_STARTED) {
            boolean needAudio = true;
            if (mVoiceRecognitionStarted || mSystemInterface.isInCall()) {
                Log.e(TAG, "Voice recognition started when call is active. isInCall:"
                        + mSystemInterface.isInCall() + " mVoiceRecognitionStarted: "
                        + mVoiceRecognitionStarted);
                return;
            }
            mVoiceRecognitionStarted = true;

            if (mWaitingForVoiceRecognition) {
                if (!hasMessages(START_VR_TIMEOUT)) {
                    return;
                }
                Log.d(TAG, "Voice recognition started successfully");
                mWaitingForVoiceRecognition = false;
                mNativeInterface.atResponseCode(mDevice, HeadsetHalConstants.AT_RESPONSE_OK, 0);
                removeMessages(START_VR_TIMEOUT);
            } else {
                Log.d(TAG, "Voice recognition started locally");
                needAudio = mNativeInterface.startVoiceRecognition(mDevice);
            }

            if (needAudio && getAudioState() == BluetoothHeadset.STATE_AUDIO_DISCONNECTED) {
                Log.d(TAG, "Initiating audio connection for Voice Recognition");
                // At this stage, we need to be sure that AVDTP is not streaming. This is needed
                // to be compliant with the AV+HFP Whitepaper as we cannot have A2DP in
                // streaming state while a SCO connection is established.
                // This is needed for VoiceDial scenario alone and not for
                // incoming call/outgoing call scenarios as the phone enters MODE_RINGTONE
                // or MODE_IN_CALL which shall automatically suspend the AVDTP stream if needed.
                // Whereas for VoiceDial we want to activate the SCO connection but we are still
                // in MODE_NORMAL and hence the need to explicitly suspend the A2DP stream

                // if A2DP is playing, wait for A2DP to suspend, else continue
                if (mHeadsetService.getHfpA2DPSyncInterface().suspendA2DP(
                      HeadsetA2dpSync.A2DP_SUSPENDED_BY_VR, mDevice) == true) {
                   Log.d(TAG, "processLocalVREvent: A2DP is playing,"+
                             " return and establish SCO after A2DP supended");
                   if (mSystemInterface.getVoiceRecognitionWakeLock().isHeld()) {
                      mSystemInterface.getVoiceRecognitionWakeLock().release();
                   }
                   return;
                }

                mNativeInterface.connectAudio(mDevice);
            }

            if (mSystemInterface.getVoiceRecognitionWakeLock().isHeld()) {
                mSystemInterface.getVoiceRecognitionWakeLock().release();
            }
        } else {
            Log.d(TAG, "Voice Recognition stopped. mVoiceRecognitionStarted: "
                    + mVoiceRecognitionStarted + " mWaitingForVoiceRecognition: "
                    + mWaitingForVoiceRecognition);
            if (mVoiceRecognitionStarted || mWaitingForVoiceRecognition) {
                mVoiceRecognitionStarted = false;
                mWaitingForVoiceRecognition = false;

                if (mNativeInterface.stopVoiceRecognition(mDevice) &&
                        !mSystemInterface.isInCall() &&
                        getAudioState() != BluetoothHeadset.STATE_AUDIO_DISCONNECTED) {
                    mNativeInterface.disconnectAudio(mDevice);
                }
            }
        }
    }

    private synchronized void expectVoiceRecognition(BluetoothDevice device) {
        mWaitingForVoiceRecognition = true;
        mHeadsetService.setActiveDevice(device);
        sendMessageDelayed(START_VR_TIMEOUT, device, START_VR_TIMEOUT_MS);
        if (!mSystemInterface.getVoiceRecognitionWakeLock().isHeld()) {
            mSystemInterface.getVoiceRecognitionWakeLock().acquire(START_VR_TIMEOUT_MS);
        }
    }

    public long getConnectingTimestampMs() {
        return mConnectingTimestampMs;
    }

    /*
     * Put the AT command, company ID, arguments, and device in an Intent and broadcast it.
     */
    private void broadcastVendorSpecificEventIntent(String command, int companyId, int commandType,
            Object[] arguments, BluetoothDevice device) {
        log("broadcastVendorSpecificEventIntent(" + command + ")");
        Intent intent = new Intent(BluetoothHeadset.ACTION_VENDOR_SPECIFIC_HEADSET_EVENT);
        intent.putExtra(BluetoothHeadset.EXTRA_VENDOR_SPECIFIC_HEADSET_EVENT_CMD, command);
        intent.putExtra(BluetoothHeadset.EXTRA_VENDOR_SPECIFIC_HEADSET_EVENT_CMD_TYPE, commandType);
        // assert: all elements of args are Serializable
        intent.putExtra(BluetoothHeadset.EXTRA_VENDOR_SPECIFIC_HEADSET_EVENT_ARGS, arguments);
        intent.putExtra(BluetoothDevice.EXTRA_DEVICE, device);

        intent.addCategory(BluetoothHeadset.VENDOR_SPECIFIC_HEADSET_EVENT_COMPANY_ID_CATEGORY + "."
                + Integer.toString(companyId));

        mHeadsetService.sendBroadcastAsUser(intent, UserHandle.ALL, HeadsetService.BLUETOOTH_PERM);
    }

    private void setAudioParameters() {
        String keyValuePairs = String.join(";", new String[]{
                HEADSET_NAME + "=" + getCurrentDeviceName(),
                HEADSET_NREC + "=" + mAudioParams.getOrDefault(HEADSET_NREC,
                        HEADSET_AUDIO_FEATURE_OFF),
                HEADSET_WBS + "=" + mAudioParams.getOrDefault(HEADSET_WBS,
                        HEADSET_AUDIO_FEATURE_OFF)
        });
        Log.i(TAG, "setAudioParameters for " + mDevice + ": " + keyValuePairs);
        mSystemInterface.getAudioManager().setParameters(keyValuePairs);
    }

    private String parseUnknownAt(String atString) {
        StringBuilder atCommand = new StringBuilder(atString.length());

        for (int i = 0; i < atString.length(); i++) {
            char c = atString.charAt(i);
            if (c == '"') {
                int j = atString.indexOf('"', i + 1); // search for closing "
                if (j == -1) { // unmatched ", insert one.
                    atCommand.append(atString.substring(i, atString.length()));
                    atCommand.append('"');
                    break;
                }
                atCommand.append(atString.substring(i, j + 1));
                i = j;
            } else if (c != ' ') {
                atCommand.append(Character.toUpperCase(c));
            }
        }
        return atCommand.toString();
    }

    private int getAtCommandType(String atCommand) {
        int commandType = AtPhonebook.TYPE_UNKNOWN;
        String atString = null;
        atCommand = atCommand.trim();
        if (atCommand.length() > 5) {
            atString = atCommand.substring(5);
            if (atString.startsWith("?")) { // Read
                commandType = AtPhonebook.TYPE_READ;
            } else if (atString.startsWith("=?")) { // Test
                commandType = AtPhonebook.TYPE_TEST;
            } else if (atString.startsWith("=")) { // Set
                commandType = AtPhonebook.TYPE_SET;
            } else {
                commandType = AtPhonebook.TYPE_UNKNOWN;
            }
        }
        return commandType;
    }

    /* Method to check if Virtual Call in Progress */
    private boolean isVirtualCallInProgress() {
        return mVirtualCallStarted;
    }

    private void setVirtualCallInProgress(boolean state) {
        mVirtualCallStarted = state;
    }

    // NOTE: Currently the VirtualCall API does not support handling of call transfers. If it is
    // initiated from the handsfree device, HeadsetStateMachine will end the virtual call by
    // calling terminateScoUsingVirtualVoiceCall() in broadcastAudioState()
    private boolean initiateScoUsingVirtualVoiceCall() {
        log("initiateScoUsingVirtualVoiceCall: Received");
        // 1. Check if the SCO state is idle
        if (mSystemInterface.isInCall() || mVoiceRecognitionStarted) {
            Log.e(TAG, "initiateScoUsingVirtualVoiceCall: Call in progress.");
            return false;
        }
        setVirtualCallInProgress(true);

        // if A2DP is playing, wait for A2DP to suspend, else continue
        if (mHeadsetService.getHfpA2DPSyncInterface().suspendA2DP(
                      HeadsetA2dpSync.A2DP_SUSPENDED_BY_VOIP_CALL, mDevice) == true) {
            Log.d(TAG, "initiateScoUsingVirtualVoiceCall: A2DP is playing,"+
                       " return and send call indicators after A2DP supended");
            return true;
        }

        // 2. Send virtual phone state changed to initialize SCO
        processCallState(new HeadsetCallState(0, 0, HeadsetHalConstants.CALL_STATE_DIALING, "", 0),
                true);
        // delay other indicators
        Message msg = obtainMessage(VOIP_CALL_STATE_CHANGED_ALERTING);
        msg.obj = new HeadsetCallState(0, 0, HeadsetHalConstants.CALL_STATE_ALERTING, "", 0);
        msg.arg1 = 1;
        sendMessageDelayed(msg, VOIP_CALL_ALERTING_DELAY_TIME_MSEC);

        Message m = obtainMessage(VOIP_CALL_STATE_CHANGED_ACTIVE);
        m.obj = new HeadsetCallState(1, 0, HeadsetHalConstants.CALL_STATE_IDLE, "", 0);
        m.arg1 = 1;
        sendMessageDelayed(m, VOIP_CALL_ACTIVE_DELAY_TIME_MSEC);

        // Done
        log("initiateScoUsingVirtualVoiceCall: Done");
        return true;
    }

    private synchronized boolean terminateScoUsingVirtualVoiceCall() {
        log("terminateScoUsingVirtualVoiceCall: Received");

        if (!isVirtualCallInProgress()) {
            Log.w(TAG, "terminateScoUsingVirtualVoiceCall: No present call to terminate");
            return false;
        }

        /* if there are any delayed call alerting, active messages in the Queue,
           remove them */
        log("removing pending alerting, active messages for VOIP");
        removeMessages(VOIP_CALL_STATE_CHANGED_ALERTING);
        removeMessages(VOIP_CALL_STATE_CHANGED_ACTIVE);

        // 2. Send virtual phone state changed to close SCO
        processCallState(new HeadsetCallState(0, 0, HeadsetHalConstants.CALL_STATE_IDLE, "", 0),
                true);
        setVirtualCallInProgress(false);
        // Done
        log("terminateScoUsingVirtualVoiceCall: Done");
        return true;
    }


    private void processDialCall(String number, BluetoothDevice device) {
        String dialNumber;
        if (mDialingOut) {
            log("processDialCall, already dialling");
            mNativeInterface.atResponseCode(device, HeadsetHalConstants.AT_RESPONSE_ERROR, 0);
            return;
        }
        if ((number == null) || (number.length() == 0)) {
            dialNumber = mPhonebook.getLastDialledNumber();
            log("dialNumber: " + dialNumber);
            if ((dialNumber == null) || (dialNumber.length() == 0)) {
                log("processDialCall, last dial number null or empty ");
                mNativeInterface.atResponseCode(device, HeadsetHalConstants.AT_RESPONSE_ERROR, 0);
                return;
            }
        } else if (number.charAt(0) == '>') {
            // Yuck - memory dialling requested.
            // Just dial last number for now
            if (number.startsWith(">9999")) { // for PTS test
                mNativeInterface.atResponseCode(device, HeadsetHalConstants.AT_RESPONSE_ERROR, 0);
                return;
            }
            log("processDialCall, memory dial do last dial for now");
            dialNumber = mPhonebook.getLastDialledNumber();
            if (dialNumber == null) {
                log("processDialCall, last dial number null");
                mNativeInterface.atResponseCode(device, HeadsetHalConstants.AT_RESPONSE_ERROR, 0);
                return;
            }
        } else {
            // Remove trailing ';'
            if (number.charAt(number.length() - 1) == ';') {
                number = number.substring(0, number.length() - 1);
            }

            dialNumber = PhoneNumberUtils.convertPreDial(number);
        }
        // Check for virtual call to terminate before sending Call Intent
        terminateScoUsingVirtualVoiceCall();
        mHeadsetService.setActiveDevice(mDevice);
        Intent intent = new Intent(Intent.ACTION_CALL_PRIVILEGED,
                Uri.fromParts(SCHEME_TEL, dialNumber, null));
        intent.setFlags(Intent.FLAG_ACTIVITY_NEW_TASK);
        mHeadsetService.startActivity(intent);
        // TODO(BT) continue send OK reults code after call starts
        //          hold wait lock, start a timer, set wait call flag
        //          Get call started indication from bluetooth phone
        mDialingOut = true;
        sendMessageDelayed(DIALING_OUT_TIMEOUT, device, DIALING_OUT_TIMEOUT_MS);
    }

    private void processVolumeEvent(int volumeType, int volume) {
        // Only current active device can change SCO volume
        if (!mDevice.equals(mHeadsetService.getActiveDevice())) {
            Log.w(TAG, "processVolumeEvent, ignored because " + mDevice + " is not active");
            return;
        }
        if (volumeType == HeadsetHalConstants.VOLUME_TYPE_SPK) {
            mSpeakerVolume = volume;
            int flag = (getCurrentState() == mAudioOn) ? AudioManager.FLAG_SHOW_UI : 0;
            mSystemInterface.getAudioManager()
                    .setStreamVolume(AudioManager.STREAM_BLUETOOTH_SCO, volume, flag);
        } else if (volumeType == HeadsetHalConstants.VOLUME_TYPE_MIC) {
            // Not used currently
            mMicVolume = volume;
        } else {
            Log.e(TAG, "Bad volume type: " + volumeType);
        }
    }
    private void processCallStatesDelayed(HeadsetCallState callState, boolean isVirtualCall)
    {
        log("Enter processCallStatesDelayed");
        final HeadsetPhoneState mPhoneState = mSystemInterface.getHeadsetPhoneState();
        if (callState.mCallState == HeadsetHalConstants.CALL_STATE_DIALING)
        {
            // at this point, queue should be empty.
            processCallState(callState, false);
        }
        // update is for call alerting
        else if (callState.mCallState == HeadsetHalConstants.CALL_STATE_ALERTING &&
                  mPhoneState.getNumActiveCall() == callState.mNumActive &&
                  mPhoneState.getNumHeldCall() == callState.mNumHeld &&
                  mPhoneState.getCallState() == HeadsetHalConstants.CALL_STATE_DIALING)
        {
            log("Queue alerting update, send alerting delayed mesg");
            //Q the call state;
            mDelayedCSCallStates.add(callState);

            //send delayed message for call alerting;
            Message msg = obtainMessage(CS_CALL_STATE_CHANGED_ALERTING);
            msg.arg1 = 0;
            sendMessageDelayed(msg, CS_CALL_ALERTING_DELAY_TIME_MSEC);
        }
        // call moved to active from alerting state
        else if (mPhoneState.getNumActiveCall() == 0 &&
                 callState.mNumActive == 1 &&
                 mPhoneState.getNumHeldCall() == callState.mNumHeld &&
                 (mPhoneState.getCallState() == HeadsetHalConstants.CALL_STATE_DIALING ||
                  mPhoneState.getCallState() == HeadsetHalConstants.CALL_STATE_ALERTING ))
        {
            log("Call moved to active state from alerting");
            // get the top of the Q
            HeadsetCallState tempCallState = mDelayedCSCallStates.peek();

            //if (top of the Q == alerting)
            if( tempCallState != null &&
                 tempCallState.mCallState == HeadsetHalConstants.CALL_STATE_ALERTING)
            {
                log("Call is active, Queue it, top of Queue is alerting");
                //Q active update;
                mDelayedCSCallStates.add(callState);
            }
            else
            // Q is empty
            {
                log("is Q empty " + mDelayedCSCallStates.isEmpty());
                log("Call is active, Queue it, send delayed active mesg");
                //Q active update;
                mDelayedCSCallStates.add(callState);
                //send delayed message for call active;
                Message msg = obtainMessage(CS_CALL_STATE_CHANGED_ACTIVE);
                msg.arg1 = 0;
                sendMessageDelayed(msg, CS_CALL_ACTIVE_DELAY_TIME_MSEC);
            }
        }
        // call setup or call ended
        else if((mPhoneState.getCallState() == HeadsetHalConstants.CALL_STATE_DIALING ||
                  mPhoneState.getCallState() == HeadsetHalConstants.CALL_STATE_ALERTING ) &&
                  callState.mCallState == HeadsetHalConstants.CALL_STATE_IDLE &&
                  mPhoneState.getNumActiveCall() == callState.mNumActive &&
                  mPhoneState.getNumHeldCall() == callState.mNumHeld)
        {
            log("call setup or call is ended");
            // get the top of the Q
            HeadsetCallState tempCallState = mDelayedCSCallStates.peek();

            //if (top of the Q == alerting)
            if(tempCallState != null &&
                tempCallState.mCallState == HeadsetHalConstants.CALL_STATE_ALERTING)
            {
                log("Call is ended, remove delayed alerting mesg");
                removeMessages(CS_CALL_STATE_CHANGED_ALERTING);
                //DeQ(alerting);
                mDelayedCSCallStates.poll();
                // send 2,3 although the call is ended to make sure that we are sending 2,3 always
                processCallState(tempCallState, false);

                // update the top of the Q entry so that we process the active
                // call entry from the Q below
                tempCallState = mDelayedCSCallStates.peek();
            }

            //if (top of the Q == active)
            if (tempCallState != null &&
                 tempCallState.mCallState == HeadsetHalConstants.CALL_STATE_IDLE)
            {
                log("Call is ended, remove delayed active mesg");
                removeMessages(CS_CALL_STATE_CHANGED_ACTIVE);
                //DeQ(active);
                mDelayedCSCallStates.poll();
            }
            // send current call state which will take care of sending call end indicator
            processCallState(callState, false);
        } else {
            HeadsetCallState tempCallState;

            // if there are pending call states to be sent, send them now
            if (mDelayedCSCallStates.isEmpty() != true)
            {
                log("new call update, removing pending alerting, active messages");
                // remove pending delayed call states
                removeMessages(CS_CALL_STATE_CHANGED_ALERTING);
                removeMessages(CS_CALL_STATE_CHANGED_ACTIVE);
            }

            while (mDelayedCSCallStates.isEmpty() != true)
            {
                tempCallState = mDelayedCSCallStates.poll();
                if (tempCallState != null)
                {
                    processCallState(tempCallState, false);
                }
            }
            // it is incoming call or MO call in non-alerting, non-active state.
            processCallState(callState, isVirtualCall);
        }
        log("Exit processCallStatesDelayed");
    }

    private void processCallState(HeadsetCallState callState, boolean isVirtualCall) {
        /* If active call is ended, no held call is present, disconnect SCO
         * and fake the MT Call indicators. */
        boolean isPts =
                SystemProperties.getBoolean("bt.pts.certification", false);
        if (!isPts) {
            log("mIsBlacklistedDevice:" + mIsBlacklistedDevice);
            if (mIsBlacklistedDevice &&
                mSystemInterface.getHeadsetPhoneState().getNumActiveCall() == 1 &&
                callState.mNumActive == 0 &&
                callState.mNumHeld == 0 &&
                callState.mCallState == HeadsetHalConstants.CALL_STATE_INCOMING) {

                log("Disconnect SCO since active call is ended," +
                                    "only waiting call is there");
                Message m = obtainMessage(DISCONNECT_AUDIO);
                m.obj = mDevice;
                sendMessage(m);

                log("Send Idle call indicators once Active call disconnected.");
                mSystemInterface.getHeadsetPhoneState().setCallState(
                                               HeadsetHalConstants.CALL_STATE_IDLE);
                HeadsetCallState updateCallState = new HeadsetCallState(callState.mNumActive,
                                 callState.mNumHeld,
                                 HeadsetHalConstants.CALL_STATE_IDLE,
                                 callState.mNumber,
                                 callState.mType);
                mNativeInterface.phoneStateChange(mDevice, updateCallState);
                mIsCallIndDelay = true;
            }
        }
        mSystemInterface.getHeadsetPhoneState().setNumActiveCall(callState.mNumActive);
        mSystemInterface.getHeadsetPhoneState().setNumHeldCall(callState.mNumHeld);
        // get the top of the Q
        HeadsetCallState tempCallState = mDelayedCSCallStates.peek();

        if ( !isVirtualCall && tempCallState != null &&
             tempCallState.mCallState == HeadsetHalConstants.CALL_STATE_ALERTING &&
             callState.mCallState == HeadsetHalConstants.CALL_STATE_ALERTING) {
             log("update call state as dialing since alerting update is in Q");
             log("current call state is " + mSystemInterface.
                 getHeadsetPhoneState().getCallState());
             callState.mCallState = HeadsetHalConstants.CALL_STATE_DIALING;
        }

        mSystemInterface.getHeadsetPhoneState().setCallState(callState.mCallState);
        mSystemInterface.getHeadsetPhoneState().setNumber(callState.mNumber);
        mSystemInterface.getHeadsetPhoneState().setType(callState.mType);
        if (mDialingOut) {
            if (callState.mCallState == HeadsetHalConstants.CALL_STATE_DIALING) {
                mDialingOut = false;
                if (!hasMessages(DIALING_OUT_TIMEOUT)) {
                    return;
                }
                mHeadsetService.setActiveDevice(mDevice);
                mNativeInterface.atResponseCode(mDevice, HeadsetHalConstants.AT_RESPONSE_OK, 0);
                removeMessages(DIALING_OUT_TIMEOUT);
            }
        }

        log("processCallState: mNumActive: " + callState.mNumActive + " mNumHeld: "
                + callState.mNumHeld + " mCallState: " + callState.mCallState);
        log("processCallState: mNumber: " + callState.mNumber + " mType: " + callState.mType);

        if (!isVirtualCall) {
            /* Specific handling when HS connects while in Voip call */
            if (isVirtualCallInProgress() && !mSystemInterface.isInCall() &&
                callState.mCallState == HeadsetHalConstants.CALL_STATE_IDLE) {
                log("update btif for Virtual Call active");
                callState.mNumActive = 1;
                mSystemInterface.getHeadsetPhoneState().setNumActiveCall(callState.mNumActive);
                } else {
                    /* Not a Virtual call request. End the virtual call, if running,
                       before sending phoneStateChangeNative to BTIF */
                    terminateScoUsingVirtualVoiceCall();
                     /* Specific handling for case of starting MO/MT call while VOIP
                        is ongoing, terminateScoUsingVirtualVoiceCall() resets callState
                        from INCOMING/DIALING to IDLE. Some HS send AT+CIND? to read call
                        indicators and get wrong value of callsetup. This case is hit only
                        when SCO for VOIP call is not terminated via SDK API call. */
                    if (mSystemInterface.getHeadsetPhoneState().getCallState()
                                                     != callState.mCallState) {
                        mSystemInterface.getHeadsetPhoneState().setCallState(callState.mCallState);
                    }
                }
        }

        processA2dpState(callState);
    }

    /* This function makes sure that we send a2dp suspend before updating on Incomming call status.
       There may problem with some headsets if send ring and a2dp is not suspended,
       so here we suspend stream if active before updating remote.We resume streaming once
       callstate is idle and there are no active or held calls. */

    private void processA2dpState(HeadsetCallState callState) {
        Log.d(TAG, "processA2dpState: isA2dpPlaying() " +
            mHeadsetService.getHfpA2DPSyncInterface().isA2dpPlaying());

        if ((mSystemInterface.isInCall() || mSystemInterface.isRinging()) &&
              getConnectionState() == BluetoothHeadset.STATE_CONNECTED) {
            // if A2DP is playing, add CS call states and return
            if (mHeadsetService.getHfpA2DPSyncInterface().suspendA2DP(
                 HeadsetA2dpSync.A2DP_SUSPENDED_BY_CS_CALL, mDevice) == true &&
                 !isVirtualCallInProgress()) {
                 Log.d(TAG, "processA2dpState: A2DP is playing, suspending it,"+
                             "cache the call state for future");
                 mPendingCallStates.add(callState);
                 return;
            }
        }

        if (getCurrentState() != mDisconnected) {
            log("No A2dp playing to suspend, mIsCallIndDelay" + mIsCallIndDelay);
            if (mIsCallIndDelay) {
                mIsCallIndDelay = false;
                sendMessageDelayed(SEND_INCOMING_CALL_IND, INCOMING_CALL_IND_DELAY);
            } else {
                mNativeInterface.phoneStateChange(mDevice, callState);
            }
        }

        // if call ended when there is no SCO, resume A2DP if we have suspended
        if ((getCurrentState() == mConnecting || getCurrentState() == mConnected) &&
               !(mSystemInterface.isInCall() || mSystemInterface.isRinging()) &&
               mSystemInterface.getHeadsetPhoneState().getNumber().isEmpty()) {
           Log.d(TAG, "No call is present, resume A2DP if suspended by us");
           mHeadsetService.getHfpA2DPSyncInterface().releaseA2DP(mDevice);
        }

    }

    private void processIntentA2dpPlayStateChanged(int a2dpState) {
        Log.d(TAG, "Enter processIntentA2dpPlayStateChanged(): a2dp state "+
                  a2dpState);
        //if (a2dpState == )

        if (isVirtualCallInProgress()) {
            Log.d(TAG, "VOIP call in progress, send call indicators");
            //Send virtual phone state changed to initialize SCO
            processCallState(new HeadsetCallState(0, 0,
                     HeadsetHalConstants.CALL_STATE_DIALING, "", 0), true);

            Message msg = obtainMessage(VOIP_CALL_STATE_CHANGED_ALERTING);
            msg.obj = new HeadsetCallState(0, 0, HeadsetHalConstants.CALL_STATE_ALERTING, "", 0);
            msg.arg1 = 1;
            sendMessageDelayed(msg, VOIP_CALL_ALERTING_DELAY_TIME_MSEC);

            Message m = obtainMessage(VOIP_CALL_STATE_CHANGED_ACTIVE);
            m.obj = new HeadsetCallState(1, 0, HeadsetHalConstants.CALL_STATE_IDLE, "", 0);
            m.arg1 = 1;
            sendMessageDelayed(m, VOIP_CALL_ACTIVE_DELAY_TIME_MSEC);
        } else if(mVoiceRecognitionStarted) {
            Log.d(TAG, "VR is in started state, creating SCO");
            mNativeInterface.connectAudio(mDevice);
        } else if (mSystemInterface.isInCall()){
            //send incomming phone status to remote device
            Log.d(TAG, "A2dp is suspended, updating phone states");
            Iterator<HeadsetCallState> it = mPendingCallStates.iterator();
            if (it != null) {
               while (it.hasNext()) {
                  HeadsetCallState callState = it.next();
                  Log.d(TAG, "mIsCallIndDelay: " + mIsCallIndDelay);
                  mNativeInterface.phoneStateChange(mDevice, callState);
                  it.remove();
               }
            } else {
               Log.d(TAG, "There are no pending call state changes");
            }
        } else {
            Log.d(TAG, "A2DP suspended when there is no CS/VOIP calls or VR, resuming A2DP");
            mHeadsetService.getHfpA2DPSyncInterface().releaseA2DP(mDevice);
        }

        Log.d(TAG, "Exit processIntentA2dpPlayStateChanged()");
    }

    private void processNoiseReductionEvent(boolean enable) {
        String prevNrec = mAudioParams.getOrDefault(HEADSET_NREC, HEADSET_AUDIO_FEATURE_OFF);
        String newNrec = enable ? HEADSET_AUDIO_FEATURE_ON : HEADSET_AUDIO_FEATURE_OFF;
        mAudioParams.put(HEADSET_NREC, newNrec);
        log("processNoiseReductionEvent: " + HEADSET_NREC + " change " + prevNrec + " -> "
                + newNrec);
        if (getAudioState() == BluetoothHeadset.STATE_AUDIO_CONNECTED) {
            setAudioParameters();
        }
    }

    private void processWBSEvent(int wbsConfig) {
        String prevWbs = mAudioParams.getOrDefault(HEADSET_WBS, HEADSET_AUDIO_FEATURE_OFF);
        switch (wbsConfig) {
            case HeadsetHalConstants.BTHF_WBS_YES:
                mAudioParams.put(HEADSET_WBS, HEADSET_AUDIO_FEATURE_ON);
                break;
            case HeadsetHalConstants.BTHF_WBS_NO:
            case HeadsetHalConstants.BTHF_WBS_NONE:
                mAudioParams.put(HEADSET_WBS, HEADSET_AUDIO_FEATURE_OFF);
                break;
            default:
                Log.e(TAG, "processWBSEvent: unknown wbsConfig " + wbsConfig);
                return;
        }
        log("processWBSEvent: " + HEADSET_NREC + " change " + prevWbs + " -> " + mAudioParams.get(
                HEADSET_WBS));
    }

    private void processAtChld(int chld, BluetoothDevice device) {
        if (mSystemInterface.processChld(chld)) {
            mNativeInterface.atResponseCode(device, HeadsetHalConstants.AT_RESPONSE_OK, 0);
        } else {
            mNativeInterface.atResponseCode(device, HeadsetHalConstants.AT_RESPONSE_ERROR, 0);
        }
    }

    private void processSubscriberNumberRequest(BluetoothDevice device) {
        String number = mSystemInterface.getSubscriberNumber();
        if (number != null) {
            mNativeInterface.atResponseString(device,
                    "+CNUM: ,\"" + number + "\"," + PhoneNumberUtils.toaFromString(number) + ",,4");
            mNativeInterface.atResponseCode(device, HeadsetHalConstants.AT_RESPONSE_OK, 0);
        } else {
            Log.e(TAG, "getSubscriberNumber returns null");
            mNativeInterface.atResponseCode(device, HeadsetHalConstants.AT_RESPONSE_ERROR, 0);
        }
    }

    private void processAtCind(BluetoothDevice device) {
        int call, callSetup, call_state;
         // get the top of the Q 
        HeadsetCallState tempCallState = mDelayedCSCallStates.peek();
        final HeadsetPhoneState phoneState = mSystemInterface.getHeadsetPhoneState();

        /* Handsfree carkits expect that +CIND is properly responded to
         Hence we ensure that a proper response is sent
         for the virtual call too.*/
        if (isVirtualCallInProgress()) {
            call = phoneState.getNumActiveCall();
            callSetup = 0;
        } else {
            // regular phone call
            call = phoneState.getNumActiveCall();
            callSetup = phoneState.getNumHeldCall();
        }
        if(tempCallState != null &&
            tempCallState.mCallState == HeadsetHalConstants.CALL_STATE_ALERTING)
              call_state = HeadsetHalConstants.CALL_STATE_DIALING;
        else
              call_state = mSystemInterface.getHeadsetPhoneState().getCallState();

        log("sending call state in CIND resp as " + call_state);
        mNativeInterface.cindResponse(device, phoneState.getCindService(), call, callSetup,
                call_state, phoneState.getCindSignal(), phoneState.getCindRoam(),
                phoneState.getCindBatteryCharge());
        log("Exit processAtCind()");
    }

    private void processAtCops(BluetoothDevice device) {
        String operatorName = mSystemInterface.getNetworkOperator();
        if (operatorName == null || operatorName.equals("")) {
            operatorName = "No operator";
        }
        mNativeInterface.copsResponse(device, operatorName);
    }

    private void processAtClcc(BluetoothDevice device) {
        if (isVirtualCallInProgress()) {
            // In virtual call, send our phone number instead of remote phone number
            // some carkits cross-check subscriber number( fetched by AT+CNUM) against
            // number sent in clcc and reject sco connection.
            String phoneNumber = VOIP_CALL_NUMBER;
            final HeadsetPhoneState phoneState = mSystemInterface.getHeadsetPhoneState();
            if (phoneNumber == null) {
                phoneNumber = "";
            }
            int type = PhoneNumberUtils.toaFromString(phoneNumber);
            log(" processAtClcc phonenumber = "+ phoneNumber + " type = " + type);
            // call still in dialling or alerting state 
            if (phoneState.getNumActiveCall() == 0) {
                mNativeInterface.clccResponse(device, 1, 0, phoneState.getCallState(), 0,
                                              false, phoneNumber, type);
            } else {
                mNativeInterface.clccResponse(device, 1, 0, 0, 0, false, phoneNumber, type);
            }
            mNativeInterface.clccResponse(device, 0, 0, 0, 0, false, "", 0);
        } else {
            // In Telecom call, ask Telecom to send send remote phone number
            if (!mSystemInterface.listCurrentCalls()) {
                Log.e(TAG, "processAtClcc: failed to list current calls for " + device);
                mNativeInterface.clccResponse(device, 0, 0, 0, 0, false, "", 0);
            } else {
                sendMessageDelayed(CLCC_RSP_TIMEOUT, device, CLCC_RSP_TIMEOUT_MS);
            }
        }
    }

    private void processAtCscs(String atString, int type, BluetoothDevice device) {
        log("processAtCscs - atString = " + atString);
        if (mPhonebook != null) {
            mPhonebook.handleCscsCommand(atString, type, device);
        } else {
            Log.e(TAG, "Phonebook handle null for At+CSCS");
            mNativeInterface.atResponseCode(device, HeadsetHalConstants.AT_RESPONSE_ERROR, 0);
        }
    }

    private void processAtCpbs(String atString, int type, BluetoothDevice device) {
        log("processAtCpbs - atString = " + atString);
        if (mPhonebook != null) {
            mPhonebook.handleCpbsCommand(atString, type, device);
        } else {
            Log.e(TAG, "Phonebook handle null for At+CPBS");
            mNativeInterface.atResponseCode(device, HeadsetHalConstants.AT_RESPONSE_ERROR, 0);
        }
    }

    private void processAtCpbr(String atString, int type, BluetoothDevice device) {
        log("processAtCpbr - atString = " + atString);
        if (mPhonebook != null) {
            mPhonebook.handleCpbrCommand(atString, type, device);
        } else {
            Log.e(TAG, "Phonebook handle null for At+CPBR");
            mNativeInterface.atResponseCode(device, HeadsetHalConstants.AT_RESPONSE_ERROR, 0);
        }
    }

    /**
     * Find a character ch, ignoring quoted sections.
     * Return input.length() if not found.
     */
    private static int findChar(char ch, String input, int fromIndex) {
        for (int i = fromIndex; i < input.length(); i++) {
            char c = input.charAt(i);
            if (c == '"') {
                i = input.indexOf('"', i + 1);
                if (i == -1) {
                    return input.length();
                }
            } else if (c == ch) {
                return i;
            }
        }
        return input.length();
    }

    /**
     * Break an argument string into individual arguments (comma delimited).
     * Integer arguments are turned into Integer objects. Otherwise a String
     * object is used.
     */
    private static Object[] generateArgs(String input) {
        int i = 0;
        int j;
        ArrayList<Object> out = new ArrayList<Object>();
        while (i <= input.length()) {
            j = findChar(',', input, i);

            String arg = input.substring(i, j);
            try {
                out.add(new Integer(arg));
            } catch (NumberFormatException e) {
                out.add(arg);
            }

            i = j + 1; // move past comma
        }
        return out.toArray();
    }

    /**
     * Process vendor specific AT commands
     *
     * @param atString AT command after the "AT+" prefix
     * @param device Remote device that has sent this command
     */
    private void processVendorSpecificAt(String atString, BluetoothDevice device) {
        log("processVendorSpecificAt - atString = " + atString);

        // Currently we accept only SET type commands.
        int indexOfEqual = atString.indexOf("=");
        if (indexOfEqual == -1) {
            Log.e(TAG, "processVendorSpecificAt: command type error in " + atString);
            mNativeInterface.atResponseCode(device, HeadsetHalConstants.AT_RESPONSE_ERROR, 0);
            return;
        }

        String command = atString.substring(0, indexOfEqual);
        Integer companyId = VENDOR_SPECIFIC_AT_COMMAND_COMPANY_ID.get(command);
        if (companyId == null) {
            Log.e(TAG, "processVendorSpecificAt: unsupported command: " + atString);
            mNativeInterface.atResponseCode(device, HeadsetHalConstants.AT_RESPONSE_ERROR, 0);
            return;
        }

        String arg = atString.substring(indexOfEqual + 1);
        if (arg.startsWith("?")) {
            Log.e(TAG, "processVendorSpecificAt: command type error in " + atString);
            mNativeInterface.atResponseCode(device, HeadsetHalConstants.AT_RESPONSE_ERROR, 0);
            return;
        }

        Object[] args = generateArgs(arg);
        if (command.equals(BluetoothHeadset.VENDOR_SPECIFIC_HEADSET_EVENT_XAPL)) {
            processAtXapl(args, device);
        }
        broadcastVendorSpecificEventIntent(command, companyId, BluetoothHeadset.AT_CMD_TYPE_SET,
                args, device);
        mNativeInterface.atResponseCode(device, HeadsetHalConstants.AT_RESPONSE_OK, 0);
    }

    /**
     * Process AT+XAPL AT command
     *
     * @param args command arguments after the equal sign
     * @param device Remote device that has sent this command
     */
    private void processAtXapl(Object[] args, BluetoothDevice device) {
        if (args.length != 2) {
            Log.w(TAG, "processAtXapl() args length must be 2: " + String.valueOf(args.length));
            return;
        }
        if (!(args[0] instanceof String) || !(args[1] instanceof Integer)) {
            Log.w(TAG, "processAtXapl() argument types not match");
            return;
        }
        // feature = 2 indicates that we support battery level reporting only
        mNativeInterface.atResponseString(device, "+XAPL=iPhone," + String.valueOf(2));
    }

    private void processUnknownAt(String atString, BluetoothDevice device) {
        if (device == null) {
            Log.w(TAG, "processUnknownAt device is null");
            return;
        }
        log("processUnknownAt - atString = " + atString);
        String atCommand = parseUnknownAt(atString);
        int commandType = getAtCommandType(atCommand);
        if (atCommand.startsWith("+CSCS")) {
            processAtCscs(atCommand.substring(5), commandType, device);
        } else if (atCommand.startsWith("+CPBS")) {
            processAtCpbs(atCommand.substring(5), commandType, device);
        } else if (atCommand.startsWith("+CPBR")) {
            processAtCpbr(atCommand.substring(5), commandType, device);
        } else if (atCommand.startsWith("+CSQ")) {
            mNativeInterface.atResponseCode(device, HeadsetHalConstants.AT_RESPONSE_ERROR, 0);
        } else {
            processVendorSpecificAt(atCommand, device);
        }
    }

    private void processKeyPressed(BluetoothDevice device) {
        final HeadsetPhoneState phoneState = mSystemInterface.getHeadsetPhoneState();
        if (phoneState.getCallState() == HeadsetHalConstants.CALL_STATE_INCOMING) {
            mSystemInterface.answerCall(device);
        } else if (phoneState.getNumActiveCall() > 0) {
            if (getAudioState() != BluetoothHeadset.STATE_AUDIO_DISCONNECTED) {
                mHeadsetService.setActiveDevice(mDevice);
                mNativeInterface.connectAudio(mDevice);
            } else {
                mSystemInterface.hangupCall(device, false);
            }
        } else {
            String dialNumber = mPhonebook.getLastDialledNumber();
            if (dialNumber == null) {
                log("processKeyPressed, last dial number null");
                return;
            }
            mHeadsetService.setActiveDevice(mDevice);
            Intent intent = new Intent(Intent.ACTION_CALL_PRIVILEGED,
                    Uri.fromParts(SCHEME_TEL, dialNumber, null));
            intent.setFlags(Intent.FLAG_ACTIVITY_NEW_TASK);
            mHeadsetService.startActivity(intent);
        }
    }

    /**
     * Send HF indicator value changed intent
     *
     * @param device Device whose HF indicator value has changed
     * @param indId Indicator ID [0-65535]
     * @param indValue Indicator Value [0-65535], -1 means invalid but indId is supported
     */
    private void sendIndicatorIntent(BluetoothDevice device, int indId, int indValue) {
        Intent intent = new Intent(BluetoothHeadset.ACTION_HF_INDICATORS_VALUE_CHANGED);
        intent.putExtra(BluetoothDevice.EXTRA_DEVICE, device);
        intent.putExtra(BluetoothHeadset.EXTRA_HF_INDICATORS_IND_ID, indId);
        intent.putExtra(BluetoothHeadset.EXTRA_HF_INDICATORS_IND_VALUE, indValue);

        mHeadsetService.sendBroadcast(intent, HeadsetService.BLUETOOTH_PERM);
    }

    private void processAtBind(String atString, BluetoothDevice device) {
        log("processAtBind: " + atString);

        // Parse the AT String to find the Indicator Ids that are supported
        int indId = 0;
        int iter = 0;
        int iter1 = 0;

        while (iter < atString.length()) {
            iter1 = findChar(',', atString, iter);
            String id = atString.substring(iter, iter1);

            try {
                indId = Integer.valueOf(id);
            } catch (NumberFormatException e) {
                Log.e(TAG, Log.getStackTraceString(new Throwable()));
            }

            switch (indId) {
                case HeadsetHalConstants.HF_INDICATOR_ENHANCED_DRIVER_SAFETY:
                    log("Send Broadcast intent for the Enhanced Driver Safety indicator.");
                    sendIndicatorIntent(device, indId, -1);
                    break;
                case HeadsetHalConstants.HF_INDICATOR_BATTERY_LEVEL_STATUS:
                    log("Send Broadcast intent for the Battery Level indicator.");
                    sendIndicatorIntent(device, indId, -1);
                    break;
                default:
                    log("Invalid HF Indicator Received");
                    break;
            }

            iter = iter1 + 1; // move past comma
        }
    }

    private void processAtBiev(int indId, int indValue, BluetoothDevice device) {
        log("processAtBiev: ind_id=" + indId + ", ind_value=" + indValue);
        sendIndicatorIntent(device, indId, indValue);
    }

    private void processCpbr(Intent intent)
    {
        int atCommandResult = 0;
        int atCommandErrorCode = 0;
        BluetoothDevice device = intent.getParcelableExtra(BluetoothDevice.EXTRA_DEVICE);
        log("Enter processCpbr()");
        // ASSERT: (headset != null) && headSet.isConnected()
        // REASON: mCheckingAccessPermission is true, otherwise resetAtState
        // has set mCheckingAccessPermission to false
        if (intent.getAction().equals(BluetoothDevice.ACTION_CONNECTION_ACCESS_REPLY)) {
            if (intent.getIntExtra(BluetoothDevice.EXTRA_CONNECTION_ACCESS_RESULT,
                                   BluetoothDevice.CONNECTION_ACCESS_NO)
                    == BluetoothDevice.CONNECTION_ACCESS_YES) {
                if (intent.getBooleanExtra(BluetoothDevice.EXTRA_ALWAYS_ALLOWED, false)) {
                    mDevice.setPhonebookAccessPermission(BluetoothDevice.ACCESS_ALLOWED);
                }
                atCommandResult = mPhonebook.processCpbrCommand(device);
            } else {
                if (intent.getBooleanExtra(BluetoothDevice.EXTRA_ALWAYS_ALLOWED, false)) {
                    mDevice.setPhonebookAccessPermission(
                            BluetoothDevice.ACCESS_REJECTED);
                }
            }
        }
        mPhonebook.setCpbrIndex(-1);
        mPhonebook.setCheckingAccessPermission(false);

        if (atCommandResult >= 0) {
            mNativeInterface.atResponseCode(device, atCommandResult, atCommandErrorCode);
        } else {
            log("processCpbr - RESULT_NONE");
        }
        Log.d(TAG, "Exit processCpbr()");
    }

    private void processSendClccResponse(HeadsetClccResponse clcc) {
        if (!hasMessages(CLCC_RSP_TIMEOUT)) {
            return;
        }
        if (clcc.mIndex == 0) {
            removeMessages(CLCC_RSP_TIMEOUT);
        }
        // get the top of the Q
        HeadsetCallState tempCallState = mDelayedCSCallStates.peek();

        /* Send call state DIALING if call alerting update is still in the Q */
        if (clcc.mStatus == HeadsetHalConstants.CALL_STATE_ALERTING &&
            tempCallState != null &&
            tempCallState.mCallState == HeadsetHalConstants.CALL_STATE_ALERTING) {
            log("sending call status as DIALING");
            mNativeInterface.clccResponse(mDevice, clcc.mIndex, clcc.mDirection,
                                          HeadsetHalConstants.CALL_STATE_DIALING,
                                   clcc.mMode, clcc.mMpty, clcc.mNumber, clcc.mType);
        } else {
            log("sending call status as " + clcc.mStatus);
            mNativeInterface.clccResponse(mDevice, clcc.mIndex, clcc.mDirection,
                                          clcc.mStatus,
                                   clcc.mMode, clcc.mMpty, clcc.mNumber, clcc.mType);
        }
        log("Exit processSendClccResponse()");
    }

    private void processSendVendorSpecificResultCode(HeadsetVendorSpecificResultCode resultCode) {
        String stringToSend = resultCode.mCommand + ": ";
        if (resultCode.mArg != null) {
            stringToSend += resultCode.mArg;
        }
        mNativeInterface.atResponseString(resultCode.mDevice, stringToSend);
    }

    private String getCurrentDeviceName() {
        String deviceName = mAdapterService.getRemoteName(mDevice);
        if (deviceName == null) {
            return "<unknown>";
        }
        return deviceName;
    }

<<<<<<< HEAD
    boolean isConnectedDeviceBlacklistedforIncomingCall() {
        // Checking for the Blacklisted device Addresses
        for (int j = 0; j < BlacklistDeviceAddrToDelayCallInd.length;j++) {
            String addr = BlacklistDeviceAddrToDelayCallInd[j];
            if (mDevice.toString().toLowerCase().startsWith(addr.toLowerCase())) {
                log("Remote device address Blacklisted for sending delay");
                return true;
            }
        }
        return false;
=======
    private void updateAgIndicatorEnableState(
            HeadsetAgIndicatorEnableState agIndicatorEnableState) {
        if (Objects.equals(mAgIndicatorEnableState, agIndicatorEnableState)) {
            Log.i(TAG, "updateAgIndicatorEnableState, no change in indicator state "
                    + mAgIndicatorEnableState);
            return;
        }
        mAgIndicatorEnableState = agIndicatorEnableState;
        int events = PhoneStateListener.LISTEN_NONE;
        if (mAgIndicatorEnableState != null && mAgIndicatorEnableState.service) {
            events |= PhoneStateListener.LISTEN_SERVICE_STATE;
        }
        if (mAgIndicatorEnableState != null && mAgIndicatorEnableState.signal) {
            events |= PhoneStateListener.LISTEN_SIGNAL_STRENGTHS;
        }
        mSystemInterface.getHeadsetPhoneState().listenForPhoneState(mDevice, events);
>>>>>>> 6f7e285e
    }

    // Accept incoming SCO only when there is in-band ringing, incoming call,
    // active call, VR activated, active VOIP call
    private boolean isScoAcceptable() {
        if (mHeadsetService.getForceScoAudio()) {
            return true;
        }
        BluetoothDevice activeDevice = mHeadsetService.getActiveDevice();
        if (!mDevice.equals(activeDevice)) {
            Log.w(TAG, "isScoAcceptable: rejected SCO since " + mDevice
                    + " is not the current active device " + activeDevice);
            return false;
        }
        if (!mHeadsetService.getAudioRouteAllowed()) {
            Log.w(TAG, "isScoAcceptabl: rejected SCO since audio route is not allowed");
            return false;
        }
        if (mSystemInterface.isInCall() || mVoiceRecognitionStarted) {
            return true;
        }
        if (mSystemInterface.isRinging() && mHeadsetService.isInbandRingingEnabled()) {
            return true;
        }
        Log.w(TAG, "isScoAcceptable: rejected SCO, inCall=" + mSystemInterface.isInCall()
                + ", voiceRecognition=" + mVoiceRecognitionStarted + ", ringing=" + mSystemInterface
                .isRinging() + ", inbandRinging=" + mHeadsetService.isInbandRingingEnabled());
        return false;
    }

    @Override
    protected void log(String msg) {
        if (DBG) {
            super.log(msg);
        }
    }

    @Override
    protected String getLogRecString(Message msg) {
        StringBuilder builder = new StringBuilder();
        builder.append(getMessageName(msg.what));
        builder.append(": ");
        builder.append("arg1=")
                .append(msg.arg1)
                .append(", arg2=")
                .append(msg.arg2)
                .append(", obj=");
        if (msg.obj instanceof HeadsetMessageObject) {
            HeadsetMessageObject object = (HeadsetMessageObject) msg.obj;
            object.buildString(builder);
        } else {
            builder.append(msg.obj);
        }
        return builder.toString();
    }

    private void handleAccessPermissionResult(Intent intent) {
        log("Enter handleAccessPermissionResult");
        BluetoothDevice device = intent.getParcelableExtra(BluetoothDevice.EXTRA_DEVICE);
        if (mPhonebook != null) {
            if (!mPhonebook.getCheckingAccessPermission()) {
                return;
            }

            Message m = obtainMessage(PROCESS_CPBR);
            m.obj = intent;
            sendMessage(m);
        } else {
            Log.e(TAG, "Phonebook handle null");
            if (device != null) {
                mNativeInterface.atResponseCode(device, HeadsetHalConstants.AT_RESPONSE_ERROR, 0);
            }
        }
        log("Exit handleAccessPermissionResult()");
    }

    private static String getMessageName(int what) {
        switch (what) {
            case CONNECT:
                return "CONNECT";
            case DISCONNECT:
                return "DISCONNECT";
            case CONNECT_AUDIO:
                return "CONNECT_AUDIO";
            case DISCONNECT_AUDIO:
                return "DISCONNECT_AUDIO";
            case VOICE_RECOGNITION_START:
                return "VOICE_RECOGNITION_START";
            case VOICE_RECOGNITION_STOP:
                return "VOICE_RECOGNITION_STOP";
            case INTENT_SCO_VOLUME_CHANGED:
                return "INTENT_SCO_VOLUME_CHANGED";
            case INTENT_CONNECTION_ACCESS_REPLY:
                return "INTENT_CONNECTION_ACCESS_REPLY";
            case CALL_STATE_CHANGED:
                return "CALL_STATE_CHANGED";
            case DEVICE_STATE_CHANGED:
                return "DEVICE_STATE_CHANGED";
            case SEND_CCLC_RESPONSE:
                return "SEND_CCLC_RESPONSE";
            case SEND_VENDOR_SPECIFIC_RESULT_CODE:
                return "SEND_VENDOR_SPECIFIC_RESULT_CODE";
            case VIRTUAL_CALL_START:
                return "VIRTUAL_CALL_START";
            case VIRTUAL_CALL_STOP:
                return "VIRTUAL_CALL_STOP";
            case STACK_EVENT:
                return "STACK_EVENT";
            case DIALING_OUT_TIMEOUT:
                return "DIALING_OUT_TIMEOUT";
            case START_VR_TIMEOUT:
                return "START_VR_TIMEOUT";
            case CLCC_RSP_TIMEOUT:
                return "CLCC_RSP_TIMEOUT";
            case CONNECT_TIMEOUT:
                return "CONNECT_TIMEOUT";
            default:
                return "UNKNOWN";
        }
    }
}<|MERGE_RESOLUTION|>--- conflicted
+++ resolved
@@ -134,7 +134,9 @@
     // NOTE: the value is not "final" - it is modified in the unit tests
     @VisibleForTesting static int sConnectTimeoutMs = 30000;
 
-<<<<<<< HEAD
+    private static final HeadsetAgIndicatorEnableState DEFAULT_AG_INDICATOR_ENABLE_STATE =
+            new HeadsetAgIndicatorEnableState(true, true, true, true);
+
     // delay call indicators and some remote devices are not able to handle
     // indicators back to back, especially in VOIP scenarios.
     /* Delay between call dialling, alerting updates for VOIP call */
@@ -155,10 +157,6 @@
                                                                 "40:ef:4c", /* Road Rover Carkit */
                                                                };
     private static final String VOIP_CALL_NUMBER = "10000000";
-=======
-    private static final HeadsetAgIndicatorEnableState DEFAULT_AG_INDICATOR_ENABLE_STATE =
-            new HeadsetAgIndicatorEnableState(true, true, true, true);
->>>>>>> 6f7e285e
 
     private final BluetoothDevice mDevice;
 
@@ -185,7 +183,7 @@
     private boolean mDialingOut;
     private int mSpeakerVolume;
     private int mMicVolume;
-<<<<<<< HEAD
+    private HeadsetAgIndicatorEnableState mAgIndicatorEnableState;
     private boolean mA2dpSuspend;
     private boolean mIsCsCall = true;
     private boolean mPendingScoForVR = false;
@@ -197,9 +195,6 @@
                              new ConcurrentLinkedQueue<HeadsetCallState>();
     private ConcurrentLinkedQueue<HeadsetCallState> mDelayedCSCallStates =
                              new ConcurrentLinkedQueue<HeadsetCallState>();
-=======
-    private HeadsetAgIndicatorEnableState mAgIndicatorEnableState;
->>>>>>> 6f7e285e
     // The timestamp when the device entered connecting/connected state
     private long mConnectingTimestampMs = Long.MIN_VALUE;
     // Audio Parameters like NREC
@@ -1240,15 +1235,7 @@
             if (mConnectingTimestampMs == Long.MIN_VALUE) {
                 mConnectingTimestampMs = SystemClock.uptimeMillis();
             }
-<<<<<<< HEAD
-            // start phone state listener here so that the CIND response as part of SLC can be
-            // responded to, correctly.
-            // listenForPhoneState(boolean) internally handles multiple calls to start listen
-            mSystemInterface.getHeadsetPhoneState().listenForPhoneState(true);
-            // if we moved from mConnecting, then it must be because of SLC_CONNECTED
-=======
             updateAgIndicatorEnableState(DEFAULT_AG_INDICATOR_ENABLE_STATE);
->>>>>>> 6f7e285e
             if (mPrevState == mConnecting) {
                 // Reset NREC on connect event. Headset will override later
                 processNoiseReductionEvent(true);
@@ -2786,7 +2773,24 @@
         return deviceName;
     }
 
-<<<<<<< HEAD
+    private void updateAgIndicatorEnableState(
+            HeadsetAgIndicatorEnableState agIndicatorEnableState) {
+        if (Objects.equals(mAgIndicatorEnableState, agIndicatorEnableState)) {
+            Log.i(TAG, "updateAgIndicatorEnableState, no change in indicator state "
+                    + mAgIndicatorEnableState);
+            return;
+        }
+        mAgIndicatorEnableState = agIndicatorEnableState;
+        int events = PhoneStateListener.LISTEN_NONE;
+        if (mAgIndicatorEnableState != null && mAgIndicatorEnableState.service) {
+            events |= PhoneStateListener.LISTEN_SERVICE_STATE;
+        }
+        if (mAgIndicatorEnableState != null && mAgIndicatorEnableState.signal) {
+            events |= PhoneStateListener.LISTEN_SIGNAL_STRENGTHS;
+        }
+        mSystemInterface.getHeadsetPhoneState().listenForPhoneState(mDevice, events);
+    }
+
     boolean isConnectedDeviceBlacklistedforIncomingCall() {
         // Checking for the Blacklisted device Addresses
         for (int j = 0; j < BlacklistDeviceAddrToDelayCallInd.length;j++) {
@@ -2797,24 +2801,6 @@
             }
         }
         return false;
-=======
-    private void updateAgIndicatorEnableState(
-            HeadsetAgIndicatorEnableState agIndicatorEnableState) {
-        if (Objects.equals(mAgIndicatorEnableState, agIndicatorEnableState)) {
-            Log.i(TAG, "updateAgIndicatorEnableState, no change in indicator state "
-                    + mAgIndicatorEnableState);
-            return;
-        }
-        mAgIndicatorEnableState = agIndicatorEnableState;
-        int events = PhoneStateListener.LISTEN_NONE;
-        if (mAgIndicatorEnableState != null && mAgIndicatorEnableState.service) {
-            events |= PhoneStateListener.LISTEN_SERVICE_STATE;
-        }
-        if (mAgIndicatorEnableState != null && mAgIndicatorEnableState.signal) {
-            events |= PhoneStateListener.LISTEN_SIGNAL_STRENGTHS;
-        }
-        mSystemInterface.getHeadsetPhoneState().listenForPhoneState(mDevice, events);
->>>>>>> 6f7e285e
     }
 
     // Accept incoming SCO only when there is in-band ringing, incoming call,
