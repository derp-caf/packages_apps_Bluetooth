/*
 * Copyright (C) 2017, The Linux Foundation. All rights reserved.
 * Not a Contribution.
 *
 * Redistribution and use in source and binary forms, with or without
 * modification, are permitted (subject to the limitations in the
 * disclaimer below) provided that the following conditions are met:
 *
 * * Redistributions of source code must retain the above copyright
 *     notice, this list of conditions and the following disclaimer.
 *
 * * Redistributions in binary form must reproduce the above
 *     copyright notice, this list of conditions and the following
 *     disclaimer in the documentation and/or other materials provided
 *     with the distribution.
 *
 * * Neither the name of The Linux Foundation nor the names of its
 *     contributors may be used to endorse or promote products derived
 *     from this software without specific prior written permission.
 *
 * NO EXPRESS OR IMPLIED LICENSES TO ANY PARTY'S PATENT RIGHTS ARE
 * GRANTED BY THIS LICENSE. THIS SOFTWARE IS PROVIDED BY THE COPYRIGHT
 * HOLDERS AND CONTRIBUTORS "AS IS" AND ANY EXPRESS OR IMPLIED
 * WARRANTIES, INCLUDING, BUT NOT LIMITED TO, THE IMPLIED WARRANTIES OF
 * MERCHANTABILITY AND FITNESS FOR A PARTICULAR PURPOSE ARE DISCLAIMED.
 * IN NO EVENT SHALL THE COPYRIGHT HOLDER OR CONTRIBUTORS BE LIABLE FOR
 * ANY DIRECT, INDIRECT, INCIDENTAL, SPECIAL, EXEMPLARY, OR CONSEQUENTIAL
 * DAMAGES (INCLUDING, BUT NOT LIMITED TO, PROCUREMENT OF SUBSTITUTE
 * GOODS OR SERVICES; LOSS OF USE, DATA, OR PROFITS; OR BUSINESS
 * INTERRUPTION) HOWEVER CAUSED AND ON ANY THEORY OF LIABILITY, WHETHER
 * IN CONTRACT, STRICT LIABILITY, OR TORT (INCLUDING NEGLIGENCE OR
 * OTHERWISE) ARISING IN ANY WAY OUT OF THE USE OF THIS SOFTWARE, EVEN
 * IF ADVISED OF THE POSSIBILITY OF SUCH DAMAGE.
 */

/*
 * Copyright (C) 2012-2014 The Android Open Source Project
 *
 * Licensed under the Apache License, Version 2.0 (the "License");
 * you may not use this file except in compliance with the License.
 * You may obtain a copy of the License at
 *
 *      http://www.apache.org/licenses/LICENSE-2.0
 *
 * Unless required by applicable law or agreed to in writing, software
 * distributed under the License is distributed on an "AS IS" BASIS,
 * WITHOUT WARRANTIES OR CONDITIONS OF ANY KIND, either express or implied.
 * See the License for the specific language governing permissions and
 * limitations under the License.
 */

package com.android.bluetooth.btservice;

import android.bluetooth.BluetoothAdapter;
import android.bluetooth.BluetoothAssignedNumbers;
import android.bluetooth.BluetoothClass;
import android.bluetooth.BluetoothDevice;
import android.bluetooth.BluetoothHeadset;
import android.bluetooth.BluetoothProfile;
import android.content.BroadcastReceiver;
import android.content.Context;
import android.content.Intent;
import android.content.IntentFilter;
import android.os.Handler;
import android.os.Looper;
import android.os.Message;
import android.os.ParcelUuid;
import android.util.Log;

import androidx.annotation.VisibleForTesting;

import com.android.bluetooth.R;
import com.android.bluetooth.Utils;
import com.android.bluetooth.hfp.HeadsetHalConstants;

import java.util.ArrayList;
import java.util.HashMap;
import java.util.HashSet;
import java.util.LinkedList;
import java.util.Queue;
import java.util.Set;

final class RemoteDevices {
    private static final boolean DBG = false;
    private static final String TAG = "BluetoothRemoteDevices";

    // Maximum number of device properties to remember
    private static final int MAX_DEVICE_QUEUE_SIZE = 200;

    private static BluetoothAdapter sAdapter;
    private static AdapterService sAdapterService;
    private static ArrayList<BluetoothDevice> sSdpTracker;
    private final Object mObject = new Object();

    private static final int UUID_INTENT_DELAY = 6000;
    private static final int MESSAGE_UUID_INTENT = 1;

    private final HashMap<String, DeviceProperties> mDevices;
    private Queue<String> mDeviceQueue;

    private final Handler mHandler;
    private class RemoteDevicesHandler extends Handler {

        /**
         * Handler must be created from an explicit looper to avoid threading ambiguity
         * @param looper The looper that this handler should be executed on
         */
        RemoteDevicesHandler(Looper looper) {
            super(looper);
        }

        @Override
        public void handleMessage(Message msg) {
            switch (msg.what) {
                case MESSAGE_UUID_INTENT:
                    BluetoothDevice device = (BluetoothDevice) msg.obj;
                    if (device != null) {
                        DeviceProperties prop = getDeviceProperties(device);
                        sendUuidIntent(device, prop);
                    }
                    break;
            }
        }
    }

    private final BroadcastReceiver mReceiver = new BroadcastReceiver() {
        @Override
        public void onReceive(Context context, Intent intent) {
            String action = intent.getAction();
            switch (action) {
                case BluetoothHeadset.ACTION_HF_INDICATORS_VALUE_CHANGED:
                    onHfIndicatorValueChanged(intent);
                    break;
                case BluetoothHeadset.ACTION_VENDOR_SPECIFIC_HEADSET_EVENT:
                    onVendorSpecificHeadsetEvent(intent);
                    break;
                case BluetoothHeadset.ACTION_CONNECTION_STATE_CHANGED:
                    onHeadsetConnectionStateChanged(intent);
                    break;
                default:
                    Log.w(TAG, "Unhandled intent: " + intent);
                    break;
            }
        }
    };

    public static final String ACTION_TWS_PLUS_DEVICE_PAIR =
        "android.bluetooth.device.action.TWS_PLUS_DEVICE_PAIR";
    public static final String EXTRA_TWS_PLUS_DEVICE1 =
        "android.bluetooth.device.extra.EXTRA_TWS_PLUS_DEVICE1";
    public static final String EXTRA_TWS_PLUS_DEVICE2 =
        "android.bluetooth.device.extra.EXTRA_TWS_PLUS_DEVICE2";
    RemoteDevices(AdapterService service, Looper looper) {
        sAdapter = BluetoothAdapter.getDefaultAdapter();
        sAdapterService = service;
        sSdpTracker = new ArrayList<BluetoothDevice>();
        mDevices = new HashMap<String, DeviceProperties>();
        mDeviceQueue = new LinkedList<String>();
        mHandler = new RemoteDevicesHandler(looper);
    }

    /**
     * Init should be called before using this RemoteDevices object
     */
    void init() {
        IntentFilter filter = new IntentFilter();
        filter.addAction(BluetoothHeadset.ACTION_HF_INDICATORS_VALUE_CHANGED);
        filter.addAction(BluetoothHeadset.ACTION_VENDOR_SPECIFIC_HEADSET_EVENT);
        filter.addCategory(BluetoothHeadset.VENDOR_SPECIFIC_HEADSET_EVENT_COMPANY_ID_CATEGORY + "."
                + BluetoothAssignedNumbers.PLANTRONICS);
        filter.addCategory(BluetoothHeadset.VENDOR_SPECIFIC_HEADSET_EVENT_COMPANY_ID_CATEGORY + "."
                + BluetoothAssignedNumbers.APPLE);
        filter.addAction(BluetoothHeadset.ACTION_CONNECTION_STATE_CHANGED);
        sAdapterService.registerReceiver(mReceiver, filter);
    }

    /**
     * Clean up should be called when this object is no longer needed, must be called after init()
     */
    void cleanup() {
        // Unregister receiver first, mAdapterService is never null
        sAdapterService.unregisterReceiver(mReceiver);
        reset();
    }

    /**
     * Reset should be called when the state of this object needs to be cleared
     * RemoteDevices is still usable after reset
     */
    void reset() {
        if (sSdpTracker != null) {
            sSdpTracker.clear();
        }

        if (mDevices != null) {
            mDevices.clear();
        }

        if (mDeviceQueue != null) {
            mDeviceQueue.clear();
        }
    }

    @Override
    public Object clone() throws CloneNotSupportedException {
        throw new CloneNotSupportedException();
    }

    DeviceProperties getDeviceProperties(BluetoothDevice device) {
        synchronized (mDevices) {
            return mDevices.get(device.getAddress());
        }
    }

    BluetoothDevice getDevice(byte[] address) {
        DeviceProperties prop;
        synchronized (mDevices) {
            prop = mDevices.get(Utils.getAddressStringFromByte(address));
        }
        if (prop != null) {
            return prop.getDevice();
        }
        return null;
    }

    DeviceProperties addDeviceProperties(byte[] address) {
        synchronized (mDevices) {
            DeviceProperties prop = new DeviceProperties();
            prop.mDevice = sAdapter.getRemoteDevice(Utils.getAddressStringFromByte(address));
            prop.mAddress = address;
            String key = Utils.getAddressStringFromByte(address);
            DeviceProperties pv = mDevices.put(key, prop);

            if (pv == null) {
                mDeviceQueue.offer(key);
                if (mDeviceQueue.size() > MAX_DEVICE_QUEUE_SIZE) {
                    String deleteKey = mDeviceQueue.poll();
                    for (BluetoothDevice device : sAdapterService.getBondedDevices()) {
                        if (device.getAddress().equals(deleteKey)) {
                            return prop;
                        }
                    }
                    debugLog("Removing device " + deleteKey + " from property map");
                    mDevices.remove(deleteKey);
                }
            }
            return prop;
        }
    }

    class DeviceProperties {
        private String mName;
        private byte[] mAddress;
        private int mBluetoothClass = BluetoothClass.Device.Major.UNCATEGORIZED;
        private short mRssi;
        private ParcelUuid[] mUuids;
        private int mDeviceType;
        private String mAlias;
        private int mBondState;
        private BluetoothDevice mDevice;
        private boolean mIsBondingInitiatedLocally;
        private int mBatteryLevel = BluetoothDevice.BATTERY_LEVEL_UNKNOWN;
        private short mTwsPlusDevType;
        private byte[] peerEbAddress;
        private boolean autoConnect;

        DeviceProperties() {
            mBondState = BluetoothDevice.BOND_NONE;
            mTwsPlusDevType = AbstractionLayer.TWS_PLUS_DEV_TYPE_NONE;
            autoConnect = true;
            peerEbAddress = null;
        }

        /**
         * @return the mName
         */
        String getName() {
            synchronized (mObject) {
                return mName;
            }
        }

        /**
         * @return the mClass
         */
        int getBluetoothClass() {
            synchronized (mObject) {
                return mBluetoothClass;
            }
        }

        /**
         * @return the mUuids
         */
        ParcelUuid[] getUuids() {
            synchronized (mObject) {
                return mUuids;
            }
        }

        /**
         * @return the mAddress
         */
        byte[] getAddress() {
            synchronized (mObject) {
                return mAddress;
            }
        }

        /**
         * @return the mDevice
         */
        BluetoothDevice getDevice() {
            synchronized (mObject) {
                return mDevice;
            }
        }

        /**
         * @return mRssi
         */
        short getRssi() {
            synchronized (mObject) {
                return mRssi;
            }
        }

        /**
         * @return mDeviceType
         */
        int getDeviceType() {
            synchronized (mObject) {
                return mDeviceType;
            }
        }

        /**
         * @return the mAlias
         */
        String getAlias() {
            synchronized (mObject) {
                return mAlias;
            }
        }

        /**
         * @param mAlias the mAlias to set
         */
        void setAlias(BluetoothDevice device, String mAlias) {
            synchronized (mObject) {
                this.mAlias = mAlias;
                if (mAlias == null)
                    return;
                sAdapterService.setDevicePropertyNative(mAddress,
                        AbstractionLayer.BT_PROPERTY_REMOTE_FRIENDLY_NAME, mAlias.getBytes());
                Intent intent = new Intent(BluetoothDevice.ACTION_ALIAS_CHANGED);
                intent.putExtra(BluetoothDevice.EXTRA_DEVICE, device);
                intent.putExtra(BluetoothDevice.EXTRA_NAME, mAlias);
                sAdapterService.sendBroadcast(intent, AdapterService.BLUETOOTH_PERM);
            }
        }

        /**
         * @return mTwsPlusDevType
         */
        int getTwsPlusDevType() {
            synchronized (mObject) {
                return mTwsPlusDevType;
            }
        }

        /**
         * @return peerEbAddress
         */
        byte[] getTwsPlusPeerAddress() {
            synchronized (mObject) {
                return peerEbAddress;
            }
        }

        /**
         * @param mTwsPlusDevType the mTwsPlusDevType to set
         */
        void setTwsPlusDevType(short twsPlusDevType) {
            synchronized (mObject) {
                this.mTwsPlusDevType = twsPlusDevType;
                if(twsPlusDevType == AbstractionLayer.TWS_PLUS_DEV_TYPE_NONE) {
                   this.peerEbAddress = null;
                }
            }
        }

        /**
         * @param peerEbAddress the peerEbAddress to set
         */
        void setTwsPlusPeerEbAddress(BluetoothDevice device, byte[] peerEbAddress) {
            synchronized (mObject) {
                Intent intent;

                /* in case of null null bd address reset the address */
                if (peerEbAddress != null &&
                    Utils.getAddressStringFromByte(peerEbAddress).equals("00:00:00:00:00:00")) {
                    this.peerEbAddress = null;
                    errorLog(" resetting the peerEbAddress to null");
                } else {
                    this.peerEbAddress = peerEbAddress;
                    if(device != null && peerEbAddress != null) {
                        errorLog(" Peer EB Address is:" +
                                Utils.getAddressStringFromByte(peerEbAddress));
                        intent = new Intent(ACTION_TWS_PLUS_DEVICE_PAIR);
                        intent.putExtra(EXTRA_TWS_PLUS_DEVICE1, mDevice);
                        intent.putExtra(EXTRA_TWS_PLUS_DEVICE2, device);
                        sAdapterService.sendBroadcast(intent,
                                AdapterService.BLUETOOTH_ADMIN_PERM);
                    }
                }
            }
        }

        /**
         * @param peerEbAddress the peerEbAddress to set
         */
        void setTwsPlusAutoConnect(BluetoothDevice device, boolean autoConnect) {
            synchronized (mObject) {
                this.autoConnect = autoConnect;
                debugLog("sendUuidIntent as Auto connect  " + autoConnect );
            }
        }
        /*
         * @param mBondState the mBondState to set
         */
        void setBondState(int mBondState) {
            synchronized (mObject) {
                this.mBondState = mBondState;
                if (mBondState == BluetoothDevice.BOND_NONE) {
                    /* Clearing the Uuids local copy when the device is unpaired. If not cleared,
                    cachedBluetoothDevice issued a connect using the local cached copy of uuids,
                    without waiting for the ACTION_UUID intent.
                    This was resulting in multiple calls to connect().*/
                    mUuids = null;
                }
            }
        }

        /**
         * @return the mBondState
         */
        int getBondState() {
            synchronized (mObject) {
                return mBondState;
            }
        }

        /**
         * @param isBondingInitiatedLocally wether bonding is initiated locally
         */
        void setBondingInitiatedLocally(boolean isBondingInitiatedLocally) {
            synchronized (mObject) {
                this.mIsBondingInitiatedLocally = isBondingInitiatedLocally;
            }
        }

        /**
         * @return the isBondingInitiatedLocally
         */
        boolean isBondingInitiatedLocally() {
            synchronized (mObject) {
                return mIsBondingInitiatedLocally;
            }
        }

        int getBatteryLevel() {
            synchronized (mObject) {
                return mBatteryLevel;
            }
        }

        /**
         * @param batteryLevel the mBatteryLevel to set
         */
        void setBatteryLevel(int batteryLevel) {
            synchronized (mObject) {
                this.mBatteryLevel = batteryLevel;
            }
        }
    }

    private void sendUuidIntent(BluetoothDevice device, DeviceProperties prop) {
        Intent intent = new Intent(BluetoothDevice.ACTION_UUID);
        intent.putExtra(BluetoothDevice.EXTRA_DEVICE, device);
        intent.putExtra(BluetoothDevice.EXTRA_UUID, prop == null ? null : prop.mUuids);
        sAdapterService.sendBroadcast(intent, AdapterService.BLUETOOTH_ADMIN_PERM);

        //Remove the outstanding UUID request
        if (sSdpTracker.contains(device)) {
            sSdpTracker.remove(device);
        }
    }

    /**
     * When bonding is initiated to remote device that we have never seen, i.e Out Of Band pairing,
     * we must add device first before setting it's properties. This is a helper method for doing
     * that.
     */
    void setBondingInitiatedLocally(byte[] address) {
        DeviceProperties properties;

        BluetoothDevice device = getDevice(address);
        if (device == null) {
            properties = addDeviceProperties(address);
        } else {
            properties = getDeviceProperties(device);
        }

        properties.setBondingInitiatedLocally(true);
    }

    /**
     * Update battery level in device properties
     * @param device The remote device to be updated
     * @param batteryLevel Battery level Indicator between 0-100,
     *                    {@link BluetoothDevice#BATTERY_LEVEL_UNKNOWN} is error
     */
    @VisibleForTesting
    void updateBatteryLevel(BluetoothDevice device, int batteryLevel) {
        if (device == null || batteryLevel < 0 || batteryLevel > 100) {
            warnLog("Invalid parameters device=" + String.valueOf(device == null)
                    + ", batteryLevel=" + String.valueOf(batteryLevel));
            return;
        }
        DeviceProperties deviceProperties = getDeviceProperties(device);
        if (deviceProperties == null) {
            deviceProperties = addDeviceProperties(Utils.getByteAddress(device));
        }
        synchronized (mObject) {
            int currentBatteryLevel = deviceProperties.getBatteryLevel();
            if (batteryLevel == currentBatteryLevel) {
                debugLog("Same battery level for device " + device + " received " + String.valueOf(
                        batteryLevel) + "%");
                return;
            }
            deviceProperties.setBatteryLevel(batteryLevel);
        }
        sendBatteryLevelChangedBroadcast(device, batteryLevel);
        Log.d(TAG, "Updated device " + device + " battery level to " + batteryLevel + "%");
    }

    /**
     * Reset battery level property to {@link BluetoothDevice#BATTERY_LEVEL_UNKNOWN} for a device
     * @param device device whose battery level property needs to be reset
     */
    @VisibleForTesting
    void resetBatteryLevel(BluetoothDevice device) {
        if (device == null) {
            warnLog("Device is null");
            return;
        }
        DeviceProperties deviceProperties = getDeviceProperties(device);
        if (deviceProperties == null) {
            return;
        }
        synchronized (mObject) {
            if (deviceProperties.getBatteryLevel() == BluetoothDevice.BATTERY_LEVEL_UNKNOWN) {
                debugLog("Battery level was never set or is already reset, device=" + device);
                return;
            }
            deviceProperties.setBatteryLevel(BluetoothDevice.BATTERY_LEVEL_UNKNOWN);
        }
        sendBatteryLevelChangedBroadcast(device, BluetoothDevice.BATTERY_LEVEL_UNKNOWN);
        Log.d(TAG, "Reset battery level, device=" + device);
    }

    private void sendBatteryLevelChangedBroadcast(BluetoothDevice device, int batteryLevel) {
        Intent intent = new Intent(BluetoothDevice.ACTION_BATTERY_LEVEL_CHANGED);
        intent.putExtra(BluetoothDevice.EXTRA_DEVICE, device);
        intent.putExtra(BluetoothDevice.EXTRA_BATTERY_LEVEL, batteryLevel);
        intent.addFlags(Intent.FLAG_RECEIVER_REGISTERED_ONLY_BEFORE_BOOT);
        sAdapterService.sendBroadcast(intent, AdapterService.BLUETOOTH_PERM);
    }

    private static boolean areUuidsEqual(ParcelUuid[] uuids1, ParcelUuid[] uuids2) {
        final int length1 = uuids1 == null ? 0 : uuids1.length;
        final int length2 = uuids2 == null ? 0 : uuids2.length;
        if (length1 != length2) {
            return false;
        }
        Set<ParcelUuid> set = new HashSet<>();
        for (int i = 0; i < length1; ++i) {
            set.add(uuids1[i]);
        }
        for (int i = 0; i < length2; ++i) {
            set.remove(uuids2[i]);
        }
        return set.isEmpty();
    }

    void devicePropertyChangedCallback(byte[] address, int[] types, byte[][] values) {
        Intent intent;
        byte[] val;
        int type;
        BluetoothDevice bdDevice = getDevice(address);
        DeviceProperties device;
        if (bdDevice == null) {
            debugLog("Added new device property");
            device = addDeviceProperties(address);
            bdDevice = getDevice(address);
        } else {
            device = getDeviceProperties(bdDevice);
        }

        if (device == null) {
            errorLog("device null ");
            return;
        }

        if (types.length <= 0) {
            errorLog("No properties to update");
            return;
        }

        for (int j = 0; j < types.length; j++) {
            type = types[j];
            val = values[j];
            if (val.length > 0) {
                synchronized (mObject) {
                    debugLog("Property type: " + type);
                    switch (type) {
                        case AbstractionLayer.BT_PROPERTY_BDNAME:
                            final String newName = new String(val);
                            if (newName.equals(device.mName)) {
                                Log.w(TAG, "Skip name update for " + bdDevice);
                                break;
                            }
                            device.mName = newName;
                            intent = new Intent(BluetoothDevice.ACTION_NAME_CHANGED);
                            intent.putExtra(BluetoothDevice.EXTRA_DEVICE, bdDevice);
                            intent.putExtra(BluetoothDevice.EXTRA_NAME, device.mName);
                            intent.addFlags(Intent.FLAG_RECEIVER_REGISTERED_ONLY_BEFORE_BOOT);
                            sAdapterService.sendBroadcast(intent, sAdapterService.BLUETOOTH_PERM);
                            debugLog("Remote Device name is: " + device.mName);
                            break;
                        case AbstractionLayer.BT_PROPERTY_REMOTE_FRIENDLY_NAME:
                            device.mAlias = new String(val);
                            debugLog("Remote device alias is: " + device.mAlias);
                            break;
                        case AbstractionLayer.BT_PROPERTY_BDADDR:
                            device.mAddress = val;
                            debugLog("Remote Address is:" + Utils.getAddressStringFromByte(val));
                            break;
                        case AbstractionLayer.BT_PROPERTY_CLASS_OF_DEVICE:
                            final int newClass = Utils.byteArrayToInt(val);
                            if (newClass == device.mBluetoothClass) {
                                Log.w(TAG, "Skip class update for " + bdDevice);
                                break;
                            }
                            device.mBluetoothClass = Utils.byteArrayToInt(val);
                            intent = new Intent(BluetoothDevice.ACTION_CLASS_CHANGED);
                            intent.putExtra(BluetoothDevice.EXTRA_DEVICE, bdDevice);
                            intent.putExtra(BluetoothDevice.EXTRA_CLASS,
                                    new BluetoothClass(device.mBluetoothClass));
                            intent.addFlags(Intent.FLAG_RECEIVER_REGISTERED_ONLY_BEFORE_BOOT);
                            sAdapterService.sendBroadcast(intent, sAdapterService.BLUETOOTH_PERM);
                            debugLog("Remote class is:" + device.mBluetoothClass);
                            break;
                        case AbstractionLayer.BT_PROPERTY_UUIDS:
                            int numUuids = val.length / AbstractionLayer.BT_UUID_SIZE;
                            final ParcelUuid[] newUuids = Utils.byteArrayToUuid(val);
                            if (areUuidsEqual(newUuids, device.mUuids)) {
                                Log.w(TAG, "Skip uuids update for " + bdDevice.getAddress());
                                break;
                            }
                            device.mUuids = newUuids;
<<<<<<< HEAD
                            if ((sAdapterService.getState() == BluetoothAdapter.STATE_ON) &&
                                                            device.autoConnect ) {
                                debugLog("sendUuidIntent as Auto connect is set ");
                                sendUuidIntent(bdDevice);
=======
                            if (sAdapterService.getState() == BluetoothAdapter.STATE_ON) {
                                sendUuidIntent(bdDevice, device);
>>>>>>> e9a41aed
                            }
                            break;
                        case AbstractionLayer.BT_PROPERTY_TYPE_OF_DEVICE:
                            // The device type from hal layer, defined in bluetooth.h,
                            // matches the type defined in BluetoothDevice.java
                            device.mDeviceType = Utils.byteArrayToInt(val);
                            break;
                        case AbstractionLayer.BT_PROPERTY_REMOTE_RSSI:
                            // RSSI from hal is in one byte
                            device.mRssi = val[0];
                            break;
                    }
                }
            }
        }
    }

    void deviceFoundCallback(byte[] address) {
        // The device properties are already registered - we can send the intent
        // now
        BluetoothDevice device = getDevice(address);
        debugLog("deviceFoundCallback: Remote Address is:" + device);
        DeviceProperties deviceProp = getDeviceProperties(device);
        if (deviceProp == null) {
            errorLog("Device Properties is null for Device:" + device);
            return;
        }

        Intent intent = new Intent(BluetoothDevice.ACTION_FOUND);
        intent.putExtra(BluetoothDevice.EXTRA_DEVICE, device);
        intent.putExtra(BluetoothDevice.EXTRA_CLASS,
                new BluetoothClass(deviceProp.mBluetoothClass));
        intent.putExtra(BluetoothDevice.EXTRA_RSSI, deviceProp.mRssi);
        intent.putExtra(BluetoothDevice.EXTRA_NAME, deviceProp.mName);

        sAdapterService.sendBroadcastMultiplePermissions(intent, new String[]{
                AdapterService.BLUETOOTH_PERM, android.Manifest.permission.ACCESS_COARSE_LOCATION
        });
    }

    void aclStateChangeCallback(int status, byte[] address, int newState) {
        BluetoothDevice device = getDevice(address);

        if (device == null) {
            errorLog("aclStateChangeCallback: device is NULL, address="
                    + Utils.getAddressStringFromByte(address) + ", newState=" + newState);
            return;
        }
        int state = sAdapterService.getState();

        Intent intent = null;
        if (newState == AbstractionLayer.BT_ACL_STATE_CONNECTED) {
            if (state == BluetoothAdapter.STATE_ON || state == BluetoothAdapter.STATE_TURNING_ON) {
                intent = new Intent(BluetoothDevice.ACTION_ACL_CONNECTED);
            } else if (state == BluetoothAdapter.STATE_BLE_ON
                    || state == BluetoothAdapter.STATE_BLE_TURNING_ON) {
                intent = new Intent(BluetoothAdapter.ACTION_BLE_ACL_CONNECTED);
            }
            debugLog(
                    "aclStateChangeCallback: Adapter State: " + BluetoothAdapter.nameForState(state)
                            + " Connected: " + device);
        } else {
            if (state == BluetoothAdapter.STATE_ON || state == BluetoothAdapter.STATE_TURNING_OFF) {
                intent = new Intent(BluetoothDevice.ACTION_ACL_DISCONNECTED);
            } else if (state == BluetoothAdapter.STATE_BLE_ON
                    || state == BluetoothAdapter.STATE_BLE_TURNING_OFF) {
                intent = new Intent(BluetoothAdapter.ACTION_BLE_ACL_DISCONNECTED);
            }
            // Reset battery level on complete disconnection
            if (sAdapterService.getConnectionState(device) == 0) {
                resetBatteryLevel(device);
            }
            debugLog(
                    "aclStateChangeCallback: Adapter State: " + BluetoothAdapter.nameForState(state)
                            + " Disconnected: " + device);
        }

        if (intent != null) {
            intent.putExtra(BluetoothDevice.EXTRA_DEVICE, device);
            intent.addFlags(Intent.FLAG_RECEIVER_REGISTERED_ONLY_BEFORE_BOOT
                    | Intent.FLAG_RECEIVER_INCLUDE_BACKGROUND);
            intent.addFlags(Intent.FLAG_RECEIVER_REGISTERED_ONLY_BEFORE_BOOT);
            sAdapterService.sendBroadcast(intent, sAdapterService.BLUETOOTH_PERM);
        } else {
            Log.e(TAG, "aclStateChangeCallback intent is null. deviceBondState: "
                    + device.getBondState());
        }
    }


    void fetchUuids(BluetoothDevice device) {
        if (sSdpTracker.contains(device)) {
            return;
        }
        sSdpTracker.add(device);

        Message message = mHandler.obtainMessage(MESSAGE_UUID_INTENT);
        message.obj = device;
        mHandler.sendMessageDelayed(message, UUID_INTENT_DELAY);

        sAdapterService.getRemoteServicesNative(Utils.getBytesFromAddress(device.getAddress()));
    }

    void updateUuids(BluetoothDevice device) {
        Message message = mHandler.obtainMessage(MESSAGE_UUID_INTENT);
        message.obj = device;
        mHandler.sendMessage(message);
    }

    /**
     * Handles headset connection state change event
     * @param intent must be {@link BluetoothHeadset#ACTION_CONNECTION_STATE_CHANGED} intent
     */
    @VisibleForTesting
    void onHeadsetConnectionStateChanged(Intent intent) {
        BluetoothDevice device = intent.getParcelableExtra(BluetoothDevice.EXTRA_DEVICE);
        if (device == null) {
            Log.e(TAG, "onHeadsetConnectionStateChanged() remote device is null");
            return;
        }
        if (intent.getIntExtra(BluetoothProfile.EXTRA_STATE, BluetoothProfile.STATE_DISCONNECTED)
                == BluetoothProfile.STATE_DISCONNECTED) {
            // TODO: Rework this when non-HFP sources of battery level indication is added
            resetBatteryLevel(device);
        }
    }

    @VisibleForTesting
    void onHfIndicatorValueChanged(Intent intent) {
        BluetoothDevice device = intent.getParcelableExtra(BluetoothDevice.EXTRA_DEVICE);
        if (device == null) {
            Log.e(TAG, "onHfIndicatorValueChanged() remote device is null");
            return;
        }
        int indicatorId = intent.getIntExtra(BluetoothHeadset.EXTRA_HF_INDICATORS_IND_ID, -1);
        int indicatorValue = intent.getIntExtra(BluetoothHeadset.EXTRA_HF_INDICATORS_IND_VALUE, -1);
        if (indicatorId == HeadsetHalConstants.HF_INDICATOR_BATTERY_LEVEL_STATUS) {
            updateBatteryLevel(device, indicatorValue);
        }
    }

    /**
     * Handle {@link BluetoothHeadset#ACTION_VENDOR_SPECIFIC_HEADSET_EVENT} intent
     * @param intent must be {@link BluetoothHeadset#ACTION_VENDOR_SPECIFIC_HEADSET_EVENT} intent
     */
    @VisibleForTesting
    void onVendorSpecificHeadsetEvent(Intent intent) {
        BluetoothDevice device = intent.getParcelableExtra(BluetoothDevice.EXTRA_DEVICE);
        if (device == null) {
            Log.e(TAG, "onVendorSpecificHeadsetEvent() remote device is null");
            return;
        }
        String cmd =
                intent.getStringExtra(BluetoothHeadset.EXTRA_VENDOR_SPECIFIC_HEADSET_EVENT_CMD);
        if (cmd == null) {
            Log.e(TAG, "onVendorSpecificHeadsetEvent() command is null");
            return;
        }
        int cmdType =
                intent.getIntExtra(BluetoothHeadset.EXTRA_VENDOR_SPECIFIC_HEADSET_EVENT_CMD_TYPE,
                        -1);
        // Only process set command
        if (cmdType != BluetoothHeadset.AT_CMD_TYPE_SET) {
            debugLog("onVendorSpecificHeadsetEvent() only SET command is processed");
            return;
        }
        Object[] args = (Object[]) intent.getExtras()
                .get(BluetoothHeadset.EXTRA_VENDOR_SPECIFIC_HEADSET_EVENT_ARGS);
        if (args == null) {
            Log.e(TAG, "onVendorSpecificHeadsetEvent() arguments are null");
            return;
        }
        int batteryPercent = BluetoothDevice.BATTERY_LEVEL_UNKNOWN;
        switch (cmd) {
            case BluetoothHeadset.VENDOR_SPECIFIC_HEADSET_EVENT_XEVENT:
                batteryPercent = getBatteryLevelFromXEventVsc(args);
                break;
            case BluetoothHeadset.VENDOR_SPECIFIC_HEADSET_EVENT_IPHONEACCEV:
                batteryPercent = getBatteryLevelFromAppleBatteryVsc(args);
                break;
        }
        if (batteryPercent != BluetoothDevice.BATTERY_LEVEL_UNKNOWN) {
            updateBatteryLevel(device, batteryPercent);
            infoLog("Updated device " + device + " battery level to " + String.valueOf(
                    batteryPercent) + "%");
        }
    }

    /**
     * Parse
     *      AT+IPHONEACCEV=[NumberOfIndicators],[IndicatorType],[IndicatorValue]
     * vendor specific event
     * @param args Array of arguments on the right side of assignment
     * @return Battery level in percents, [0-100], {@link BluetoothDevice#BATTERY_LEVEL_UNKNOWN}
     *         when there is an error parsing the arguments
     */
    @VisibleForTesting
    static int getBatteryLevelFromAppleBatteryVsc(Object[] args) {
        if (args.length == 0) {
            Log.w(TAG, "getBatteryLevelFromAppleBatteryVsc() empty arguments");
            return BluetoothDevice.BATTERY_LEVEL_UNKNOWN;
        }
        int numKvPair;
        if (args[0] instanceof Integer) {
            numKvPair = (Integer) args[0];
        } else {
            Log.w(TAG, "getBatteryLevelFromAppleBatteryVsc() error parsing number of arguments");
            return BluetoothDevice.BATTERY_LEVEL_UNKNOWN;
        }
        if (args.length != (numKvPair * 2 + 1)) {
            Log.w(TAG, "getBatteryLevelFromAppleBatteryVsc() number of arguments does not match");
            return BluetoothDevice.BATTERY_LEVEL_UNKNOWN;
        }
        int indicatorType;
        int indicatorValue = -1;
        for (int i = 0; i < numKvPair; ++i) {
            Object indicatorTypeObj = args[2 * i + 1];
            if (indicatorTypeObj instanceof Integer) {
                indicatorType = (Integer) indicatorTypeObj;
            } else {
                Log.w(TAG, "getBatteryLevelFromAppleBatteryVsc() error parsing indicator type");
                return BluetoothDevice.BATTERY_LEVEL_UNKNOWN;
            }
            if (indicatorType
                    != BluetoothHeadset.VENDOR_SPECIFIC_HEADSET_EVENT_IPHONEACCEV_BATTERY_LEVEL) {
                continue;
            }
            Object indicatorValueObj = args[2 * i + 2];
            if (indicatorValueObj instanceof Integer) {
                indicatorValue = (Integer) indicatorValueObj;
            } else {
                Log.w(TAG, "getBatteryLevelFromAppleBatteryVsc() error parsing indicator value");
                return BluetoothDevice.BATTERY_LEVEL_UNKNOWN;
            }
            break;
        }
        return (indicatorValue < 0 || indicatorValue > 9) ? BluetoothDevice.BATTERY_LEVEL_UNKNOWN
                : (indicatorValue + 1) * 10;
    }

    /**
     * Parse
     *      AT+XEVENT=BATTERY,[Level],[NumberOfLevel],[MinutesOfTalk],[IsCharging]
     * vendor specific event
     * @param args Array of arguments on the right side of SET command
     * @return Battery level in percents, [0-100], {@link BluetoothDevice#BATTERY_LEVEL_UNKNOWN}
     *         when there is an error parsing the arguments
     */
    @VisibleForTesting
    static int getBatteryLevelFromXEventVsc(Object[] args) {
        if (args.length == 0) {
            Log.w(TAG, "getBatteryLevelFromXEventVsc() empty arguments");
            return BluetoothDevice.BATTERY_LEVEL_UNKNOWN;
        }
        Object eventNameObj = args[0];
        if (!(eventNameObj instanceof String)) {
            Log.w(TAG, "getBatteryLevelFromXEventVsc() error parsing event name");
            return BluetoothDevice.BATTERY_LEVEL_UNKNOWN;
        }
        String eventName = (String) eventNameObj;
        if (!eventName.equals(
                BluetoothHeadset.VENDOR_SPECIFIC_HEADSET_EVENT_XEVENT_BATTERY_LEVEL)) {
            infoLog("getBatteryLevelFromXEventVsc() skip none BATTERY event: " + eventName);
            return BluetoothDevice.BATTERY_LEVEL_UNKNOWN;
        }
        if (args.length != 5) {
            Log.w(TAG, "getBatteryLevelFromXEventVsc() wrong battery level event length: "
                    + String.valueOf(args.length));
            return BluetoothDevice.BATTERY_LEVEL_UNKNOWN;
        }
        if (!(args[1] instanceof Integer) || !(args[2] instanceof Integer)) {
            Log.w(TAG, "getBatteryLevelFromXEventVsc() error parsing event values");
            return BluetoothDevice.BATTERY_LEVEL_UNKNOWN;
        }
        int batteryLevel = (Integer) args[1];
        int numberOfLevels = (Integer) args[2];
        if (batteryLevel < 0 || numberOfLevels <= 1 || batteryLevel > numberOfLevels) {
            Log.w(TAG, "getBatteryLevelFromXEventVsc() wrong event value, batteryLevel="
                    + String.valueOf(batteryLevel) + ", numberOfLevels=" + String.valueOf(
                    numberOfLevels));
            return BluetoothDevice.BATTERY_LEVEL_UNKNOWN;
        }
        return batteryLevel * 100 / (numberOfLevels - 1);
    }

    private static void errorLog(String msg) {
        Log.e(TAG, msg);
    }

    private static void debugLog(String msg) {
        if (DBG) {
            Log.d(TAG, msg);
        }
    }

    private static void infoLog(String msg) {
        if (DBG) {
            Log.i(TAG, msg);
        }
    }

    private static void warnLog(String msg) {
        Log.w(TAG, msg);
    }

}<|MERGE_RESOLUTION|>--- conflicted
+++ resolved
@@ -670,15 +670,10 @@
                                 break;
                             }
                             device.mUuids = newUuids;
-<<<<<<< HEAD
                             if ((sAdapterService.getState() == BluetoothAdapter.STATE_ON) &&
                                                             device.autoConnect ) {
                                 debugLog("sendUuidIntent as Auto connect is set ");
                                 sendUuidIntent(bdDevice);
-=======
-                            if (sAdapterService.getState() == BluetoothAdapter.STATE_ON) {
-                                sendUuidIntent(bdDevice, device);
->>>>>>> e9a41aed
                             }
                             break;
                         case AbstractionLayer.BT_PROPERTY_TYPE_OF_DEVICE:
