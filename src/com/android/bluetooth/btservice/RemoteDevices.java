/*
 * Copyright (C) 2017, The Linux Foundation. All rights reserved.
 * Not a Contribution.
 *
 * Redistribution and use in source and binary forms, with or without
 * modification, are permitted (subject to the limitations in the
 * disclaimer below) provided that the following conditions are met:
 *
 * * Redistributions of source code must retain the above copyright
 *     notice, this list of conditions and the following disclaimer.
 *
 * * Redistributions in binary form must reproduce the above
 *     copyright notice, this list of conditions and the following
 *     disclaimer in the documentation and/or other materials provided
 *     with the distribution.
 *
 * * Neither the name of The Linux Foundation nor the names of its
 *     contributors may be used to endorse or promote products derived
 *     from this software without specific prior written permission.
 *
 * NO EXPRESS OR IMPLIED LICENSES TO ANY PARTY'S PATENT RIGHTS ARE
 * GRANTED BY THIS LICENSE. THIS SOFTWARE IS PROVIDED BY THE COPYRIGHT
 * HOLDERS AND CONTRIBUTORS "AS IS" AND ANY EXPRESS OR IMPLIED
 * WARRANTIES, INCLUDING, BUT NOT LIMITED TO, THE IMPLIED WARRANTIES OF
 * MERCHANTABILITY AND FITNESS FOR A PARTICULAR PURPOSE ARE DISCLAIMED.
 * IN NO EVENT SHALL THE COPYRIGHT HOLDER OR CONTRIBUTORS BE LIABLE FOR
 * ANY DIRECT, INDIRECT, INCIDENTAL, SPECIAL, EXEMPLARY, OR CONSEQUENTIAL
 * DAMAGES (INCLUDING, BUT NOT LIMITED TO, PROCUREMENT OF SUBSTITUTE
 * GOODS OR SERVICES; LOSS OF USE, DATA, OR PROFITS; OR BUSINESS
 * INTERRUPTION) HOWEVER CAUSED AND ON ANY THEORY OF LIABILITY, WHETHER
 * IN CONTRACT, STRICT LIABILITY, OR TORT (INCLUDING NEGLIGENCE OR
 * OTHERWISE) ARISING IN ANY WAY OUT OF THE USE OF THIS SOFTWARE, EVEN
 * IF ADVISED OF THE POSSIBILITY OF SUCH DAMAGE.
 */

/*
 * Copyright (C) 2012-2014 The Android Open Source Project
 *
 * Licensed under the Apache License, Version 2.0 (the "License");
 * you may not use this file except in compliance with the License.
 * You may obtain a copy of the License at
 *
 *      http://www.apache.org/licenses/LICENSE-2.0
 *
 * Unless required by applicable law or agreed to in writing, software
 * distributed under the License is distributed on an "AS IS" BASIS,
 * WITHOUT WARRANTIES OR CONDITIONS OF ANY KIND, either express or implied.
 * See the License for the specific language governing permissions and
 * limitations under the License.
 */

package com.android.bluetooth.btservice;

import android.bluetooth.BluetoothAdapter;
import android.bluetooth.BluetoothAssignedNumbers;
import android.bluetooth.BluetoothClass;
import android.bluetooth.BluetoothDevice;
import android.bluetooth.BluetoothHeadset;
import android.bluetooth.BluetoothProfile;
import android.content.BroadcastReceiver;
import android.content.Context;
import android.content.Intent;
import android.content.IntentFilter;
import android.os.Handler;
import android.os.Looper;
import android.os.Message;
import android.os.ParcelUuid;
import android.util.Log;

import androidx.annotation.VisibleForTesting;

import com.android.bluetooth.R;
import com.android.bluetooth.Utils;
import com.android.bluetooth.hfp.HeadsetHalConstants;
import com.android.internal.annotations.VisibleForTesting;

import java.util.ArrayList;
import java.util.HashMap;
import java.util.HashSet;
import java.util.LinkedList;
import java.util.Queue;
import java.util.Set;

final class RemoteDevices {
    private static final boolean DBG = false;
    private static final String TAG = "BluetoothRemoteDevices";

    // Maximum number of device properties to remember
    private static final int MAX_DEVICE_QUEUE_SIZE = 200;

    private static BluetoothAdapter sAdapter;
    private static AdapterService sAdapterService;
    private static ArrayList<BluetoothDevice> sSdpTracker;
    private final Object mObject = new Object();

    private static final int UUID_INTENT_DELAY = 6000;
    private static final int MESSAGE_UUID_INTENT = 1;

    private final HashMap<String, DeviceProperties> mDevices;
    private Queue<String> mDeviceQueue;

    private final Handler mHandler;
    private class RemoteDevicesHandler extends Handler {

        /**
         * Handler must be created from an explicit looper to avoid threading ambiguity
         * @param looper The looper that this handler should be executed on
         */
        RemoteDevicesHandler(Looper looper) {
            super(looper);
        }

        @Override
        public void handleMessage(Message msg) {
            switch (msg.what) {
                case MESSAGE_UUID_INTENT:
                    BluetoothDevice device = (BluetoothDevice) msg.obj;
                    if (device != null) {
                        DeviceProperties prop = getDeviceProperties(device);
                        sendUuidIntent(device, prop);
                    }
                    break;
            }
        }
    }

    private final BroadcastReceiver mReceiver = new BroadcastReceiver() {
        @Override
        public void onReceive(Context context, Intent intent) {
            String action = intent.getAction();
            switch (action) {
                case BluetoothHeadset.ACTION_HF_INDICATORS_VALUE_CHANGED:
                    onHfIndicatorValueChanged(intent);
                    break;
                case BluetoothHeadset.ACTION_VENDOR_SPECIFIC_HEADSET_EVENT:
                    onVendorSpecificHeadsetEvent(intent);
                    break;
                case BluetoothHeadset.ACTION_CONNECTION_STATE_CHANGED:
                    onHeadsetConnectionStateChanged(intent);
                    break;
                default:
                    Log.w(TAG, "Unhandled intent: " + intent);
                    break;
            }
        }
    };

    public static final String ACTION_TWS_PLUS_DEVICE_PAIR =
        "android.bluetooth.device.action.TWS_PLUS_DEVICE_PAIR";
    public static final String EXTRA_TWS_PLUS_DEVICE1 =
        "android.bluetooth.device.extra.EXTRA_TWS_PLUS_DEVICE1";
    public static final String EXTRA_TWS_PLUS_DEVICE2 =
        "android.bluetooth.device.extra.EXTRA_TWS_PLUS_DEVICE2";
    RemoteDevices(AdapterService service, Looper looper) {
        sAdapter = BluetoothAdapter.getDefaultAdapter();
        sAdapterService = service;
        sSdpTracker = new ArrayList<BluetoothDevice>();
        mDevices = new HashMap<String, DeviceProperties>();
        mDeviceQueue = new LinkedList<String>();
        mHandler = new RemoteDevicesHandler(looper);
    }

    /**
     * Init should be called before using this RemoteDevices object
     */
    void init() {
        IntentFilter filter = new IntentFilter();
        filter.addAction(BluetoothHeadset.ACTION_HF_INDICATORS_VALUE_CHANGED);
        filter.addAction(BluetoothHeadset.ACTION_VENDOR_SPECIFIC_HEADSET_EVENT);
        filter.addCategory(BluetoothHeadset.VENDOR_SPECIFIC_HEADSET_EVENT_COMPANY_ID_CATEGORY + "."
                + BluetoothAssignedNumbers.PLANTRONICS);
        filter.addCategory(BluetoothHeadset.VENDOR_SPECIFIC_HEADSET_EVENT_COMPANY_ID_CATEGORY + "."
                + BluetoothAssignedNumbers.APPLE);
        filter.addAction(BluetoothHeadset.ACTION_CONNECTION_STATE_CHANGED);
        sAdapterService.registerReceiver(mReceiver, filter);
    }

    /**
     * Clean up should be called when this object is no longer needed, must be called after init()
     */
    void cleanup() {
        // Unregister receiver first, mAdapterService is never null
        sAdapterService.unregisterReceiver(mReceiver);
        reset();
    }

    /**
     * Reset should be called when the state of this object needs to be cleared
     * RemoteDevices is still usable after reset
     */
    void reset() {
        if (sSdpTracker != null) {
            sSdpTracker.clear();
        }

        if (mDevices != null) {
            mDevices.clear();
        }

        if (mDeviceQueue != null) {
            mDeviceQueue.clear();
        }
    }

    @Override
    public Object clone() throws CloneNotSupportedException {
        throw new CloneNotSupportedException();
    }

    DeviceProperties getDeviceProperties(BluetoothDevice device) {
        synchronized (mDevices) {
            return mDevices.get(device.getAddress());
        }
    }

    BluetoothDevice getDevice(byte[] address) {
        DeviceProperties prop;
        synchronized (mDevices) {
            prop = mDevices.get(Utils.getAddressStringFromByte(address));
        }
        if (prop != null) {
            return prop.getDevice();
        }
        return null;
    }

    DeviceProperties addDeviceProperties(byte[] address) {
        synchronized (mDevices) {
            DeviceProperties prop = new DeviceProperties();
            prop.mDevice = sAdapter.getRemoteDevice(Utils.getAddressStringFromByte(address));
            prop.mAddress = address;
            String key = Utils.getAddressStringFromByte(address);
            DeviceProperties pv = mDevices.put(key, prop);

            if (pv == null) {
                mDeviceQueue.offer(key);
                if (mDeviceQueue.size() > MAX_DEVICE_QUEUE_SIZE) {
                    String deleteKey = mDeviceQueue.poll();
                    for (BluetoothDevice device : sAdapterService.getBondedDevices()) {
                        if (device.getAddress().equals(deleteKey)) {
                            return prop;
                        }
                    }
                    debugLog("Removing device " + deleteKey + " from property map");
                    mDevices.remove(deleteKey);
                }
            }
            return prop;
        }
    }

    class DeviceProperties {
        private String mName;
        private byte[] mAddress;
        private int mBluetoothClass = BluetoothClass.Device.Major.UNCATEGORIZED;
        private short mRssi;
        private ParcelUuid[] mUuids;
        private int mDeviceType;
        private String mAlias;
        private int mBondState;
        private BluetoothDevice mDevice;
        private boolean mIsBondingInitiatedLocally;
        private int mBatteryLevel = BluetoothDevice.BATTERY_LEVEL_UNKNOWN;
        private short mTwsPlusDevType;
        private byte[] peerEbAddress;
        private boolean autoConnect;

        DeviceProperties() {
            mBondState = BluetoothDevice.BOND_NONE;
            mTwsPlusDevType = AbstractionLayer.TWS_PLUS_DEV_TYPE_NONE;
            autoConnect = true;
            peerEbAddress = null;
        }

        /**
         * @return the mName
         */
        String getName() {
            synchronized (mObject) {
                return mName;
            }
        }

        /**
         * @return the mClass
         */
        int getBluetoothClass() {
            synchronized (mObject) {
                return mBluetoothClass;
            }
        }

        /**
         * @return the mUuids
         */
        ParcelUuid[] getUuids() {
            synchronized (mObject) {
                return mUuids;
            }
        }

        /**
         * @return the mAddress
         */
        byte[] getAddress() {
            synchronized (mObject) {
                return mAddress;
            }
        }

        /**
         * @return the mDevice
         */
        BluetoothDevice getDevice() {
            synchronized (mObject) {
                return mDevice;
            }
        }

        /**
         * @return mRssi
         */
        short getRssi() {
            synchronized (mObject) {
                return mRssi;
            }
        }

        /**
         * @return mDeviceType
         */
        int getDeviceType() {
            synchronized (mObject) {
                return mDeviceType;
            }
        }

        /**
         * @return the mAlias
         */
        String getAlias() {
            synchronized (mObject) {
                return mAlias;
            }
        }

        /**
         * @param mAlias the mAlias to set
         */
        void setAlias(BluetoothDevice device, String mAlias) {
            synchronized (mObject) {
                this.mAlias = mAlias;
                if (mAlias == null)
                    return;
                sAdapterService.setDevicePropertyNative(mAddress,
                        AbstractionLayer.BT_PROPERTY_REMOTE_FRIENDLY_NAME, mAlias.getBytes());
                Intent intent = new Intent(BluetoothDevice.ACTION_ALIAS_CHANGED);
                intent.putExtra(BluetoothDevice.EXTRA_DEVICE, device);
                intent.putExtra(BluetoothDevice.EXTRA_NAME, mAlias);
                sAdapterService.sendBroadcast(intent, AdapterService.BLUETOOTH_PERM);
            }
        }

        /**
         * @return mTwsPlusDevType
         */
        int getTwsPlusDevType() {
            synchronized (mObject) {
                return mTwsPlusDevType;
            }
        }

        /**
         * @return peerEbAddress
         */
        byte[] getTwsPlusPeerAddress() {
            synchronized (mObject) {
                return peerEbAddress;
            }
        }

        /**
         * @param mTwsPlusDevType the mTwsPlusDevType to set
         */
        void setTwsPlusDevType(short twsPlusDevType) {
            synchronized (mObject) {
                this.mTwsPlusDevType = twsPlusDevType;
                if(twsPlusDevType == AbstractionLayer.TWS_PLUS_DEV_TYPE_NONE) {
                   this.peerEbAddress = null;
                }
            }
        }

        /**
         * @param peerEbAddress the peerEbAddress to set
         */
        void setTwsPlusPeerEbAddress(BluetoothDevice device, byte[] peerEbAddress) {
            synchronized (mObject) {
                Intent intent;

                /* in case of null null bd address reset the address */
                if (peerEbAddress != null &&
                    Utils.getAddressStringFromByte(peerEbAddress).equals("00:00:00:00:00:00")) {
                    this.peerEbAddress = null;
                    errorLog(" resetting the peerEbAddress to null");
                } else {
                    this.peerEbAddress = peerEbAddress;
                    if(device != null && peerEbAddress != null) {
                        errorLog(" Peer EB Address is:" +
                                Utils.getAddressStringFromByte(peerEbAddress));
                        intent = new Intent(ACTION_TWS_PLUS_DEVICE_PAIR);
                        intent.putExtra(EXTRA_TWS_PLUS_DEVICE1, mDevice);
                        intent.putExtra(EXTRA_TWS_PLUS_DEVICE2, device);
                        sAdapterService.sendBroadcast(intent,
                                AdapterService.BLUETOOTH_ADMIN_PERM);
                    }
                }
            }
        }

        /**
         * @param peerEbAddress the peerEbAddress to set
         */
        void setTwsPlusAutoConnect(BluetoothDevice device, boolean autoConnect) {
            synchronized (mObject) {
                this.autoConnect = autoConnect;
                debugLog("sendUuidIntent as Auto connect  " + autoConnect );
            }
        }
        /*
         * @param mBondState the mBondState to set
         */
        void setBondState(int mBondState) {
            synchronized (mObject) {
                this.mBondState = mBondState;
                if (mBondState == BluetoothDevice.BOND_NONE) {
                    /* Clearing the Uuids local copy when the device is unpaired. If not cleared,
                    cachedBluetoothDevice issued a connect using the local cached copy of uuids,
                    without waiting for the ACTION_UUID intent.
                    This was resulting in multiple calls to connect().*/
                    mUuids = null;
                }
            }
        }

        /**
         * @return the mBondState
         */
        int getBondState() {
            synchronized (mObject) {
                return mBondState;
            }
        }

        /**
         * @param isBondingInitiatedLocally wether bonding is initiated locally
         */
        void setBondingInitiatedLocally(boolean isBondingInitiatedLocally) {
            synchronized (mObject) {
                this.mIsBondingInitiatedLocally = isBondingInitiatedLocally;
            }
        }

        /**
         * @return the isBondingInitiatedLocally
         */
        boolean isBondingInitiatedLocally() {
            synchronized (mObject) {
                return mIsBondingInitiatedLocally;
            }
        }

        int getBatteryLevel() {
            synchronized (mObject) {
                return mBatteryLevel;
            }
        }

        /**
         * @param batteryLevel the mBatteryLevel to set
         */
        void setBatteryLevel(int batteryLevel) {
            synchronized (mObject) {
                this.mBatteryLevel = batteryLevel;
            }
        }
    }

    private void sendUuidIntent(BluetoothDevice device, DeviceProperties prop) {
        Intent intent = new Intent(BluetoothDevice.ACTION_UUID);
        intent.putExtra(BluetoothDevice.EXTRA_DEVICE, device);
        intent.putExtra(BluetoothDevice.EXTRA_UUID, prop == null ? null : prop.mUuids);
        sAdapterService.sendBroadcast(intent, AdapterService.BLUETOOTH_ADMIN_PERM);

        //Remove the outstanding UUID request
        if (sSdpTracker.contains(device)) {
            sSdpTracker.remove(device);
        }
    }

    /**
     * When bonding is initiated to remote device that we have never seen, i.e Out Of Band pairing,
     * we must add device first before setting it's properties. This is a helper method for doing
     * that.
     */
    void setBondingInitiatedLocally(byte[] address) {
        DeviceProperties properties;

        BluetoothDevice device = getDevice(address);
        if (device == null) {
            properties = addDeviceProperties(address);
        } else {
            properties = getDeviceProperties(device);
        }

        properties.setBondingInitiatedLocally(true);
    }

    /**
     * Update battery level in device properties
     * @param device The remote device to be updated
     * @param batteryLevel Battery level Indicator between 0-100,
     *                    {@link BluetoothDevice#BATTERY_LEVEL_UNKNOWN} is error
     */
    @VisibleForTesting
    void updateBatteryLevel(BluetoothDevice device, int batteryLevel) {
        if (device == null || batteryLevel < 0 || batteryLevel > 100) {
            warnLog("Invalid parameters device=" + String.valueOf(device == null)
                    + ", batteryLevel=" + String.valueOf(batteryLevel));
            return;
        }
        DeviceProperties deviceProperties = getDeviceProperties(device);
        if (deviceProperties == null) {
            deviceProperties = addDeviceProperties(Utils.getByteAddress(device));
        }
        synchronized (mObject) {
            int currentBatteryLevel = deviceProperties.getBatteryLevel();
            if (batteryLevel == currentBatteryLevel) {
                debugLog("Same battery level for device " + device + " received " + String.valueOf(
                        batteryLevel) + "%");
                return;
            }
            deviceProperties.setBatteryLevel(batteryLevel);
        }
        sendBatteryLevelChangedBroadcast(device, batteryLevel);
        Log.d(TAG, "Updated device " + device + " battery level to " + batteryLevel + "%");
    }

    /**
     * Reset battery level property to {@link BluetoothDevice#BATTERY_LEVEL_UNKNOWN} for a device
     * @param device device whose battery level property needs to be reset
     */
    @VisibleForTesting
    void resetBatteryLevel(BluetoothDevice device) {
        if (device == null) {
            warnLog("Device is null");
            return;
        }
        DeviceProperties deviceProperties = getDeviceProperties(device);
        if (deviceProperties == null) {
            return;
        }
        synchronized (mObject) {
            if (deviceProperties.getBatteryLevel() == BluetoothDevice.BATTERY_LEVEL_UNKNOWN) {
                debugLog("Battery level was never set or is already reset, device=" + device);
                return;
            }
            deviceProperties.setBatteryLevel(BluetoothDevice.BATTERY_LEVEL_UNKNOWN);
        }
        sendBatteryLevelChangedBroadcast(device, BluetoothDevice.BATTERY_LEVEL_UNKNOWN);
        Log.d(TAG, "Reset battery level, device=" + device);
    }

    private void sendBatteryLevelChangedBroadcast(BluetoothDevice device, int batteryLevel) {
        Intent intent = new Intent(BluetoothDevice.ACTION_BATTERY_LEVEL_CHANGED);
        intent.putExtra(BluetoothDevice.EXTRA_DEVICE, device);
        intent.putExtra(BluetoothDevice.EXTRA_BATTERY_LEVEL, batteryLevel);
        intent.addFlags(Intent.FLAG_RECEIVER_REGISTERED_ONLY_BEFORE_BOOT);
        sAdapterService.sendBroadcast(intent, AdapterService.BLUETOOTH_PERM);
    }

    private static boolean areUuidsEqual(ParcelUuid[] uuids1, ParcelUuid[] uuids2) {
        final int length1 = uuids1 == null ? 0 : uuids1.length;
        final int length2 = uuids2 == null ? 0 : uuids2.length;
        if (length1 != length2) {
            return false;
        }
        Set<ParcelUuid> set = new HashSet<>();
        for (int i = 0; i < length1; ++i) {
            set.add(uuids1[i]);
        }
        for (int i = 0; i < length2; ++i) {
            set.remove(uuids2[i]);
        }
        return set.isEmpty();
    }

    void devicePropertyChangedCallback(byte[] address, int[] types, byte[][] values) {
        Intent intent;
        byte[] val;
        int type;
        BluetoothDevice bdDevice = getDevice(address);
        DeviceProperties device;
        if (bdDevice == null) {
            debugLog("Added new device property");
            device = addDeviceProperties(address);
            bdDevice = getDevice(address);
        } else {
            device = getDeviceProperties(bdDevice);
        }

        if (device == null) {
            errorLog("device null ");
            return;
        }

        if (types.length <= 0) {
            errorLog("No properties to update");
            return;
        }

        for (int j = 0; j < types.length; j++) {
            type = types[j];
            val = values[j];
            if (val.length > 0) {
                synchronized (mObject) {
                    debugLog("Property type: " + type);
                    switch (type) {
                        case AbstractionLayer.BT_PROPERTY_BDNAME:
                            final String newName = new String(val);
                            if (newName.equals(device.mName)) {
                                debugLog("Skip name update for " + bdDevice);
                                break;
                            }
                            device.mName = newName;
                            intent = new Intent(BluetoothDevice.ACTION_NAME_CHANGED);
                            intent.putExtra(BluetoothDevice.EXTRA_DEVICE, bdDevice);
                            intent.putExtra(BluetoothDevice.EXTRA_NAME, device.mName);
                            intent.addFlags(Intent.FLAG_RECEIVER_REGISTERED_ONLY_BEFORE_BOOT);
                            sAdapterService.sendBroadcast(intent, sAdapterService.BLUETOOTH_PERM);
                            debugLog("Remote Device name is: " + device.mName);
                            break;
                        case AbstractionLayer.BT_PROPERTY_REMOTE_FRIENDLY_NAME:
                            device.mAlias = new String(val);
                            debugLog("Remote device alias is: " + device.mAlias);
                            break;
                        case AbstractionLayer.BT_PROPERTY_BDADDR:
                            device.mAddress = val;
                            debugLog("Remote Address is:" + Utils.getAddressStringFromByte(val));
                            break;
                        case AbstractionLayer.BT_PROPERTY_CLASS_OF_DEVICE:
                            final int newClass = Utils.byteArrayToInt(val);
                            if (newClass == device.mBluetoothClass) {
                                debugLog("Skip class update for " + bdDevice);
                                break;
                            }
                            device.mBluetoothClass = Utils.byteArrayToInt(val);
                            intent = new Intent(BluetoothDevice.ACTION_CLASS_CHANGED);
                            intent.putExtra(BluetoothDevice.EXTRA_DEVICE, bdDevice);
                            intent.putExtra(BluetoothDevice.EXTRA_CLASS,
                                    new BluetoothClass(device.mBluetoothClass));
                            intent.addFlags(Intent.FLAG_RECEIVER_REGISTERED_ONLY_BEFORE_BOOT);
                            sAdapterService.sendBroadcast(intent, sAdapterService.BLUETOOTH_PERM);
                            debugLog("Remote class is:" + device.mBluetoothClass);
                            break;
                        case AbstractionLayer.BT_PROPERTY_UUIDS:
                            int numUuids = val.length / AbstractionLayer.BT_UUID_SIZE;
                            final ParcelUuid[] newUuids = Utils.byteArrayToUuid(val);
                            if (areUuidsEqual(newUuids, device.mUuids)) {
                                debugLog( "Skip uuids update for " + bdDevice.getAddress());
                                break;
                            }
                            device.mUuids = newUuids;
<<<<<<< HEAD
                            if ((sAdapterService.getState() == BluetoothAdapter.STATE_ON) &&
                                                            device.autoConnect ) {
                                debugLog("sendUuidIntent as Auto connect is set ");
=======
                            if (sAdapterService.getState() == BluetoothAdapter.STATE_ON) {
>>>>>>> ad874885
                                sendUuidIntent(bdDevice, device);
                            }
                            break;
                        case AbstractionLayer.BT_PROPERTY_TYPE_OF_DEVICE:
                            // The device type from hal layer, defined in bluetooth.h,
                            // matches the type defined in BluetoothDevice.java
                            device.mDeviceType = Utils.byteArrayToInt(val);
                            break;
                        case AbstractionLayer.BT_PROPERTY_REMOTE_RSSI:
                            // RSSI from hal is in one byte
                            device.mRssi = val[0];
                            break;
                    }
                }
            }
        }
    }

    void deviceFoundCallback(byte[] address) {
        // The device properties are already registered - we can send the intent
        // now
        BluetoothDevice device = getDevice(address);
        debugLog("deviceFoundCallback: Remote Address is:" + device);
        DeviceProperties deviceProp = getDeviceProperties(device);
        if (deviceProp == null) {
            errorLog("Device Properties is null for Device:" + device);
            return;
        }

        Intent intent = new Intent(BluetoothDevice.ACTION_FOUND);
        intent.putExtra(BluetoothDevice.EXTRA_DEVICE, device);
        intent.putExtra(BluetoothDevice.EXTRA_CLASS,
                new BluetoothClass(deviceProp.mBluetoothClass));
        intent.putExtra(BluetoothDevice.EXTRA_RSSI, deviceProp.mRssi);
        intent.putExtra(BluetoothDevice.EXTRA_NAME, deviceProp.mName);

        sAdapterService.sendBroadcastMultiplePermissions(intent, new String[]{
                AdapterService.BLUETOOTH_PERM, android.Manifest.permission.ACCESS_COARSE_LOCATION
        });
    }

    void aclStateChangeCallback(int status, byte[] address, int newState) {
        BluetoothDevice device = getDevice(address);

        if (device == null) {
            errorLog("aclStateChangeCallback: device is NULL, address="
                    + Utils.getAddressStringFromByte(address) + ", newState=" + newState);
            return;
        }
        int state = sAdapterService.getState();

        Intent intent = null;
        if (newState == AbstractionLayer.BT_ACL_STATE_CONNECTED) {
            if (state == BluetoothAdapter.STATE_ON || state == BluetoothAdapter.STATE_TURNING_ON) {
                intent = new Intent(BluetoothDevice.ACTION_ACL_CONNECTED);
            } else if (state == BluetoothAdapter.STATE_BLE_ON
                    || state == BluetoothAdapter.STATE_BLE_TURNING_ON) {
                intent = new Intent(BluetoothAdapter.ACTION_BLE_ACL_CONNECTED);
            }
            debugLog(
                    "aclStateChangeCallback: Adapter State: " + BluetoothAdapter.nameForState(state)
                            + " Connected: " + device);
        } else {
            if (state == BluetoothAdapter.STATE_ON || state == BluetoothAdapter.STATE_TURNING_OFF) {
                intent = new Intent(BluetoothDevice.ACTION_ACL_DISCONNECTED);
            } else if (state == BluetoothAdapter.STATE_BLE_ON
                    || state == BluetoothAdapter.STATE_BLE_TURNING_OFF) {
                intent = new Intent(BluetoothAdapter.ACTION_BLE_ACL_DISCONNECTED);
            }
            // Reset battery level on complete disconnection
            if (sAdapterService.getConnectionState(device) == 0) {
                resetBatteryLevel(device);
            }
            debugLog(
                    "aclStateChangeCallback: Adapter State: " + BluetoothAdapter.nameForState(state)
                            + " Disconnected: " + device);
        }

        if (intent != null) {
            intent.putExtra(BluetoothDevice.EXTRA_DEVICE, device);
            intent.addFlags(Intent.FLAG_RECEIVER_REGISTERED_ONLY_BEFORE_BOOT
                    | Intent.FLAG_RECEIVER_INCLUDE_BACKGROUND);
            intent.addFlags(Intent.FLAG_RECEIVER_REGISTERED_ONLY_BEFORE_BOOT);
            sAdapterService.sendBroadcast(intent, sAdapterService.BLUETOOTH_PERM);
        } else {
            Log.e(TAG, "aclStateChangeCallback intent is null. deviceBondState: "
                    + device.getBondState());
        }
    }


    void fetchUuids(BluetoothDevice device) {
        if (sSdpTracker.contains(device)) {
            return;
        }
        sSdpTracker.add(device);

        Message message = mHandler.obtainMessage(MESSAGE_UUID_INTENT);
        message.obj = device;
        mHandler.sendMessageDelayed(message, UUID_INTENT_DELAY);

        sAdapterService.getRemoteServicesNative(Utils.getBytesFromAddress(device.getAddress()));
    }

    void updateUuids(BluetoothDevice device) {
        Message message = mHandler.obtainMessage(MESSAGE_UUID_INTENT);
        message.obj = device;
        mHandler.sendMessage(message);
    }

    /**
     * Handles headset connection state change event
     * @param intent must be {@link BluetoothHeadset#ACTION_CONNECTION_STATE_CHANGED} intent
     */
    @VisibleForTesting
    void onHeadsetConnectionStateChanged(Intent intent) {
        BluetoothDevice device = intent.getParcelableExtra(BluetoothDevice.EXTRA_DEVICE);
        if (device == null) {
            Log.e(TAG, "onHeadsetConnectionStateChanged() remote device is null");
            return;
        }
        if (intent.getIntExtra(BluetoothProfile.EXTRA_STATE, BluetoothProfile.STATE_DISCONNECTED)
                == BluetoothProfile.STATE_DISCONNECTED) {
            // TODO: Rework this when non-HFP sources of battery level indication is added
            resetBatteryLevel(device);
        }
    }

    @VisibleForTesting
    void onHfIndicatorValueChanged(Intent intent) {
        BluetoothDevice device = intent.getParcelableExtra(BluetoothDevice.EXTRA_DEVICE);
        if (device == null) {
            Log.e(TAG, "onHfIndicatorValueChanged() remote device is null");
            return;
        }
        int indicatorId = intent.getIntExtra(BluetoothHeadset.EXTRA_HF_INDICATORS_IND_ID, -1);
        int indicatorValue = intent.getIntExtra(BluetoothHeadset.EXTRA_HF_INDICATORS_IND_VALUE, -1);
        if (indicatorId == HeadsetHalConstants.HF_INDICATOR_BATTERY_LEVEL_STATUS) {
            updateBatteryLevel(device, indicatorValue);
        }
    }

    /**
     * Handle {@link BluetoothHeadset#ACTION_VENDOR_SPECIFIC_HEADSET_EVENT} intent
     * @param intent must be {@link BluetoothHeadset#ACTION_VENDOR_SPECIFIC_HEADSET_EVENT} intent
     */
    @VisibleForTesting
    void onVendorSpecificHeadsetEvent(Intent intent) {
        BluetoothDevice device = intent.getParcelableExtra(BluetoothDevice.EXTRA_DEVICE);
        if (device == null) {
            Log.e(TAG, "onVendorSpecificHeadsetEvent() remote device is null");
            return;
        }
        String cmd =
                intent.getStringExtra(BluetoothHeadset.EXTRA_VENDOR_SPECIFIC_HEADSET_EVENT_CMD);
        if (cmd == null) {
            Log.e(TAG, "onVendorSpecificHeadsetEvent() command is null");
            return;
        }
        int cmdType =
                intent.getIntExtra(BluetoothHeadset.EXTRA_VENDOR_SPECIFIC_HEADSET_EVENT_CMD_TYPE,
                        -1);
        // Only process set command
        if (cmdType != BluetoothHeadset.AT_CMD_TYPE_SET) {
            debugLog("onVendorSpecificHeadsetEvent() only SET command is processed");
            return;
        }
        Object[] args = (Object[]) intent.getExtras()
                .get(BluetoothHeadset.EXTRA_VENDOR_SPECIFIC_HEADSET_EVENT_ARGS);
        if (args == null) {
            Log.e(TAG, "onVendorSpecificHeadsetEvent() arguments are null");
            return;
        }
        int batteryPercent = BluetoothDevice.BATTERY_LEVEL_UNKNOWN;
        switch (cmd) {
            case BluetoothHeadset.VENDOR_SPECIFIC_HEADSET_EVENT_XEVENT:
                batteryPercent = getBatteryLevelFromXEventVsc(args);
                break;
            case BluetoothHeadset.VENDOR_SPECIFIC_HEADSET_EVENT_IPHONEACCEV:
                batteryPercent = getBatteryLevelFromAppleBatteryVsc(args);
                break;
        }
        if (batteryPercent != BluetoothDevice.BATTERY_LEVEL_UNKNOWN) {
            updateBatteryLevel(device, batteryPercent);
            infoLog("Updated device " + device + " battery level to " + String.valueOf(
                    batteryPercent) + "%");
        }
    }

    /**
     * Parse
     *      AT+IPHONEACCEV=[NumberOfIndicators],[IndicatorType],[IndicatorValue]
     * vendor specific event
     * @param args Array of arguments on the right side of assignment
     * @return Battery level in percents, [0-100], {@link BluetoothDevice#BATTERY_LEVEL_UNKNOWN}
     *         when there is an error parsing the arguments
     */
    @VisibleForTesting
    static int getBatteryLevelFromAppleBatteryVsc(Object[] args) {
        if (args.length == 0) {
            Log.w(TAG, "getBatteryLevelFromAppleBatteryVsc() empty arguments");
            return BluetoothDevice.BATTERY_LEVEL_UNKNOWN;
        }
        int numKvPair;
        if (args[0] instanceof Integer) {
            numKvPair = (Integer) args[0];
        } else {
            Log.w(TAG, "getBatteryLevelFromAppleBatteryVsc() error parsing number of arguments");
            return BluetoothDevice.BATTERY_LEVEL_UNKNOWN;
        }
        if (args.length != (numKvPair * 2 + 1)) {
            Log.w(TAG, "getBatteryLevelFromAppleBatteryVsc() number of arguments does not match");
            return BluetoothDevice.BATTERY_LEVEL_UNKNOWN;
        }
        int indicatorType;
        int indicatorValue = -1;
        for (int i = 0; i < numKvPair; ++i) {
            Object indicatorTypeObj = args[2 * i + 1];
            if (indicatorTypeObj instanceof Integer) {
                indicatorType = (Integer) indicatorTypeObj;
            } else {
                Log.w(TAG, "getBatteryLevelFromAppleBatteryVsc() error parsing indicator type");
                return BluetoothDevice.BATTERY_LEVEL_UNKNOWN;
            }
            if (indicatorType
                    != BluetoothHeadset.VENDOR_SPECIFIC_HEADSET_EVENT_IPHONEACCEV_BATTERY_LEVEL) {
                continue;
            }
            Object indicatorValueObj = args[2 * i + 2];
            if (indicatorValueObj instanceof Integer) {
                indicatorValue = (Integer) indicatorValueObj;
            } else {
                Log.w(TAG, "getBatteryLevelFromAppleBatteryVsc() error parsing indicator value");
                return BluetoothDevice.BATTERY_LEVEL_UNKNOWN;
            }
            break;
        }
        return (indicatorValue < 0 || indicatorValue > 9) ? BluetoothDevice.BATTERY_LEVEL_UNKNOWN
                : (indicatorValue + 1) * 10;
    }

    /**
     * Parse
     *      AT+XEVENT=BATTERY,[Level],[NumberOfLevel],[MinutesOfTalk],[IsCharging]
     * vendor specific event
     * @param args Array of arguments on the right side of SET command
     * @return Battery level in percents, [0-100], {@link BluetoothDevice#BATTERY_LEVEL_UNKNOWN}
     *         when there is an error parsing the arguments
     */
    @VisibleForTesting
    static int getBatteryLevelFromXEventVsc(Object[] args) {
        if (args.length == 0) {
            Log.w(TAG, "getBatteryLevelFromXEventVsc() empty arguments");
            return BluetoothDevice.BATTERY_LEVEL_UNKNOWN;
        }
        Object eventNameObj = args[0];
        if (!(eventNameObj instanceof String)) {
            Log.w(TAG, "getBatteryLevelFromXEventVsc() error parsing event name");
            return BluetoothDevice.BATTERY_LEVEL_UNKNOWN;
        }
        String eventName = (String) eventNameObj;
        if (!eventName.equals(
                BluetoothHeadset.VENDOR_SPECIFIC_HEADSET_EVENT_XEVENT_BATTERY_LEVEL)) {
            infoLog("getBatteryLevelFromXEventVsc() skip none BATTERY event: " + eventName);
            return BluetoothDevice.BATTERY_LEVEL_UNKNOWN;
        }
        if (args.length != 5) {
            Log.w(TAG, "getBatteryLevelFromXEventVsc() wrong battery level event length: "
                    + String.valueOf(args.length));
            return BluetoothDevice.BATTERY_LEVEL_UNKNOWN;
        }
        if (!(args[1] instanceof Integer) || !(args[2] instanceof Integer)) {
            Log.w(TAG, "getBatteryLevelFromXEventVsc() error parsing event values");
            return BluetoothDevice.BATTERY_LEVEL_UNKNOWN;
        }
        int batteryLevel = (Integer) args[1];
        int numberOfLevels = (Integer) args[2];
        if (batteryLevel < 0 || numberOfLevels <= 1 || batteryLevel > numberOfLevels) {
            Log.w(TAG, "getBatteryLevelFromXEventVsc() wrong event value, batteryLevel="
                    + String.valueOf(batteryLevel) + ", numberOfLevels=" + String.valueOf(
                    numberOfLevels));
            return BluetoothDevice.BATTERY_LEVEL_UNKNOWN;
        }
        return batteryLevel * 100 / (numberOfLevels - 1);
    }

    private static void errorLog(String msg) {
        Log.e(TAG, msg);
    }

    private static void debugLog(String msg) {
        if (DBG) {
            Log.d(TAG, msg);
        }
    }

    private static void infoLog(String msg) {
        if (DBG) {
            Log.i(TAG, msg);
        }
    }

    private static void warnLog(String msg) {
        Log.w(TAG, msg);
    }

}<|MERGE_RESOLUTION|>--- conflicted
+++ resolved
@@ -66,8 +66,6 @@
 import android.os.Message;
 import android.os.ParcelUuid;
 import android.util.Log;
-
-import androidx.annotation.VisibleForTesting;
 
 import com.android.bluetooth.R;
 import com.android.bluetooth.Utils;
@@ -671,13 +669,9 @@
                                 break;
                             }
                             device.mUuids = newUuids;
-<<<<<<< HEAD
                             if ((sAdapterService.getState() == BluetoothAdapter.STATE_ON) &&
                                                             device.autoConnect ) {
                                 debugLog("sendUuidIntent as Auto connect is set ");
-=======
-                            if (sAdapterService.getState() == BluetoothAdapter.STATE_ON) {
->>>>>>> ad874885
                                 sendUuidIntent(bdDevice, device);
                             }
                             break;
