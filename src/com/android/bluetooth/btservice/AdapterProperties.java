--- conflicted
+++ resolved
@@ -750,17 +750,6 @@
                         intent.addFlags(Intent.FLAG_RECEIVER_REGISTERED_ONLY_BEFORE_BOOT);
                         mService.sendBroadcast(intent, AdapterService.BLUETOOTH_PERM);
                         debugLog("Scan Mode:" + mScanMode);
-<<<<<<< HEAD
-                        if (mBluetoothDisabling) {
-                            mBluetoothDisabling = false;
-                            if (mService.isVendorIntfEnabled()) {
-                                mService.startBrEdrCleanup();
-                            } else {
-                                mService.startBluetoothDisable();
-                            }
-                        }
-=======
->>>>>>> 5d9f29ad
                         break;
                     case AbstractionLayer.BT_PROPERTY_UUIDS:
                         mUuids = Utils.byteArrayToUuid(val);
@@ -865,10 +854,6 @@
         }
     }
 
-    void clearDisableFlag() {
-        mBluetoothDisabling = false;
-    }
-
     void onBluetoothDisable() {
         // From STATE_ON to BLE_ON
         // When BT disable is invoked, set the scan_mode to NONE
