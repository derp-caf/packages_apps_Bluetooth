--- conflicted
+++ resolved
@@ -99,16 +99,11 @@
                     (1 << BluetoothProfile.OPP)),
             new ProfileConfig(BluetoothPbapService.class, R.bool.profile_supported_pbap,
                     (1 << BluetoothProfile.PBAP)),
-<<<<<<< HEAD
-            new ProfileConfig(HearingAidService.class, R.bool.profile_supported_hearing_aid,
+            new ProfileConfig(HearingAidService.class,
+                    com.android.internal.R.bool.config_hearing_aid_profile_supported,
                     (1 << BluetoothProfile.HEARING_AID)),
             new ProfileConfig(BATService.class, R.bool.profile_supported_ba,
                     (1 << BluetoothProfile.BA_TRANSMITTER))
-=======
-            new ProfileConfig(HearingAidService.class,
-                    com.android.internal.R.bool.config_hearing_aid_profile_supported,
-                    (1 << BluetoothProfile.HEARING_AID))
->>>>>>> 4b7dcbb5
     };
 
     private static Class[] sSupportedProfiles = new Class[0];
