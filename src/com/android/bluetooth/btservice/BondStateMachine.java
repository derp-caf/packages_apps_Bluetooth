/*
 * Copyright (C) 2018 The Linux Foundation. All rights reserved.
 * Not a Contribution
 * Copyright (C) 2012 The Android Open Source Project
 *
 * Licensed under the Apache License, Version 2.0 (the "License");
 * you may not use this file except in compliance with the License.
 * You may obtain a copy of the License at
 *
 *      http://www.apache.org/licenses/LICENSE-2.0
 *
 * Unless required by applicable law or agreed to in writing, software
 * distributed under the License is distributed on an "AS IS" BASIS,
 * WITHOUT WARRANTIES OR CONDITIONS OF ANY KIND, either express or implied.
 * See the License for the specific language governing permissions and
 * limitations under the License.
 */

package com.android.bluetooth.btservice;

import android.bluetooth.BluetoothAdapter;
import android.bluetooth.BluetoothClass;
import android.bluetooth.BluetoothDevice;
import android.bluetooth.BluetoothProfile;
import android.bluetooth.OobData;
import android.content.Intent;
import android.os.Message;
import android.os.UserHandle;
import android.util.Log;
import android.os.PowerManager;

import com.android.bluetooth.Utils;
import com.android.bluetooth.a2dp.A2dpService;
import com.android.bluetooth.a2dpsink.A2dpSinkService;
import com.android.bluetooth.btservice.RemoteDevices.DeviceProperties;
import com.android.bluetooth.hfp.HeadsetService;
import com.android.bluetooth.hfpclient.HeadsetClientService;
import com.android.bluetooth.hid.HidHostService;
import com.android.bluetooth.pbapclient.PbapClientService;
import com.android.internal.annotations.VisibleForTesting;
import com.android.internal.util.State;
import com.android.internal.util.StateMachine;

import java.util.ArrayList;
import java.util.HashSet;
import java.util.Set;

/**
 * This state machine handles Bluetooth Adapter State.
 * States:
 *      {@link StableState} :  No device is in bonding / unbonding state.
 *      {@link PendingCommandState} : Some device is in bonding / unbonding state.
 * TODO(BT) This class can be removed and this logic moved to the stack.
 */

final class BondStateMachine extends StateMachine {
    private static final boolean DBG = false;
    private static final String TAG = "BluetoothBondStateMachine";

    static final int CREATE_BOND = 1;
    static final int CANCEL_BOND = 2;
    static final int REMOVE_BOND = 3;
    static final int BONDING_STATE_CHANGE = 4;
    static final int SSP_REQUEST = 5;
    static final int PIN_REQUEST = 6;
    static final int UUID_UPDATE = 10;
    static final int BOND_STATE_NONE = 0;
    static final int BOND_STATE_BONDING = 1;
    static final int BOND_STATE_BONDED = 2;

    private AdapterService mAdapterService;
    private AdapterProperties mAdapterProperties;
    private RemoteDevices mRemoteDevices;
    private BluetoothAdapter mAdapter;

    /* The WakeLock is used for bringing up the LCD during a pairing request
     * from remote device when Android is in Suspend state.*/
    private PowerManager.WakeLock mWakeLock;

    private PendingCommandState mPendingCommandState = new PendingCommandState();
    private StableState mStableState = new StableState();

    public static final String OOBDATA = "oobdata";

<<<<<<< HEAD
    private final ArrayList<BluetoothDevice> mDevices =
        new ArrayList<BluetoothDevice>();

    private BondStateMachine(PowerManager pm, AdapterService service,
            AdapterProperties prop, RemoteDevices remoteDevices) {
=======
    @VisibleForTesting Set<BluetoothDevice> mPendingBondedDevices = new HashSet<>();

    private BondStateMachine(AdapterService service, AdapterProperties prop,
            RemoteDevices remoteDevices) {
>>>>>>> b1d470a5
        super("BondStateMachine:");
        addState(mStableState);
        addState(mPendingCommandState);
        mRemoteDevices = remoteDevices;
        mAdapterService = service;
        mAdapterProperties = prop;
        mAdapter = BluetoothAdapter.getDefaultAdapter();
        setInitialState(mStableState);

        //WakeLock instantiation in RemoteDevices class
        mWakeLock = pm.newWakeLock(PowerManager.FULL_WAKE_LOCK | PowerManager.ACQUIRE_CAUSES_WAKEUP
                       | PowerManager.ON_AFTER_RELEASE, TAG);
        mWakeLock.setReferenceCounted(false);
    }

    public static BondStateMachine make(PowerManager pm, AdapterService service,
            AdapterProperties prop, RemoteDevices remoteDevices) {
        Log.d(TAG, "make");
        BondStateMachine bsm = new BondStateMachine(pm, service, prop, remoteDevices);
        bsm.start();
        return bsm;
    }

    public synchronized void doQuit() {
        quitNow();
    }

    private void cleanup() {
        mAdapterService = null;
        mRemoteDevices = null;
        mAdapterProperties = null;
    }

    @Override
    protected void onQuitting() {
        cleanup();
    }

    private class StableState extends State {
        @Override
        public void enter() {
            infoLog("StableState(): Entering Off State");
        }

        @Override
        public synchronized boolean processMessage(Message msg) {

            BluetoothDevice dev = (BluetoothDevice) msg.obj;

            switch (msg.what) {

                case CREATE_BOND:
                    OobData oobData = null;
                    if (msg.getData() != null) {
                        oobData = msg.getData().getParcelable(OOBDATA);
                    }

                    createBond(dev, msg.arg1, oobData, true);
                    break;
                case REMOVE_BOND:
                    removeBond(dev, true);
                    break;
                case BONDING_STATE_CHANGE:
                    int newState = msg.arg1;
                    /* if incoming pairing, transition to pending state */
                    if (newState == BluetoothDevice.BOND_BONDING) {
                        if (!mDevices.contains(dev)) {
                            mDevices.add(dev);
                        }
                        sendIntent(dev, newState, 0);
                        transitionTo(mPendingCommandState);
                    } else if (newState == BluetoothDevice.BOND_NONE) {
                        /* if the link key was deleted by the stack */
                        sendIntent(dev, newState, 0);
                    } else {
                        Log.e(TAG, "In stable state, received invalid newState: "
                                + state2str(newState));
                    }
                    break;
                case UUID_UPDATE:
                    if (mPendingBondedDevices.contains(dev)) {
                        sendIntent(dev, BluetoothDevice.BOND_BONDED, 0);
                    }
                    break;
                case CANCEL_BOND:
                default:
                    Log.e(TAG, "Received unhandled state: " + msg.what);
                    return false;
            }
            return true;
        }
    }


    private class PendingCommandState extends State {

        @Override
        public void enter() {
            infoLog("Entering PendingCommandState State");
            BluetoothDevice dev = (BluetoothDevice) getCurrentMessage().obj;
        }

        @Override
        public synchronized boolean processMessage(Message msg) {
            BluetoothDevice dev = (BluetoothDevice) msg.obj;
            DeviceProperties devProp = mRemoteDevices.getDeviceProperties(dev);
            boolean result = false;
            if (mDevices.contains(dev) && msg.what != CANCEL_BOND
                    && msg.what != BONDING_STATE_CHANGE && msg.what != SSP_REQUEST
                    && msg.what != PIN_REQUEST) {
                deferMessage(msg);
                return true;
            }

            switch (msg.what) {
                case CREATE_BOND:
                    OobData oobData = null;
                    if (msg.getData() != null) {
                        oobData = msg.getData().getParcelable(OOBDATA);
                    }

                    result = createBond(dev, msg.arg1, oobData, false);
                    break;
                case REMOVE_BOND:
                    result = removeBond(dev, false);
                    break;
                case CANCEL_BOND:
                    result = cancelBond(dev);
                    break;
                case BONDING_STATE_CHANGE:
                    int newState = msg.arg1;
                    int reason = getUnbondReasonFromHALCode(msg.arg2);
                    sendIntent(dev, newState, reason);
                    if (newState != BluetoothDevice.BOND_BONDING) {
                        // check if bond none is received from device which
                        // was in pairing state otherwise don't transition to
                        // stable state.
                        if (newState == BluetoothDevice.BOND_NONE &&
                            !mDevices.contains(dev) && mDevices.size() != 0) {
                            infoLog("not transitioning to stable state");
                            break;
                        }
                        /* this is either none/bonded, remove and transition */
                        result = !mDevices.remove(dev);
                        if (mDevices.isEmpty()) {
                            // Whenever mDevices is empty, then we need to
                            // set result=false. Else, we will end up adding
                            // the device to the list again. This prevents us
                            // from pairing with a device that we just unpaired
                            result = false;
                            transitionTo(mStableState);
                        }
                        if (newState == BluetoothDevice.BOND_NONE) {
                            mAdapterService.setPhonebookAccessPermission(dev,
                                    BluetoothDevice.ACCESS_UNKNOWN);
                            mAdapterService.setMessageAccessPermission(dev,
                                    BluetoothDevice.ACCESS_UNKNOWN);
                            mAdapterService.setSimAccessPermission(dev,
                                    BluetoothDevice.ACCESS_UNKNOWN);
                            // Set the profile Priorities to undefined
                            clearProfilePriority(dev);
                        }
                    } else if (!mDevices.contains(dev)) {
                        result = true;
                    }
                    break;
                case SSP_REQUEST:
                    int passkey = msg.arg1;
                    int variant = msg.arg2;
                    if (devProp == null)
                    {
                        Log.e(TAG,"Received msg from an unknown device");
                        return false;
                    }
                    sendDisplayPinIntent(devProp.getAddress(), passkey, variant);
                    break;
                case PIN_REQUEST:
                    BluetoothClass btClass = dev.getBluetoothClass();
                    int btDeviceClass = btClass.getDeviceClass();
                    if (devProp == null)
                    {
                        Log.e(TAG,"Received msg from an unknown device");
                        return false;
                    }
                    if (btDeviceClass == BluetoothClass.Device.PERIPHERAL_KEYBOARD || btDeviceClass
                            == BluetoothClass.Device.PERIPHERAL_KEYBOARD_POINTING) {
                        // Its a keyboard. Follow the HID spec recommendation of creating the
                        // passkey and displaying it to the user. If the keyboard doesn't follow
                        // the spec recommendation, check if the keyboard has a fixed PIN zero
                        // and pair.
                        //TODO: Maintain list of devices that have fixed pin
                        // Generate a variable 6-digit PIN in range of 100000-999999
                        // This is not truly random but good enough.
                        int pin = 100000 + (int) Math.floor((Math.random() * (999999 - 100000)));
                        sendDisplayPinIntent(devProp.getAddress(), pin,
                                BluetoothDevice.PAIRING_VARIANT_DISPLAY_PIN);
                        break;
                    }

                    if (msg.arg2 == 1) { // Minimum 16 digit pin required here
                        sendDisplayPinIntent(devProp.getAddress(), 0,
                                BluetoothDevice.PAIRING_VARIANT_PIN_16_DIGITS);
                    } else {
                        // In PIN_REQUEST, there is no passkey to display.So do not send the
                        // EXTRA_PAIRING_KEY type in the intent( 0 in SendDisplayPinIntent() )
                        sendDisplayPinIntent(devProp.getAddress(), 0,
                                BluetoothDevice.PAIRING_VARIANT_PIN);
                    }

                    break;
                default:
                    Log.e(TAG, "Received unhandled event:" + msg.what);
                    return false;
            }
            if (result) {
                mDevices.add(dev);
            }

            return true;
        }
    }

    private boolean cancelBond(BluetoothDevice dev) {
        if (mAdapterService == null) return false;
        if (dev.getBondState() == BluetoothDevice.BOND_BONDING) {
            byte[] addr = Utils.getBytesFromAddress(dev.getAddress());
            if (!mAdapterService.cancelBondNative(addr)) {
                Log.e(TAG, "Unexpected error while cancelling bond:");
            } else {
                return true;
            }
        }
        return false;
    }

    private boolean removeBond(BluetoothDevice dev, boolean transition) {
        if (mAdapterService == null) return false;
        if (dev.getBondState() == BluetoothDevice.BOND_BONDED) {
            byte[] addr = Utils.getBytesFromAddress(dev.getAddress());
            if (!mAdapterService.removeBondNative(addr)) {
                Log.e(TAG, "Unexpected error while removing bond:");
            } else {
                if (transition) {
                    transitionTo(mPendingCommandState);
                    dev.setAlias(null);
                }
                return true;
            }

        }
        return false;
    }

    private boolean createBond(BluetoothDevice dev, int transport, OobData oobData,
            boolean transition) {
        if (mAdapterService == null) return false;
        if (dev.getBondState() == BluetoothDevice.BOND_NONE) {
            infoLog("Bond address is:" + dev);
            byte[] addr = Utils.getBytesFromAddress(dev.getAddress());
            boolean result;
            if (oobData != null) {
                result = mAdapterService.createBondOutOfBandNative(addr, transport, oobData);
            } else {
                result = mAdapterService.createBondNative(addr, transport);
            }

            if (!result) {
                sendIntent(dev, BluetoothDevice.BOND_NONE, BluetoothDevice.UNBOND_REASON_REMOVED);
                return false;
            } else if (transition) {
                transitionTo(mPendingCommandState);
            }
            return true;
        }
        return false;
    }

    private void sendDisplayPinIntent(byte[] address, int pin, int variant) {

        // Acquire wakelock during PIN code request to bring up LCD display
        mWakeLock.acquire();
        Intent intent = new Intent(BluetoothDevice.ACTION_PAIRING_REQUEST);
        intent.putExtra(BluetoothDevice.EXTRA_DEVICE, mRemoteDevices.getDevice(address));
        if (pin != 0) {
            intent.putExtra(BluetoothDevice.EXTRA_PAIRING_KEY, pin);
        }
        intent.putExtra(BluetoothDevice.EXTRA_PAIRING_VARIANT, variant);
        intent.setFlags(Intent.FLAG_RECEIVER_FOREGROUND);
        // Workaround for Android Auto until pre-accepting pairing requests is added.
        intent.addFlags(Intent.FLAG_RECEIVER_INCLUDE_BACKGROUND);
        mAdapterService.sendOrderedBroadcast(intent, mAdapterService.BLUETOOTH_ADMIN_PERM);
        // Release wakelock to allow the LCD to go off after the PIN popup notification.
        mWakeLock.release();
    }

    @VisibleForTesting
    void sendIntent(BluetoothDevice device, int newState, int reason) {
        DeviceProperties devProp = mRemoteDevices.getDeviceProperties(device);
        int oldState = BluetoothDevice.BOND_NONE;
        if (newState != BluetoothDevice.BOND_NONE
                && newState != BluetoothDevice.BOND_BONDING
                && newState != BluetoothDevice.BOND_BONDED) {
            infoLog("Invalid bond state " + newState);
            return;
        }
        if (devProp != null) {
            oldState = devProp.getBondState();
        }
        if (mPendingBondedDevices.contains(device)) {
            mPendingBondedDevices.remove(device);
            if (oldState == BluetoothDevice.BOND_BONDED) {
                if (newState == BluetoothDevice.BOND_BONDING) {
                    mAdapterProperties.onBondStateChanged(device, newState);
                }
                oldState = BluetoothDevice.BOND_BONDING;
            } else {
                // Should not enter here.
                throw new IllegalArgumentException("Invalid old state " + oldState);
            }
        }
        if (oldState == newState) {
            return;
        }

        mAdapterProperties.onBondStateChanged(device, newState);

        if ((devProp.getDeviceType() == BluetoothDevice.DEVICE_TYPE_CLASSIC
                || devProp.getDeviceType() == BluetoothDevice.DEVICE_TYPE_DUAL)
                && newState == BluetoothDevice.BOND_BONDED && devProp.getUuids() == null) {
            infoLog(device + " is bonded, wait for SDP complete to broadcast bonded intent");
            if (!mPendingBondedDevices.contains(device)) {
                mPendingBondedDevices.add(device);
            }
            if (oldState == BluetoothDevice.BOND_NONE) {
                // Broadcast NONE->BONDING for NONE->BONDED case.
                newState = BluetoothDevice.BOND_BONDING;
            } else {
                return;
            }
        }

        Intent intent = new Intent(BluetoothDevice.ACTION_BOND_STATE_CHANGED);
        intent.putExtra(BluetoothDevice.EXTRA_DEVICE, device);
        intent.putExtra(BluetoothDevice.EXTRA_BOND_STATE, newState);
        intent.putExtra(BluetoothDevice.EXTRA_PREVIOUS_BOND_STATE, oldState);
        if (newState == BluetoothDevice.BOND_NONE) {
            intent.putExtra(BluetoothDevice.EXTRA_REASON, reason);
        }
        mAdapterService.sendBroadcastAsUser(intent, UserHandle.ALL, AdapterService.BLUETOOTH_PERM);
        infoLog("Bond State Change Intent:" + device + " " + state2str(oldState) + " => "
                + state2str(newState));
    }

    void bondStateChangeCallback(int status, byte[] address, int newState) {
        BluetoothDevice device = mRemoteDevices.getDevice(address);

        if (device == null) {
            infoLog("No record of the device:" + device);
            // This device will be added as part of the BONDING_STATE_CHANGE intent processing
            // in sendIntent above
            device = mAdapter.getRemoteDevice(Utils.getAddressStringFromByte(address));
        }

        infoLog("bondStateChangeCallback: Status: " + status + " Address: " + device + " newState: "
                + newState);

        Message msg = obtainMessage(BONDING_STATE_CHANGE);
        msg.obj = device;

        if (newState == BOND_STATE_BONDED) {
            msg.arg1 = BluetoothDevice.BOND_BONDED;
        } else if (newState == BOND_STATE_BONDING) {
            msg.arg1 = BluetoothDevice.BOND_BONDING;
        } else {
            msg.arg1 = BluetoothDevice.BOND_NONE;
        }
        msg.arg2 = status;

        sendMessage(msg);
    }

    void sspRequestCallback(byte[] address, byte[] name, int cod, int pairingVariant, int passkey) {
        //TODO(BT): Get wakelock and update name and cod
        BluetoothDevice bdDevice = mRemoteDevices.getDevice(address);
        if (bdDevice == null) {
            mRemoteDevices.addDeviceProperties(address);
        }
        infoLog("sspRequestCallback: " + address + " name: " + name + " cod: " + cod
                + " pairingVariant " + pairingVariant + " passkey: " + passkey);
        int variant;
        boolean displayPasskey = false;
        switch (pairingVariant) {

            case AbstractionLayer.BT_SSP_VARIANT_PASSKEY_CONFIRMATION:
                variant = BluetoothDevice.PAIRING_VARIANT_PASSKEY_CONFIRMATION;
                displayPasskey = true;
                break;

            case AbstractionLayer.BT_SSP_VARIANT_CONSENT:
                variant = BluetoothDevice.PAIRING_VARIANT_CONSENT;
                break;

            case AbstractionLayer.BT_SSP_VARIANT_PASSKEY_ENTRY:
                variant = BluetoothDevice.PAIRING_VARIANT_PASSKEY;
                break;

            case AbstractionLayer.BT_SSP_VARIANT_PASSKEY_NOTIFICATION:
                variant = BluetoothDevice.PAIRING_VARIANT_DISPLAY_PASSKEY;
                displayPasskey = true;
                break;

            default:
                errorLog("SSP Pairing variant not present");
                return;
        }
        BluetoothDevice device = mRemoteDevices.getDevice(address);
        if (device == null) {
            warnLog("Device is not known for:" + Utils.getAddressStringFromByte(address));
            mRemoteDevices.addDeviceProperties(address);
            device = mRemoteDevices.getDevice(address);
        }

        Message msg = obtainMessage(SSP_REQUEST);
        msg.obj = device;
        if (displayPasskey) {
            msg.arg1 = passkey;
        }
        msg.arg2 = variant;
        sendMessage(msg);
    }

    void pinRequestCallback(byte[] address, byte[] name, int cod, boolean min16Digits) {
        //TODO(BT): Get wakelock and update name and cod

        BluetoothDevice bdDevice = mRemoteDevices.getDevice(address);
        if (bdDevice == null) {
            mRemoteDevices.addDeviceProperties(address);
        }
        infoLog("pinRequestCallback: " + address + " name:" + name + " cod:" + cod);

        Message msg = obtainMessage(PIN_REQUEST);
        msg.obj = bdDevice;
        msg.arg2 = min16Digits ? 1 : 0; // Use arg2 to pass the min16Digit boolean

        sendMessage(msg);
    }

    private void clearProfilePriority(BluetoothDevice device) {
        HidHostService hidService = HidHostService.getHidHostService();
        A2dpService a2dpService = A2dpService.getA2dpService();
        HeadsetService headsetService = HeadsetService.getHeadsetService();
        HeadsetClientService headsetClientService = HeadsetClientService.getHeadsetClientService();
        A2dpSinkService a2dpSinkService = A2dpSinkService.getA2dpSinkService();
        PbapClientService pbapClientService = PbapClientService.getPbapClientService();

        if (hidService != null) {
            hidService.setPriority(device, BluetoothProfile.PRIORITY_UNDEFINED);
        }
        if (a2dpService != null) {
            a2dpService.setPriority(device, BluetoothProfile.PRIORITY_UNDEFINED);
        }
        if (headsetService != null) {
            headsetService.setPriority(device, BluetoothProfile.PRIORITY_UNDEFINED);
        }
        if (headsetClientService != null) {
            headsetClientService.setPriority(device, BluetoothProfile.PRIORITY_UNDEFINED);
        }
        if (a2dpSinkService != null) {
            a2dpSinkService.setPriority(device, BluetoothProfile.PRIORITY_UNDEFINED);
        }
        if (pbapClientService != null) {
            pbapClientService.setPriority(device, BluetoothProfile.PRIORITY_UNDEFINED);
        }

        // Clear Absolute Volume black list
        if (a2dpService != null) {
            a2dpService.resetAvrcpBlacklist(device);
        }
    }

    private String state2str(int state) {
        if (state == BluetoothDevice.BOND_NONE) {
            return "BOND_NONE";
        } else if (state == BluetoothDevice.BOND_BONDING) {
            return "BOND_BONDING";
        } else if (state == BluetoothDevice.BOND_BONDED) {
            return "BOND_BONDED";
        } else return "UNKNOWN(" + state + ")";
    }

    private void infoLog(String msg) {
        Log.i(TAG, msg);
    }

    private void errorLog(String msg) {
        Log.e(TAG, msg);
    }

    private void warnLog(String msg) {
        Log.w(TAG, msg);
    }

    private int getUnbondReasonFromHALCode(int reason) {
        if (reason == AbstractionLayer.BT_STATUS_SUCCESS) {
            return BluetoothDevice.BOND_SUCCESS;
        } else if (reason == AbstractionLayer.BT_STATUS_RMT_DEV_DOWN) {
            return BluetoothDevice.UNBOND_REASON_REMOTE_DEVICE_DOWN;
        } else if (reason == AbstractionLayer.BT_STATUS_AUTH_FAILURE) {
            return BluetoothDevice.UNBOND_REASON_AUTH_FAILED;
        } else if (reason == AbstractionLayer.BT_STATUS_AUTH_REJECTED) {
            return BluetoothDevice.UNBOND_REASON_AUTH_REJECTED;
        } else if (reason == AbstractionLayer.BT_STATUS_AUTH_TIMEOUT) {
            return BluetoothDevice.UNBOND_REASON_AUTH_TIMEOUT;
        }

        /* default */
        return BluetoothDevice.UNBOND_REASON_REMOVED;
    }
}<|MERGE_RESOLUTION|>--- conflicted
+++ resolved
@@ -82,18 +82,13 @@
 
     public static final String OOBDATA = "oobdata";
 
-<<<<<<< HEAD
+    @VisibleForTesting Set<BluetoothDevice> mPendingBondedDevices = new HashSet<>();
+
     private final ArrayList<BluetoothDevice> mDevices =
         new ArrayList<BluetoothDevice>();
 
     private BondStateMachine(PowerManager pm, AdapterService service,
             AdapterProperties prop, RemoteDevices remoteDevices) {
-=======
-    @VisibleForTesting Set<BluetoothDevice> mPendingBondedDevices = new HashSet<>();
-
-    private BondStateMachine(AdapterService service, AdapterProperties prop,
-            RemoteDevices remoteDevices) {
->>>>>>> b1d470a5
         super("BondStateMachine:");
         addState(mStableState);
         addState(mPendingCommandState);
