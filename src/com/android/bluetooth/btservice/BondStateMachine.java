--- conflicted
+++ resolved
@@ -28,11 +28,8 @@
 import android.os.Message;
 import android.os.UserHandle;
 import android.util.Log;
-<<<<<<< HEAD
 import android.os.PowerManager;
-=======
 import android.util.StatsLog;
->>>>>>> 4b7dcbb5
 
 import com.android.bluetooth.Utils;
 import com.android.bluetooth.a2dp.A2dpService;
@@ -88,18 +85,13 @@
 
     public static final String OOBDATA = "oobdata";
 
-<<<<<<< HEAD
+    @VisibleForTesting Set<BluetoothDevice> mPendingBondedDevices = new HashSet<>();
+
     private final ArrayList<BluetoothDevice> mDevices =
         new ArrayList<BluetoothDevice>();
 
     private BondStateMachine(PowerManager pm, AdapterService service,
             AdapterProperties prop, RemoteDevices remoteDevices) {
-=======
-    @VisibleForTesting Set<BluetoothDevice> mPendingBondedDevices = new HashSet<>();
-
-    private BondStateMachine(AdapterService service, AdapterProperties prop,
-            RemoteDevices remoteDevices) {
->>>>>>> 4b7dcbb5
         super("BondStateMachine:");
         addState(mStableState);
         addState(mPendingCommandState);
