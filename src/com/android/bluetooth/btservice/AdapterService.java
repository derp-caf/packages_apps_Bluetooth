--- conflicted
+++ resolved
@@ -300,20 +300,14 @@
                     }
                     mRunningProfiles.add(profile);
                     if (GattService.class.getSimpleName().equals(profile.getName())) {
-<<<<<<< HEAD
                         Log.w(TAG,"onProfileServiceStateChange() - Gatt profile service started..");
-                        mAdapterStateMachine.sendMessage(AdapterState.BLE_STARTED);
+                        enableNativeWithGuestFlag();
                     } else if (mRegisteredProfiles.size() == Config.getSupportedProfiles().length
                             && mRegisteredProfiles.size() == mRunningProfiles.size()) {
                         Log.w(TAG,"onProfileServiceStateChange() - All profile services started..");
-=======
-                        enableNativeWithGuestFlag();
-                    } else if (mRegisteredProfiles.size() == Config.getSupportedProfiles().length
-                            && mRegisteredProfiles.size() == mRunningProfiles.size()) {
                         mAdapterProperties.onBluetoothReady();
                         updateUuids();
                         setBluetoothClassFromConfig();
->>>>>>> 5d9f29ad
                         mAdapterStateMachine.sendMessage(AdapterState.BREDR_STARTED);
                         //update wifi state to lower layers
                         fetchWifiState();
@@ -335,11 +329,8 @@
                         Log.w(TAG,"onProfileServiceStateChange() - All profile services except gatt stopped..");
                         mAdapterStateMachine.sendMessage(AdapterState.BREDR_STOPPED);
                     } else if (mRunningProfiles.size() == 0) {
-<<<<<<< HEAD
                         Log.w(TAG,"onProfileServiceStateChange() - All profile services stopped..");
-=======
                         disableNative();
->>>>>>> 5d9f29ad
                         mAdapterStateMachine.sendMessage(AdapterState.BLE_STOPPED);
                     }
                     break;
@@ -418,15 +409,10 @@
         mRemoteDevices.init();
         mBinder = new AdapterServiceBinder(this);
         mAdapterProperties = new AdapterProperties(this);
-<<<<<<< HEAD
         mVendor = new Vendor(this);
-        mAdapterStateMachine =  AdapterState.make(this, mAdapterProperties, mVendor);
-        mJniCallbacks =  new JniCallbacks(mAdapterStateMachine, mAdapterProperties);
+        mAdapterStateMachine =  AdapterState.make(this);
+        mJniCallbacks = new JniCallbacks(this, mAdapterProperties);
         mVendorSocket = new VendorSocket(this);
-=======
-        mAdapterStateMachine = AdapterState.make(this);
-        mJniCallbacks = new JniCallbacks(this, mAdapterProperties);
->>>>>>> 5d9f29ad
         initNative();
         mNativeAvailable = true;
         mCallbacks = new RemoteCallbackList<IBluetoothCallback>();
@@ -607,6 +593,10 @@
         return result;
     }
 
+    void startBluetoothDisable() {
+        mAdapterStateMachine.sendMessage(AdapterState.BEGIN_DISABLE);
+    }
+
     void startProfileServices() {
         debugLog("startCoreServices()");
         Class[] supportedProfileServices = Config.getSupportedProfiles();
@@ -640,7 +630,6 @@
         }
     }
 
-<<<<<<< HEAD
     void disableProfileServices() {
         Class[] services = Config.getSupportedProfiles();
         for (int i = 0; i < services.length; i++) {
@@ -659,15 +648,12 @@
         return;
     }
 
-    boolean stopGattProfileService() {
-=======
     private void stopGattProfileService() {
         mAdapterProperties.onBleDisable();
         if (mRunningProfiles.size() == 0) {
             debugLog("stopGattProfileService() - No profiles services to stop.");
             mAdapterStateMachine.sendMessage(AdapterState.BLE_STOPPED);
         }
->>>>>>> 5d9f29ad
         setProfileServiceState(GattService.class, BluetoothAdapter.STATE_OFF);
     }
 
@@ -2625,7 +2611,6 @@
         }
     };
 
-<<<<<<< HEAD
     private final BroadcastReceiver mWifiStateBroadcastReceiver = new BroadcastReceiver() {
         @Override
         public void onReceive(Context context, Intent intent) {
@@ -2643,8 +2628,7 @@
             }
         }
     };
-    private static native void classInitNative();
-=======
+
     private void enableNativeWithGuestFlag() {
         boolean isGuest = UserManager.get(this).isGuestUser();
         if (!enableNative(isGuest)) {
@@ -2653,7 +2637,6 @@
     }
 
     static native void classInitNative();
->>>>>>> 5d9f29ad
 
     native boolean initNative();
 
