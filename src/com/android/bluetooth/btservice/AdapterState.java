--- conflicted
+++ resolved
@@ -58,48 +58,6 @@
     private static final String TAG = AdapterState.class.getSimpleName();
 
     static final int USER_TURN_ON = 1;
-<<<<<<< HEAD
-    static final int BREDR_STARTED = 2;
-    static final int ENABLED_READY = 3;
-    static final int BLE_STARTED = 4;
-
-    static final int USER_TURN_OFF = 20;
-    static final int BEGIN_DISABLE = 21;
-    static final int ALL_DEVICES_DISCONNECTED = 22;
-    static final int BLE_TURN_OFF = 23;
-
-    static final int DISABLED = 24;
-    static final int BLE_STOPPED = 25;
-    static final int BREDR_STOPPED = 26;
-
-    static final int BEGIN_BREDR_CLEANUP = 27;
-
-    static final int BREDR_START_TIMEOUT = 100;
-    static final int ENABLE_TIMEOUT = 101;
-    static final int DISABLE_TIMEOUT = 103;
-    static final int BLE_STOP_TIMEOUT = 104;
-    static final int SET_SCAN_MODE_TIMEOUT = 105;
-    static final int BLE_START_TIMEOUT = 106;
-    static final int BREDR_STOP_TIMEOUT = 107;
-
-    static final int BREDR_CLEANUP_TIMEOUT = 108;
-    static final int USER_TURN_OFF_DELAY_MS = 500;
-
-    //TODO: tune me
-    private static final int ENABLE_TIMEOUT_DELAY = 12000;
-    private static final int DISABLE_TIMEOUT_DELAY = 8000;
-    private static final int BREDR_START_TIMEOUT_DELAY = 4000;
-    //BLE_START_TIMEOUT can happen quickly as it just a start gattservice
-    private static final int BLE_START_TIMEOUT_DELAY = 2000; //To start GattService
-    private static final int BLE_STOP_TIMEOUT_DELAY = 2000;
-    //BREDR_STOP_TIMEOUT can < STOP_TIMEOUT
-    private static final int BREDR_STOP_TIMEOUT_DELAY = 4000;
-    private static final int PROPERTY_OP_DELAY = 2000;
-    private AdapterService mAdapterService;
-    private AdapterProperties mAdapterProperties;
-    private Vendor mVendor;
-    private PendingCommandState mPendingCommandState = new PendingCommandState();
-=======
     static final int USER_TURN_OFF = 2;
     static final int BLE_TURN_ON = 3;
     static final int BLE_TURN_OFF = 4;
@@ -112,34 +70,28 @@
     static final int BLE_STOP_TIMEOUT = 11;
     static final int BLE_START_TIMEOUT = 12;
 
+    static final int BEGIN_DISABLE = 13;
+    static final int BEGIN_BREDR_CLEANUP = 14;
+
     static final int BLE_START_TIMEOUT_DELAY = 2000;
     static final int BLE_STOP_TIMEOUT_DELAY = 1000;
     static final int BREDR_START_TIMEOUT_DELAY = 4000;
     static final int BREDR_STOP_TIMEOUT_DELAY = 4000;
+    static final int BREDR_CLEANUP_TIMEOUT = 4001;
 
     private AdapterService mAdapterService;
     private TurningOnState mTurningOnState = new TurningOnState();
     private TurningBleOnState mTurningBleOnState = new TurningBleOnState();
     private TurningOffState mTurningOffState = new TurningOffState();
     private TurningBleOffState mTurningBleOffState = new TurningBleOffState();
->>>>>>> 5d9f29ad
     private OnState mOnState = new OnState();
     private OffState mOffState = new OffState();
     private BleOnState mBleOnState = new BleOnState();
 
     private int mPrevState = BluetoothAdapter.STATE_OFF;
 
-<<<<<<< HEAD
-    public boolean isTurningOff() {
-        return mPendingCommandState.isTurningOff();
-    }
-
-    private AdapterState(AdapterService service, AdapterProperties adapterProperties, Vendor vendor) {
-        super("BluetoothAdapterState:");
-=======
     private AdapterState(AdapterService service) {
         super(TAG);
->>>>>>> 5d9f29ad
         addState(mOnState);
         addState(mBleOnState);
         addState(mOffState);
@@ -148,16 +100,6 @@
         addState(mTurningBleOnState);
         addState(mTurningBleOffState);
         mAdapterService = service;
-<<<<<<< HEAD
-        mAdapterProperties = adapterProperties;
-        mVendor = vendor;
-        setInitialState(mOffState);
-    }
-
-    public static AdapterState make(AdapterService service, AdapterProperties adapterProperties, Vendor vendor) {
-        Log.d(TAG, "make() - Creating AdapterState");
-        AdapterState as = new AdapterState(service, adapterProperties, vendor);
-=======
         setInitialState(mOffState);
     }
 
@@ -182,7 +124,6 @@
     public static AdapterState make(AdapterService service) {
         Log.d(TAG, "make() - Creating AdapterState");
         AdapterState as = new AdapterState(service);
->>>>>>> 5d9f29ad
         as.start();
         return as;
     }
@@ -261,46 +202,6 @@
 
         @Override
         public boolean processMessage(Message msg) {
-<<<<<<< HEAD
-
-            AdapterService adapterService = mAdapterService;
-            AdapterProperties adapterProperties = mAdapterProperties;
-            if ((adapterService == null) || (adapterProperties == null)) {
-                errorLog("Received message in BleOnState after cleanup: " + msg.what);
-                return false;
-            }
-
-            debugLog("Current state: BLE ON, message: " + msg.what);
-
-            switch(msg.what) {
-               case USER_TURN_ON:
-                   notifyAdapterStateChange(BluetoothAdapter.STATE_TURNING_ON);
-                   adapterProperties.clearDisableFlag();
-                   mPendingCommandState.setTurningOn(true);
-                   transitionTo(mPendingCommandState);
-                   sendMessageDelayed(BREDR_START_TIMEOUT, BREDR_START_TIMEOUT_DELAY);
-                   adapterService.startCoreServices();
-                   break;
-
-               case USER_TURN_OFF:
-                   notifyAdapterStateChange(BluetoothAdapter.STATE_BLE_TURNING_OFF);
-                   mPendingCommandState.setBleTurningOff(true);
-                   adapterProperties.onBleDisable();
-                   transitionTo(mPendingCommandState);
-                   sendMessageDelayed(DISABLE_TIMEOUT, DISABLE_TIMEOUT_DELAY);
-                   boolean ret = adapterService.disableNative();
-                   if (!ret) {
-                        removeMessages(DISABLE_TIMEOUT);
-                        errorLog("Error while calling disableNative");
-                        //FIXME: what about post enable services
-                        mPendingCommandState.setBleTurningOff(false);
-                        notifyAdapterStateChange(BluetoothAdapter.STATE_BLE_ON);
-                   }
-                   break;
-
-               default:
-                   return false;
-=======
             switch (msg.what) {
                 case USER_TURN_ON:
                     transitionTo(mTurningOnState);
@@ -313,7 +214,6 @@
                 default:
                     infoLog("Unhandled message - " + messageString(msg.what));
                     return false;
->>>>>>> 5d9f29ad
             }
             return true;
         }
@@ -413,47 +313,13 @@
                     transitionTo(mTurningOffState);
                     break;
 
-<<<<<<< HEAD
-                case SET_SCAN_MODE_TIMEOUT:
-                     adapterProperties.clearDisableFlag();
-                     warningLog("Timeout while setting scan mode. Continuing with disable...");
-                     removeMessages(SET_SCAN_MODE_TIMEOUT);
-                     if (adapterService.isVendorIntfEnabled()) {
-                        sendMessageDelayed(BREDR_CLEANUP_TIMEOUT, PROPERTY_OP_DELAY);
-                        Log.w(TAG,"Calling BREDR cleanup");
-                        mVendor.bredrCleanup();
-                     } else {
-                        sendMessageDelayed(BREDR_STOP_TIMEOUT, BREDR_STOP_TIMEOUT_DELAY);
-                        adapterService.stopProfileServices();
-                     }
-                     break;
-
-                case BEGIN_BREDR_CLEANUP:
-                     removeMessages(SET_SCAN_MODE_TIMEOUT);
-                     sendMessageDelayed(BREDR_CLEANUP_TIMEOUT, PROPERTY_OP_DELAY);
-                     Log.w(TAG,"Calling BREDR cleanup");
-                     if (adapterService.isVendorIntfEnabled())
-                        mVendor.bredrCleanup();
-                     break;
-
-                case BEGIN_DISABLE:
-                    if (adapterService.isVendorIntfEnabled()) {
-                        removeMessages(BREDR_CLEANUP_TIMEOUT);
-                    } else {
-                        removeMessages(SET_SCAN_MODE_TIMEOUT);
-                    }
-                    sendMessageDelayed(BREDR_STOP_TIMEOUT, BREDR_STOP_TIMEOUT_DELAY);
-                    adapterService.stopProfileServices();
-                    break;
-=======
-                default:
-                    infoLog("Unhandled message - " + messageString(msg.what));
-                    return false;
-            }
-            return true;
-        }
-    }
->>>>>>> 5d9f29ad
+                default:
+                    infoLog("Unhandled message - " + messageString(msg.what));
+                    return false;
+            }
+            return true;
+        }
+    }
 
     private class TurningOffState extends BaseAdapterState {
 
@@ -462,68 +328,6 @@
             return BluetoothAdapter.STATE_TURNING_OFF;
         }
 
-<<<<<<< HEAD
-                case BREDR_START_TIMEOUT:
-                    errorLog("Error enabling Bluetooth (start timeout)");
-                    mPendingCommandState.setTurningOn(false);
-                    notifyAdapterStateChange(BluetoothAdapter.STATE_OFF);
-                    adapterService.disableProfileServices();
-                    transitionTo(mOffState);
-                    errorLog("BREDR_START_TIMEOUT:Killing the process to force a restart as part cleanup");
-                    android.os.Process.killProcess(android.os.Process.myPid());
-                    break;
-
-                case ENABLE_TIMEOUT:
-                    errorLog("Error enabling Bluetooth (enable timeout)");
-                    mPendingCommandState.setBleTurningOn(false);
-                    adapterService.stopGattProfileService();
-                    notifyAdapterStateChange(BluetoothAdapter.STATE_OFF);
-                    transitionTo(mOffState);
-                    errorLog("ENABLE_TIMEOUT:Killing the process to force a restart as part cleanup");
-                    android.os.Process.killProcess(android.os.Process.myPid());
-                    break;
-
-                case BREDR_CLEANUP_TIMEOUT:
-                    errorLog("Error cleaningup Bluetooth profiles (cleanup timeout)");
-                    mPendingCommandState.setTurningOff(false);
-                    notifyAdapterStateChange(BluetoothAdapter.STATE_OFF);
-                    adapterService.disableProfileServices();
-                    transitionTo(mOffState);
-                    errorLog("BREDR_CLEANUP_TIMEOUT:Killing the process to force a restart as part cleanup");
-                    android.os.Process.killProcess(android.os.Process.myPid());
-                    break;
-
-                case BREDR_STOP_TIMEOUT:
-                    errorLog("Error stopping Bluetooth profiles (stop timeout)");
-                    mPendingCommandState.setTurningOff(false);
-                    notifyAdapterStateChange(BluetoothAdapter.STATE_OFF);
-                    adapterService.disableProfileServices();
-                    transitionTo(mOffState);
-                    errorLog("BREDR_STOP_TIMEOUT:Killing the process to force a restart as part cleanup");
-                    android.os.Process.killProcess(android.os.Process.myPid());
-                    break;
-
-                case BLE_STOP_TIMEOUT:
-                    errorLog("Error stopping Bluetooth profiles (BLE stop timeout)");
-                    mPendingCommandState.setTurningOff(false);
-                    transitionTo(mOffState);
-                    notifyAdapterStateChange(BluetoothAdapter.STATE_OFF);
-                    break;
-
-                case DISABLE_TIMEOUT:
-                    errorLog("Error disabling Bluetooth (disable timeout)");
-                    if (isTurningOn) {
-                        mPendingCommandState.setTurningOn(false);
-                        adapterService.stopProfileServices();
-                    }
-                    adapterService.stopGattProfileService();
-                    mPendingCommandState.setTurningOff(false);
-                    setBleTurningOff(false);
-                    transitionTo(mOffState);
-                    notifyAdapterStateChange(BluetoothAdapter.STATE_OFF);
-                    errorLog("Killing the process to force a restart as part cleanup");
-                    android.os.Process.killProcess(android.os.Process.myPid());
-=======
         @Override
         public void enter() {
             super.enter();
@@ -547,7 +351,6 @@
                 case BREDR_STOP_TIMEOUT:
                     errorLog(messageString(msg.what));
                     transitionTo(mTurningBleOffState);
->>>>>>> 5d9f29ad
                     break;
 
                 default:
