/*
 * Copyright (C) 2014 The Android Open Source Project
 *
 * Licensed under the Apache License, Version 2.0 (the "License");
 * you may not use this file except in compliance with the License.
 * You may obtain a copy of the License at
 *
 *      http://www.apache.org/licenses/LICENSE-2.0
 *
 * Unless required by applicable law or agreed to in writing, software
 * distributed under the License is distributed on an "AS IS" BASIS,
 * WITHOUT WARRANTIES OR CONDITIONS OF ANY KIND, either express or implied.
 * See the License for the specific language governing permissions and
 * limitations under the License.
 */

/**
 * Bluetooth A2dp Sink StateMachine
 *                      (Disconnected)
 *                           |    ^
 *                   CONNECT |    | DISCONNECTED
 *                           V    |
 *                         (Pending)
 *                           |    ^
 *                 CONNECTED |    | CONNECT
 *                           V    |
 *                        (Connected -- See A2dpSinkStreamHandler)
 */
package com.android.bluetooth.a2dpsink;

import android.bluetooth.BluetoothA2dpSink;
import android.bluetooth.BluetoothAdapter;
import android.bluetooth.BluetoothAudioConfig;
import android.bluetooth.BluetoothDevice;
import android.bluetooth.BluetoothProfile;
import android.bluetooth.BluetoothUuid;
import android.content.Context;
import android.content.Intent;
import android.media.AudioFormat;
import android.media.AudioManager;
import android.os.Handler;
import android.os.Message;
import android.os.ParcelUuid;
import android.os.PowerManager;
import android.util.Log;

import com.android.bluetooth.BluetoothMetricsProto;
import com.android.bluetooth.Utils;
import com.android.bluetooth.avrcpcontroller.AvrcpControllerService;
import com.android.bluetooth.btservice.AdapterService;
import com.android.bluetooth.btservice.MetricsLogger;
import com.android.bluetooth.btservice.ProfileService;
import com.android.internal.util.IState;
import com.android.internal.util.State;
import com.android.internal.util.StateMachine;

import java.util.ArrayList;
import java.util.HashMap;
import java.util.List;
import java.util.Set;

public class A2dpSinkStateMachine extends StateMachine {
    private static final boolean DBG = false;

    static final int CONNECT = 1;
    static final int DISCONNECT = 2;
    private static final int STACK_EVENT = 101;
    private static final int CONNECT_TIMEOUT = 201;
    public static final int EVENT_AVRCP_CT_PLAY = 301;
    public static final int EVENT_AVRCP_CT_PAUSE = 302;
    public static final int EVENT_AVRCP_TG_PLAY = 303;
    public static final int EVENT_AVRCP_TG_PAUSE = 304;
    public static final int EVENT_REQUEST_FOCUS = 305;

    private static final int IS_INVALID_DEVICE = 0;
    private static final int IS_VALID_DEVICE = 1;
    public static final int AVRC_ID_PLAY = 0x44;
    public static final int AVRC_ID_PAUSE = 0x46;
    public static final int KEY_STATE_PRESSED = 0;
    public static final int KEY_STATE_RELEASED = 1;

    // Connection states.
    // 1. Disconnected: The connection does not exist.
    // 2. Pending: The connection is being established.
    // 3. Connected: The connection is established. The audio connection is in Idle state.
    private Disconnected mDisconnected;
    private Pending mPending;
    private Connected mConnected;

    private A2dpSinkService mService;
    private Context mContext;
    private BluetoothAdapter mAdapter;
    private IntentBroadcastHandler mIntentBroadcastHandler;

    private static final int MSG_CONNECTION_STATE_CHANGED = 0;

    private final Object mLockForPatch = new Object();

    // mCurrentDevice is the device connected before the state changes
    // mTargetDevice is the device to be connected
    // mIncomingDevice is the device connecting to us, valid only in Pending state
    //                when mIncomingDevice is not null, both mCurrentDevice
    //                  and mTargetDevice are null
    //                when either mCurrentDevice or mTargetDevice is not null,
    //                  mIncomingDevice is null
    // Stable states
    //   No connection, Disconnected state
    //                  both mCurrentDevice and mTargetDevice are null
    //   Connected, Connected state
    //              mCurrentDevice is not null, mTargetDevice is null
    // Interim states
    //   Connecting to a device, Pending
    //                           mCurrentDevice is null, mTargetDevice is not null
    //   Disconnecting device, Connecting to new device
    //     Pending
    //     Both mCurrentDevice and mTargetDevice are not null
    //   Disconnecting device Pending
    //                        mCurrentDevice is not null, mTargetDevice is null
    //   Incoming connections Pending
    //                        Both mCurrentDevice and mTargetDevice are null
    private BluetoothDevice mCurrentDevice = null;
    private BluetoothDevice mTargetDevice = null;
    private BluetoothDevice mIncomingDevice = null;
    private BluetoothDevice mPlayingDevice = null;
    private A2dpSinkStreamHandler mStreaming = null;

    private final HashMap<BluetoothDevice, BluetoothAudioConfig> mAudioConfigs =
            new HashMap<BluetoothDevice, BluetoothAudioConfig>();

    static {
        classInitNative();
    }

    private A2dpSinkStateMachine(A2dpSinkService svc, Context context) {
        super("A2dpSinkStateMachine");
        mService = svc;
        mContext = context;
        mAdapter = BluetoothAdapter.getDefaultAdapter();

        initNative();

        mDisconnected = new Disconnected();
        mPending = new Pending();
        mConnected = new Connected();

        addState(mDisconnected);
        addState(mPending);
        addState(mConnected);

        setInitialState(mDisconnected);

        PowerManager pm = (PowerManager) context.getSystemService(Context.POWER_SERVICE);

        mIntentBroadcastHandler = new IntentBroadcastHandler();
    }

    static A2dpSinkStateMachine make(A2dpSinkService svc, Context context) {
        Log.d("A2dpSinkStateMachine", "make");
        A2dpSinkStateMachine a2dpSm = new A2dpSinkStateMachine(svc, context);
        a2dpSm.start();
        return a2dpSm;
    }

    public void doQuit() {
        if (DBG) {
            Log.d("A2dpSinkStateMachine", "Quit");
        }
        synchronized (A2dpSinkStateMachine.this) {
            mStreaming = null;
        }
        quitNow();
    }

    public void cleanup() {
        cleanupNative();
        mAudioConfigs.clear();
    }

    public void dump(StringBuilder sb) {
        if (mCurrentDevice == null) return;
        ProfileService.println(sb, "mCurrentDevice: " + mCurrentDevice.getAddress() + "("
                + mCurrentDevice.getName() + ") " + this.toString());
        ProfileService.println(sb, "mTargetDevice: " + mTargetDevice);
        ProfileService.println(sb, "mIncomingDevice: " + mIncomingDevice);
    }

    private class Disconnected extends State {
        @Override
        public void enter() {
            log("Enter Disconnected: " + getCurrentMessage().what);
        }

        @Override
        public boolean processMessage(Message message) {
            log("Disconnected process message: " + message.what);
            if (mCurrentDevice != null || mTargetDevice != null || mIncomingDevice != null) {
                loge("ERROR: current, target, or mIncomingDevice not null in Disconnected");
                return NOT_HANDLED;
            }

            boolean retValue = HANDLED;
            switch (message.what) {
                case CONNECT:
                    BluetoothDevice device = (BluetoothDevice) message.obj;
                    broadcastConnectionState(device, BluetoothProfile.STATE_CONNECTING,
                            BluetoothProfile.STATE_DISCONNECTED);

                    if (!connectA2dpNative(getByteAddress(device))) {
                        broadcastConnectionState(device, BluetoothProfile.STATE_DISCONNECTED,
                                BluetoothProfile.STATE_CONNECTING);
                        break;
                    }

                    synchronized (A2dpSinkStateMachine.this) {
                        mTargetDevice = device;
                        transitionTo(mPending);
                    }
                    // TODO(BT) remove CONNECT_TIMEOUT when the stack
                    //          sends back events consistently
                    sendMessageDelayed(CONNECT_TIMEOUT, 30000);
                    break;
                case DISCONNECT:
                    // ignore
                    break;
                case STACK_EVENT:
                    StackEvent event = (StackEvent) message.obj;
                    switch (event.type) {
                        case EVENT_TYPE_CONNECTION_STATE_CHANGED:
                            processConnectionEvent(event.device, event.valueInt);
                            break;
                        case EVENT_TYPE_AUDIO_CONFIG_CHANGED:
                            processAudioConfigEvent(event.device, event.audioConfig);
                            break;
                        default:
                            loge("Unexpected stack event: " + event.type);
                            break;
                    }
                    break;
                default:
                    return NOT_HANDLED;
            }
            return retValue;
        }

        @Override
        public void exit() {
            log("Exit Disconnected: " + getCurrentMessage().what);
        }

        // in Disconnected state
        private void processConnectionEvent(BluetoothDevice device, int state) {
            switch (state) {
                case CONNECTION_STATE_DISCONNECTED:
                    logw("Ignore A2DP DISCONNECTED event, device: " + device);
                    break;
                case CONNECTION_STATE_CONNECTING:
                    if (okToConnect(device)) {
                        logi("Incoming A2DP accepted");
                        broadcastConnectionState(device, BluetoothProfile.STATE_CONNECTING,
                                BluetoothProfile.STATE_DISCONNECTED);
                        synchronized (A2dpSinkStateMachine.this) {
                            mIncomingDevice = device;
                            transitionTo(mPending);
                        }
                    } else {
                        //reject the connection and stay in Disconnected state itself
                        logi("Incoming A2DP rejected");
                        disconnectA2dpNative(getByteAddress(device));
                    }
                    break;
                case CONNECTION_STATE_CONNECTED:
                    logw("A2DP Connected from Disconnected state");
                    if (okToConnect(device)) {
                        logi("Incoming A2DP accepted");
                        broadcastConnectionState(device, BluetoothProfile.STATE_CONNECTED,
                                BluetoothProfile.STATE_DISCONNECTED);
                        synchronized (A2dpSinkStateMachine.this) {
                            mCurrentDevice = device;
                            transitionTo(mConnected);
                        }
                    } else {
                        //reject the connection and stay in Disconnected state itself
                        logi("Incoming A2DP rejected");
                        disconnectA2dpNative(getByteAddress(device));
                    }
                    break;
                case CONNECTION_STATE_DISCONNECTING:
                    logw("Ignore HF DISCONNECTING event, device: " + device);
                    break;
                default:
                    loge("Incorrect state: " + state);
                    break;
            }
        }
    }

    private class Pending extends State {
        @Override
        public void enter() {
            log("Enter Pending: " + getCurrentMessage().what);
        }

        @Override
        public boolean processMessage(Message message) {
            log("Pending process message: " + message.what);

            boolean retValue = HANDLED;
            switch (message.what) {
                case CONNECT:
                    logd("Disconnect before connecting to another target");
                    break;
                case CONNECT_TIMEOUT:
                    onConnectionStateChanged(getByteAddress(mTargetDevice),
                                             CONNECTION_STATE_DISCONNECTED);
                    break;
                case DISCONNECT:
                    BluetoothDevice device = (BluetoothDevice) message.obj;
                    if (mCurrentDevice != null && mTargetDevice != null && mTargetDevice.equals(
                            device)) {
                        // cancel connection to the mTargetDevice
                        broadcastConnectionState(device, BluetoothProfile.STATE_DISCONNECTED,
                                BluetoothProfile.STATE_CONNECTING);
                        synchronized (A2dpSinkStateMachine.this) {
                            mTargetDevice = null;
                        }
                    }
                    break;
                case STACK_EVENT:
                    StackEvent event = (StackEvent) message.obj;
                    log("STACK_EVENT " + event.type);
                    switch (event.type) {
                        case EVENT_TYPE_CONNECTION_STATE_CHANGED:
                            removeMessages(CONNECT_TIMEOUT);
                            processConnectionEvent(event.device, event.valueInt);
                            break;
                        case EVENT_TYPE_AUDIO_CONFIG_CHANGED:
                            processAudioConfigEvent(event.device, event.audioConfig);
                            break;
                        default:
                            loge("Unexpected stack event: " + event.type);
                            break;
                    }
                    break;
                default:
                    return NOT_HANDLED;
            }
            return retValue;
        }

        // in Pending state
        private void processConnectionEvent(BluetoothDevice device, int state) {
            log("processConnectionEvent state " + state);
            log("Devices curr: " + mCurrentDevice + " target: " + mTargetDevice + " incoming: "
                    + mIncomingDevice + " device: " + device);
            switch (state) {
                case CONNECTION_STATE_DISCONNECTED:
                    mAudioConfigs.remove(device);
                    if ((mCurrentDevice != null) && mCurrentDevice.equals(device)) {
                        broadcastConnectionState(mCurrentDevice,
                                BluetoothProfile.STATE_DISCONNECTED,
                                BluetoothProfile.STATE_DISCONNECTING);
                        synchronized (A2dpSinkStateMachine.this) {
                            mCurrentDevice = null;
                        }

                        if (mTargetDevice != null) {
                            if (!connectA2dpNative(getByteAddress(mTargetDevice))) {
                                broadcastConnectionState(mTargetDevice,
                                        BluetoothProfile.STATE_DISCONNECTED,
                                        BluetoothProfile.STATE_CONNECTING);
                                synchronized (A2dpSinkStateMachine.this) {
                                    mTargetDevice = null;
                                    transitionTo(mDisconnected);
                                }
                            }
                        } else {
                            synchronized (A2dpSinkStateMachine.this) {
                                mIncomingDevice = null;
                                transitionTo(mDisconnected);
                            }
                        }
                    } else if (mTargetDevice != null && mTargetDevice.equals(device)) {
                        // outgoing connection failed
                        broadcastConnectionState(mTargetDevice, BluetoothProfile.STATE_DISCONNECTED,
                                BluetoothProfile.STATE_CONNECTING);
                        synchronized (A2dpSinkStateMachine.this) {
                            mTargetDevice = null;
                            transitionTo(mDisconnected);
                        }
                    } else if (mIncomingDevice != null && mIncomingDevice.equals(device)) {
                        broadcastConnectionState(mIncomingDevice,
                                BluetoothProfile.STATE_DISCONNECTED,
                                BluetoothProfile.STATE_CONNECTING);
                        synchronized (A2dpSinkStateMachine.this) {
                            mIncomingDevice = null;
                            transitionTo(mDisconnected);
                        }
                    } else {
                        loge("Unknown device Disconnected: " + device);
                    }
                    break;
                case CONNECTION_STATE_CONNECTED:
                    if ((mCurrentDevice != null) && mCurrentDevice.equals(device)) {
                        loge("current device is not null");
                        // disconnection failed
                        broadcastConnectionState(mCurrentDevice, BluetoothProfile.STATE_CONNECTED,
                                BluetoothProfile.STATE_DISCONNECTING);
                        if (mTargetDevice != null) {
                            broadcastConnectionState(mTargetDevice,
                                    BluetoothProfile.STATE_DISCONNECTED,
                                    BluetoothProfile.STATE_CONNECTING);
                        }
                        synchronized (A2dpSinkStateMachine.this) {
                            mTargetDevice = null;
                            transitionTo(mConnected);
                        }
                    } else if (mTargetDevice != null && mTargetDevice.equals(device)) {
                        loge("target device is not null");
                        broadcastConnectionState(mTargetDevice, BluetoothProfile.STATE_CONNECTED,
                                BluetoothProfile.STATE_CONNECTING);
                        synchronized (A2dpSinkStateMachine.this) {
                            mCurrentDevice = mTargetDevice;
                            mTargetDevice = null;
                            transitionTo(mConnected);
                        }
                    } else if (mIncomingDevice != null && mIncomingDevice.equals(device)) {
                        loge("incoming device is not null");
                        broadcastConnectionState(mIncomingDevice, BluetoothProfile.STATE_CONNECTED,
                                BluetoothProfile.STATE_CONNECTING);
                        synchronized (A2dpSinkStateMachine.this) {
                            mCurrentDevice = mIncomingDevice;
                            mIncomingDevice = null;
                            transitionTo(mConnected);
                        }
                    } else {
                        loge("Unknown device Connected: " + device);
                        // something is wrong here, but sync our state with stack by connecting to
                        // the new device and disconnect from previous device.
                        broadcastConnectionState(device, BluetoothProfile.STATE_CONNECTED,
                                BluetoothProfile.STATE_DISCONNECTED);
                        broadcastConnectionState(mCurrentDevice,
                                BluetoothProfile.STATE_DISCONNECTED,
                                BluetoothProfile.STATE_CONNECTING);
                        synchronized (A2dpSinkStateMachine.this) {
                            mCurrentDevice = device;
                            mTargetDevice = null;
                            mIncomingDevice = null;
                            transitionTo(mConnected);
                        }
                    }
                    break;
                case CONNECTION_STATE_CONNECTING:
                    if ((mCurrentDevice != null) && mCurrentDevice.equals(device)) {
                        log("current device tries to connect back");
                        // TODO(BT) ignore or reject
                    } else if (mTargetDevice != null && mTargetDevice.equals(device)) {
                        // The stack is connecting to target device or
                        // there is an incoming connection from the target device at the same time
                        // we already broadcasted the intent, doing nothing here
                        log("Stack and target device are connecting");
                    } else if (mIncomingDevice != null && mIncomingDevice.equals(device)) {
                        loge("Another connecting event on the incoming device");
                    } else {
                        // We get an incoming connecting request while Pending
                        // TODO(BT) is stack handing this case? let's ignore it for now
                        log("Incoming connection while pending, ignore");
                    }
                    break;
                case CONNECTION_STATE_DISCONNECTING:
                    if ((mCurrentDevice != null) && mCurrentDevice.equals(device)) {
                        // we already broadcasted the intent, doing nothing here
                        if (DBG) {
                            log("stack is disconnecting mCurrentDevice");
                        }
                    } else if (mTargetDevice != null && mTargetDevice.equals(device)) {
                        loge("TargetDevice is getting disconnected");
                    } else if (mIncomingDevice != null && mIncomingDevice.equals(device)) {
                        loge("IncomingDevice is getting disconnected");
                    } else {
                        loge("Disconnecting unknown device: " + device);
                    }
                    break;
                default:
                    loge("Incorrect state: " + state);
                    break;
            }
        }

    }

    private class Connected extends State {
        @Override
        public void enter() {
            log("Enter Connected: " + getCurrentMessage().what);
            // Upon connected, the audio starts out as stopped
            broadcastAudioState(mCurrentDevice, BluetoothA2dpSink.STATE_NOT_PLAYING,
                    BluetoothA2dpSink.STATE_PLAYING);
            synchronized (A2dpSinkStateMachine.this) {
                if (mStreaming == null) {
                    if (DBG) {
                        log("Creating New A2dpSinkStreamHandler");
                    }
                    mStreaming = new A2dpSinkStreamHandler(A2dpSinkStateMachine.this, mContext);
                }
            }
            if (mStreaming.getAudioFocus() == AudioManager.AUDIOFOCUS_NONE) {
                informAudioFocusStateNative(0);
            }
        }

        @Override
        public boolean processMessage(Message message) {
            log("Connected process message: " + message.what);
            if (mCurrentDevice == null) {
                loge("ERROR: mCurrentDevice is null in Connected");
                return NOT_HANDLED;
            }

            switch (message.what) {
                case CONNECT:
                    logd("Disconnect before connecting to another target");
                break;

                case DISCONNECT: {
                    BluetoothDevice device = (BluetoothDevice) message.obj;
                    if (!mCurrentDevice.equals(device)) {
                        break;
                    }
                    broadcastConnectionState(device, BluetoothProfile.STATE_DISCONNECTING,
                            BluetoothProfile.STATE_CONNECTED);
                    if (!disconnectA2dpNative(getByteAddress(device))) {
                        broadcastConnectionState(device, BluetoothProfile.STATE_CONNECTED,
                                BluetoothProfile.STATE_DISCONNECTED);
                        break;
                    }
                    mPlayingDevice = null;
                    mStreaming.obtainMessage(A2dpSinkStreamHandler.DISCONNECT).sendToTarget();
                    transitionTo(mPending);
                }
                break;

                case STACK_EVENT:
                    StackEvent event = (StackEvent) message.obj;
                    switch (event.type) {
                        case EVENT_TYPE_CONNECTION_STATE_CHANGED:
                            processConnectionEvent(event.device, event.valueInt);
                            break;
                        case EVENT_TYPE_AUDIO_STATE_CHANGED:
                            processAudioStateEvent(event.device, event.valueInt);
                            break;
                        case EVENT_TYPE_AUDIO_CONFIG_CHANGED:
                            processAudioConfigEvent(event.device, event.audioConfig);
                            break;
                        default:
                            loge("Unexpected stack event: " + event.type);
                            break;
                    }
                    break;

                case EVENT_AVRCP_CT_PLAY:
                    mStreaming.obtainMessage(A2dpSinkStreamHandler.SNK_PLAY).sendToTarget();
                    break;

                case EVENT_AVRCP_TG_PLAY:
                    mStreaming.obtainMessage(A2dpSinkStreamHandler.SRC_PLAY).sendToTarget();
                    break;

                case EVENT_AVRCP_CT_PAUSE:
                    mStreaming.obtainMessage(A2dpSinkStreamHandler.SNK_PAUSE).sendToTarget();
                    break;

                case EVENT_AVRCP_TG_PAUSE:
                    mStreaming.obtainMessage(A2dpSinkStreamHandler.SRC_PAUSE).sendToTarget();
                    break;

                case EVENT_REQUEST_FOCUS:
                    mStreaming.obtainMessage(A2dpSinkStreamHandler.REQUEST_FOCUS).sendToTarget();
                    break;

                default:
                    return NOT_HANDLED;
            }
            return HANDLED;
        }

        // in Connected state
        private void processConnectionEvent(BluetoothDevice device, int state) {
            switch (state) {
                case CONNECTION_STATE_DISCONNECTED:
                    mAudioConfigs.remove(device);
                    if ((mPlayingDevice != null) && (device.equals(mPlayingDevice))) {
                        mPlayingDevice = null;
                    }
                    if (mCurrentDevice.equals(device)) {
                        broadcastConnectionState(mCurrentDevice,
                                BluetoothProfile.STATE_DISCONNECTED,
                                BluetoothProfile.STATE_CONNECTED);
                        synchronized (A2dpSinkStateMachine.this) {
                            // Take care of existing audio focus in the streaming state machine.
                            mStreaming.obtainMessage(A2dpSinkStreamHandler.DISCONNECT)
                                    .sendToTarget();
                            mCurrentDevice = null;
                            transitionTo(mDisconnected);
                        }
                    } else {
                        loge("Disconnected from unknown device: " + device);
                    }
                    break;
                default:
                    loge("Connection State Device: " + device + " bad state: " + state);
                    break;
            }
        }

        private void processAudioStateEvent(BluetoothDevice device, int state) {
            if (!mCurrentDevice.equals(device)) {
                loge("Audio State Device:" + device + "is different from ConnectedDevice:"
                        + mCurrentDevice);
                return;
            }
            log(" processAudioStateEvent in state " + state);
            switch (state) {
                case AUDIO_STATE_STARTED:
                    mStreaming.obtainMessage(A2dpSinkStreamHandler.SRC_STR_START).sendToTarget();
<<<<<<< HEAD
                    broadcastAudioState(device, BluetoothA2dpSink.STATE_PLAYING,
                            BluetoothA2dpSink.STATE_NOT_PLAYING);
                    mPlayingDevice = device;
=======
                    if (mPlayingDevice == null) {
                        mPlayingDevice = device;
                        broadcastAudioState(device, BluetoothA2dpSink.STATE_NOT_PLAYING,
                                BluetoothA2dpSink.STATE_PLAYING);
                    }
>>>>>>> 98eb20c2
                    break;
                case AUDIO_STATE_REMOTE_SUSPEND:
                case AUDIO_STATE_STOPPED:
                    mStreaming.obtainMessage(A2dpSinkStreamHandler.SRC_STR_STOP).sendToTarget();
<<<<<<< HEAD
                    broadcastAudioState(device, BluetoothA2dpSink.STATE_NOT_PLAYING,
                            BluetoothA2dpSink.STATE_PLAYING);
                    mPlayingDevice = null;
=======
                    if (mPlayingDevice != null) {
                        broadcastAudioState(device, BluetoothA2dpSink.STATE_PLAYING,
                                BluetoothA2dpSink.STATE_NOT_PLAYING);
                        mPlayingDevice = null;
                    }
>>>>>>> 98eb20c2
                    break;
                default:
                    loge("Audio State Device: " + device + " bad state: " + state);
                    break;
            }
        }
    }

    private void processAudioConfigEvent(BluetoothDevice device, BluetoothAudioConfig audioConfig) {
        log("processAudioConfigEvent: " + device);
        mAudioConfigs.put(device, audioConfig);
        broadcastAudioConfig(device, audioConfig);
    }

    int getConnectionState(BluetoothDevice device) {
        if (getCurrentState() == mDisconnected) {
            return BluetoothProfile.STATE_DISCONNECTED;
        }

        synchronized (this) {
            IState currentState = getCurrentState();
            if (currentState == mPending) {
                if ((mTargetDevice != null) && mTargetDevice.equals(device)) {
                    return BluetoothProfile.STATE_CONNECTING;
                }
                if ((mCurrentDevice != null) && mCurrentDevice.equals(device)) {
                    return BluetoothProfile.STATE_DISCONNECTING;
                }
                if ((mIncomingDevice != null) && mIncomingDevice.equals(device)) {
                    return BluetoothProfile.STATE_CONNECTING; // incoming connection
                }
                return BluetoothProfile.STATE_DISCONNECTED;
            }

            if (currentState == mConnected) {
                if (mCurrentDevice.equals(device)) {
                    return BluetoothProfile.STATE_CONNECTED;
                }
                return BluetoothProfile.STATE_DISCONNECTED;
            } else {
                loge("Bad currentState: " + currentState);
                return BluetoothProfile.STATE_DISCONNECTED;
            }
        }
    }

    BluetoothAudioConfig getAudioConfig(BluetoothDevice device) {
        return mAudioConfigs.get(device);
    }

    List<BluetoothDevice> getConnectedDevices() {
        List<BluetoothDevice> devices = new ArrayList<BluetoothDevice>();
        synchronized (this) {
            if (getCurrentState() == mConnected) {
                devices.add(mCurrentDevice);
            }
        }
        return devices;
    }

    boolean isPlaying(BluetoothDevice device) {
        synchronized (this) {
            if ((mPlayingDevice != null) && (device.equals(mPlayingDevice))) {
                return true;
            }
        }
        return false;
    }

    // Utility Functions
    boolean okToConnect(BluetoothDevice device) {
        AdapterService adapterService = AdapterService.getAdapterService();
        int priority = mService.getPriority(device);

        // check priority and accept or reject the connection. if priority is undefined
        // it is likely that our SDP has not completed and peer is initiating the
        // connection. Allow this connection, provided the device is bonded
        if ((BluetoothProfile.PRIORITY_OFF < priority) || (
                (BluetoothProfile.PRIORITY_UNDEFINED == priority) && (device.getBondState()
                        != BluetoothDevice.BOND_NONE))) {
            return true;
        }
        logw("okToConnect not OK to connect " + device);
        return false;
    }

    synchronized List<BluetoothDevice> getDevicesMatchingConnectionStates(int[] states) {
        List<BluetoothDevice> deviceList = new ArrayList<BluetoothDevice>();
        Set<BluetoothDevice> bondedDevices = mAdapter.getBondedDevices();
        int connectionState;

        for (BluetoothDevice device : bondedDevices) {
            ParcelUuid[] featureUuids = device.getUuids();
            if (!BluetoothUuid.isUuidPresent(featureUuids, BluetoothUuid.AudioSource)) {
                continue;
            }
            connectionState = getConnectionState(device);
            for (int i = 0; i < states.length; i++) {
                if (connectionState == states[i]) {
                    deviceList.add(device);
                }
            }
        }
        return deviceList;
    }


    // This method does not check for error conditon (newState == prevState)
    private void broadcastConnectionState(BluetoothDevice device, int newState, int prevState) {

        int delay = 0;
        mIntentBroadcastHandler.sendMessageDelayed(
                mIntentBroadcastHandler.obtainMessage(MSG_CONNECTION_STATE_CHANGED, prevState,
                        newState, device), delay);
    }

    private void broadcastAudioState(BluetoothDevice device, int state, int prevState) {
        Intent intent = new Intent(BluetoothA2dpSink.ACTION_PLAYING_STATE_CHANGED);
        intent.putExtra(BluetoothDevice.EXTRA_DEVICE, device);
        intent.putExtra(BluetoothProfile.EXTRA_PREVIOUS_STATE, prevState);
        intent.putExtra(BluetoothProfile.EXTRA_STATE, state);
//FIXME        intent.addFlags(Intent.FLAG_RECEIVER_REGISTERED_ONLY_BEFORE_BOOT);
        mContext.sendBroadcast(intent, ProfileService.BLUETOOTH_PERM);

        log("A2DP Playing state : device: " + device + " State:" + prevState + "->" + state);
    }

    private void broadcastAudioConfig(BluetoothDevice device, BluetoothAudioConfig audioConfig) {
        Intent intent = new Intent(BluetoothA2dpSink.ACTION_AUDIO_CONFIG_CHANGED);
        intent.putExtra(BluetoothDevice.EXTRA_DEVICE, device);
        intent.putExtra(BluetoothA2dpSink.EXTRA_AUDIO_CONFIG, audioConfig);
//FIXME        intent.addFlags(Intent.FLAG_RECEIVER_REGISTERED_ONLY_BEFORE_BOOT);
        mContext.sendBroadcast(intent, ProfileService.BLUETOOTH_PERM);

        log("A2DP Audio Config : device: " + device + " config: " + audioConfig);
    }

    private byte[] getByteAddress(BluetoothDevice device) {
        return Utils.getBytesFromAddress(device.getAddress());
    }

    private void onConnectionStateChanged(byte[] address, int state) {
        StackEvent event = new StackEvent(EVENT_TYPE_CONNECTION_STATE_CHANGED);
        event.device = getDevice(address);
        event.valueInt = state;
        sendMessage(STACK_EVENT, event);
    }

    private void onAudioStateChanged(byte[] address, int state) {
        StackEvent event = new StackEvent(EVENT_TYPE_AUDIO_STATE_CHANGED);
        event.device = getDevice(address);
        event.valueInt = state;
        sendMessage(STACK_EVENT, event);
    }

    private void onAudioConfigChanged(byte[] address, int sampleRate, int channelCount) {
        StackEvent event = new StackEvent(EVENT_TYPE_AUDIO_CONFIG_CHANGED);
        event.device = getDevice(address);
        int channelConfig =
                (channelCount == 1 ? AudioFormat.CHANNEL_IN_MONO : AudioFormat.CHANNEL_IN_STEREO);
        event.audioConfig =
                new BluetoothAudioConfig(sampleRate, channelConfig, AudioFormat.ENCODING_PCM_16BIT);
        sendMessage(STACK_EVENT, event);
    }

    private BluetoothDevice getDevice(byte[] address) {
        return mAdapter.getRemoteDevice(Utils.getAddressStringFromByte(address));
    }

    private class StackEvent {
        public int type = EVENT_TYPE_NONE;
        public BluetoothDevice device = null;
        public int valueInt = 0;
        public BluetoothAudioConfig audioConfig = null;

        private StackEvent(int type) {
            this.type = type;
        }
    }

    /** Handles A2DP connection state change intent broadcasts. */
    private class IntentBroadcastHandler extends Handler {

        private void onConnectionStateChanged(BluetoothDevice device, int prevState, int state) {
            if (prevState != state && state == BluetoothProfile.STATE_CONNECTED) {
                MetricsLogger.logProfileConnectionEvent(BluetoothMetricsProto.ProfileId.A2DP_SINK);
            }
            Intent intent = new Intent(BluetoothA2dpSink.ACTION_CONNECTION_STATE_CHANGED);
            intent.putExtra(BluetoothProfile.EXTRA_PREVIOUS_STATE, prevState);
            intent.putExtra(BluetoothProfile.EXTRA_STATE, state);
            intent.putExtra(BluetoothDevice.EXTRA_DEVICE, device);
//FIXME            intent.addFlags(Intent.FLAG_RECEIVER_REGISTERED_ONLY_BEFORE_BOOT);
            mContext.sendBroadcast(intent, ProfileService.BLUETOOTH_PERM);
            log("Connection state " + device + ": " + prevState + "->" + state);
        }

        @Override
        public void handleMessage(Message msg) {
            switch (msg.what) {
                case MSG_CONNECTION_STATE_CHANGED:
                    onConnectionStateChanged((BluetoothDevice) msg.obj, msg.arg1, msg.arg2);
                    break;
            }
        }
    }

    public boolean sendPassThruPlay(BluetoothDevice mDevice) {
        log("sendPassThruPlay + ");
        AvrcpControllerService avrcpCtrlService =
                AvrcpControllerService.getAvrcpControllerService();
        if ((avrcpCtrlService != null) && (mDevice != null)
                && (avrcpCtrlService.getConnectedDevices().contains(mDevice))) {
            avrcpCtrlService.sendPassThroughCmd(mDevice,
                    AvrcpControllerService.PASS_THRU_CMD_ID_PLAY,
                    AvrcpControllerService.KEY_STATE_PRESSED);
            avrcpCtrlService.sendPassThroughCmd(mDevice,
                    AvrcpControllerService.PASS_THRU_CMD_ID_PLAY,
                    AvrcpControllerService.KEY_STATE_RELEASED);
            log(" sendPassThruPlay command sent - ");
            return true;
        } else {
            log("passthru command not sent, connection unavailable");
            return false;
        }
    }

    // Event types for STACK_EVENT message
    private static final int EVENT_TYPE_NONE = 0;
    private static final int EVENT_TYPE_CONNECTION_STATE_CHANGED = 1;
    private static final int EVENT_TYPE_AUDIO_STATE_CHANGED = 2;
    private static final int EVENT_TYPE_AUDIO_CONFIG_CHANGED = 3;

    // Do not modify without updating the HAL bt_av.h files.

    // match up with btav_connection_state_t enum of bt_av.h
    static final int CONNECTION_STATE_DISCONNECTED = 0;
    static final int CONNECTION_STATE_CONNECTING = 1;
    static final int CONNECTION_STATE_CONNECTED = 2;
    static final int CONNECTION_STATE_DISCONNECTING = 3;

    // match up with btav_audio_state_t enum of bt_av.h
    static final int AUDIO_STATE_REMOTE_SUSPEND = 0;
    static final int AUDIO_STATE_STOPPED = 1;
    static final int AUDIO_STATE_STARTED = 2;

    private static native void classInitNative();

    private native void initNative();

    private native void cleanupNative();

    private native boolean connectA2dpNative(byte[] address);

    private native boolean disconnectA2dpNative(byte[] address);

    public native void informAudioFocusStateNative(int focusGranted);

    public native void informAudioTrackGainNative(float focusGranted);
}<|MERGE_RESOLUTION|>--- conflicted
+++ resolved
@@ -622,32 +622,20 @@
             switch (state) {
                 case AUDIO_STATE_STARTED:
                     mStreaming.obtainMessage(A2dpSinkStreamHandler.SRC_STR_START).sendToTarget();
-<<<<<<< HEAD
-                    broadcastAudioState(device, BluetoothA2dpSink.STATE_PLAYING,
-                            BluetoothA2dpSink.STATE_NOT_PLAYING);
-                    mPlayingDevice = device;
-=======
                     if (mPlayingDevice == null) {
                         mPlayingDevice = device;
                         broadcastAudioState(device, BluetoothA2dpSink.STATE_NOT_PLAYING,
                                 BluetoothA2dpSink.STATE_PLAYING);
                     }
->>>>>>> 98eb20c2
                     break;
                 case AUDIO_STATE_REMOTE_SUSPEND:
                 case AUDIO_STATE_STOPPED:
                     mStreaming.obtainMessage(A2dpSinkStreamHandler.SRC_STR_STOP).sendToTarget();
-<<<<<<< HEAD
-                    broadcastAudioState(device, BluetoothA2dpSink.STATE_NOT_PLAYING,
-                            BluetoothA2dpSink.STATE_PLAYING);
-                    mPlayingDevice = null;
-=======
                     if (mPlayingDevice != null) {
                         broadcastAudioState(device, BluetoothA2dpSink.STATE_PLAYING,
                                 BluetoothA2dpSink.STATE_NOT_PLAYING);
                         mPlayingDevice = null;
                     }
->>>>>>> 98eb20c2
                     break;
                 default:
                     loge("Audio State Device: " + device + " bad state: " + state);
