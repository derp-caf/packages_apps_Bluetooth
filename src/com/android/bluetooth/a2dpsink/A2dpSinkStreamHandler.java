--- conflicted
+++ resolved
@@ -29,10 +29,7 @@
 
 import com.android.bluetooth.R;
 import com.android.bluetooth.avrcpcontroller.AvrcpControllerService;
-<<<<<<< HEAD
 import com.android.bluetooth.avrcpcontroller.CoverArtUtils;
-=======
->>>>>>> ad874885
 import com.android.bluetooth.hfpclient.HeadsetClientService;
 
 import java.util.List;
@@ -116,24 +113,12 @@
         }
         switch (message.what) {
             case SRC_STR_START:
-<<<<<<< HEAD
-                // Always request audio focus if on TV.
-                if (isTvDevice()) {
-                    if (mAudioFocus == AudioManager.AUDIOFOCUS_NONE) {
-                        requestAudioFocus();
-                    }
+                if (isTvDevice() || shouldRequestFocus()) {
+                    requestAudioFocusIfNone();
                 }
                 // Audio stream has started, stop it if we don't have focus.
                 if (mAudioFocus == AudioManager.AUDIOFOCUS_NONE) {
                     requestAudioFocus();
-=======
-                if (isTvDevice() || shouldRequestFocus()) {
-                    requestAudioFocusIfNone();
-                }
-                // Audio stream has started, stop it if we don't have focus.
-                if (mAudioFocus == AudioManager.AUDIOFOCUS_NONE) {
-                    sendAvrcpPause();
->>>>>>> ad874885
                 }
                 break;
 
@@ -143,13 +128,7 @@
 
             case SNK_PLAY:
                 // Local play command, gain focus and start avrcp updates.
-<<<<<<< HEAD
-                if (mAudioFocus == AudioManager.AUDIOFOCUS_NONE) {
-                    requestAudioFocus();
-                }
-=======
                 requestAudioFocusIfNone();
->>>>>>> ad874885
                 break;
 
             case SNK_PAUSE:
@@ -160,24 +139,12 @@
             case SRC_PLAY:
                 mStreamAvailable = true;
                 // Remote play command.
-<<<<<<< HEAD
-                // If is an iot device gain focus and start avrcp updates.
-                if (isIotDevice() || isTvDevice()) {
-                    if (mAudioFocus == AudioManager.AUDIOFOCUS_NONE) {
-                        requestAudioFocus();
-                    }
-=======
                 if (isIotDevice() || isTvDevice() || shouldRequestFocus()) {
                     requestAudioFocusIfNone();
->>>>>>> ad874885
                     break;
                 }
                 if (mAudioFocus == AudioManager.AUDIOFOCUS_NONE) {
-<<<<<<< HEAD
                     requestAudioFocus();
-=======
-                    sendAvrcpPause();
->>>>>>> ad874885
                 }
                 break;
 
