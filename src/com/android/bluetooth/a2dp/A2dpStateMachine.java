--- conflicted
+++ resolved
@@ -55,8 +55,6 @@
 import android.os.Message;
 import android.util.Log;
 
-import androidx.annotation.VisibleForTesting;
-
 import com.android.bluetooth.btservice.ProfileService;
 import com.android.internal.annotations.VisibleForTesting;
 import com.android.internal.util.State;
@@ -134,10 +132,7 @@
             // Stop if auido is still playing
             log("doQuit: stopped playing " + mDevice);
             mIsPlaying = false;
-<<<<<<< HEAD
             mA2dpService.setAvrcpAudioState(BluetoothA2dp.STATE_NOT_PLAYING, mDevice);
-=======
->>>>>>> ad874885
             broadcastAudioState(BluetoothA2dp.STATE_NOT_PLAYING,
                                 BluetoothA2dp.STATE_PLAYING);
         }
@@ -166,10 +161,7 @@
                 if (mIsPlaying) {
                     Log.i(TAG, "Disconnected: stopped playing: " + mDevice);
                     mIsPlaying = false;
-<<<<<<< HEAD
                     mA2dpService.setAvrcpAudioState(BluetoothA2dp.STATE_NOT_PLAYING, mDevice);
-=======
->>>>>>> ad874885
                     broadcastAudioState(BluetoothA2dp.STATE_NOT_PLAYING,
                                         BluetoothA2dp.STATE_PLAYING);
                 }
@@ -580,10 +572,7 @@
                         if (!mIsPlaying) {
                             Log.i(TAG, "Connected: started playing: " + mDevice);
                             mIsPlaying = true;
-<<<<<<< HEAD
                             mA2dpService.setAvrcpAudioState(BluetoothA2dp.STATE_PLAYING, mDevice);
-=======
->>>>>>> ad874885
                             broadcastAudioState(BluetoothA2dp.STATE_PLAYING,
                                                 BluetoothA2dp.STATE_NOT_PLAYING);
                             Log.i(TAG,"state:AUDIO_STATE_STARTED");
@@ -601,10 +590,7 @@
                         if (mIsPlaying) {
                             Log.i(TAG, "Connected: stopped playing: " + mDevice);
                             mIsPlaying = false;
-<<<<<<< HEAD
                             mA2dpService.setAvrcpAudioState(BluetoothA2dp.STATE_NOT_PLAYING, mDevice);
-=======
->>>>>>> ad874885
                             broadcastAudioState(BluetoothA2dp.STATE_NOT_PLAYING,
                                                 BluetoothA2dp.STATE_PLAYING);
                         }
