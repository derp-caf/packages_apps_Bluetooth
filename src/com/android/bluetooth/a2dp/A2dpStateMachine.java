--- conflicted
+++ resolved
@@ -133,10 +133,7 @@
             // Stop if auido is still playing
             log("doQuit: stopped playing " + mDevice);
             mIsPlaying = false;
-<<<<<<< HEAD
             mA2dpService.setAvrcpAudioState(BluetoothA2dp.STATE_NOT_PLAYING, mDevice);
-=======
->>>>>>> e9a41aed
             broadcastAudioState(BluetoothA2dp.STATE_NOT_PLAYING,
                                 BluetoothA2dp.STATE_PLAYING);
         }
@@ -164,10 +161,7 @@
                 if (mIsPlaying) {
                     Log.i(TAG, "Disconnected: stopped playing: " + mDevice);
                     mIsPlaying = false;
-<<<<<<< HEAD
                     mA2dpService.setAvrcpAudioState(BluetoothA2dp.STATE_NOT_PLAYING, mDevice);
-=======
->>>>>>> e9a41aed
                     broadcastAudioState(BluetoothA2dp.STATE_NOT_PLAYING,
                                         BluetoothA2dp.STATE_PLAYING);
                 }
@@ -568,10 +562,7 @@
                         if (!mIsPlaying) {
                             Log.i(TAG, "Connected: started playing: " + mDevice);
                             mIsPlaying = true;
-<<<<<<< HEAD
                             mA2dpService.setAvrcpAudioState(BluetoothA2dp.STATE_PLAYING, mDevice);
-=======
->>>>>>> e9a41aed
                             broadcastAudioState(BluetoothA2dp.STATE_PLAYING,
                                                 BluetoothA2dp.STATE_NOT_PLAYING);
                         }
@@ -583,10 +574,7 @@
                         if (mIsPlaying) {
                             Log.i(TAG, "Connected: stopped playing: " + mDevice);
                             mIsPlaying = false;
-<<<<<<< HEAD
                             mA2dpService.setAvrcpAudioState(BluetoothA2dp.STATE_NOT_PLAYING, mDevice);
-=======
->>>>>>> e9a41aed
                             broadcastAudioState(BluetoothA2dp.STATE_NOT_PLAYING,
                                                 BluetoothA2dp.STATE_PLAYING);
                         }
