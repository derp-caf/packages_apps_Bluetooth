/*
 * Copyright (C) 2012 The Android Open Source Project
 *
 * Licensed under the Apache License, Version 2.0 (the "License");
 * you may not use this file except in compliance with the License.
 * You may obtain a copy of the License at
 *
 *      http://www.apache.org/licenses/LICENSE-2.0
 *
 * Unless required by applicable law or agreed to in writing, software
 * distributed under the License is distributed on an "AS IS" BASIS,
 * WITHOUT WARRANTIES OR CONDITIONS OF ANY KIND, either express or implied.
 * See the License for the specific language governing permissions and
 * limitations under the License.
 */

package com.android.bluetooth.a2dp;

import android.bluetooth.BluetoothA2dp;
import android.bluetooth.BluetoothCodecConfig;
import android.bluetooth.BluetoothCodecStatus;
import android.bluetooth.BluetoothDevice;
import android.bluetooth.BluetoothProfile;
import android.bluetooth.BluetoothUuid;
import android.bluetooth.IBluetoothA2dp;
import android.content.BroadcastReceiver;
import android.content.Context;
import android.content.Intent;
import android.content.IntentFilter;
import android.media.AudioManager;
import android.os.HandlerThread;
import android.provider.Settings;
import android.util.Log;

import androidx.annotation.GuardedBy;
import androidx.annotation.VisibleForTesting;
import android.os.SystemProperties;

import com.android.bluetooth.Utils;
import com.android.bluetooth.avrcp.Avrcp;
import com.android.bluetooth.avrcp.Avrcp_ext;
import com.android.bluetooth.avrcp.AvrcpTargetService;
import com.android.bluetooth.btservice.AdapterService;
import com.android.bluetooth.btservice.ProfileService;
import com.android.bluetooth.ba.BATService;
import android.os.SystemClock;
import com.android.bluetooth.gatt.GattService;

import java.util.ArrayList;
import java.util.List;
import java.util.Objects;
import java.util.concurrent.ConcurrentHashMap;
import java.util.concurrent.ConcurrentMap;

/**
 * Provides Bluetooth A2DP profile, as a service in the Bluetooth application.
 * @hide
 */
public class A2dpService extends ProfileService {
    private static final boolean DBG = true;
    private static final String TAG = "A2dpService";

    private static A2dpService sA2dpService;

    private AdapterService mAdapterService;
    private HandlerThread mStateMachinesThread;
    private Avrcp mAvrcp;
    private Avrcp_ext mAvrcp_ext;
    private final Object mBtA2dpLock = new Object();
    private final Object mBtAvrcpLock = new Object();
    private final Object mActiveDeviceLock = new Object();

    @VisibleForTesting
    A2dpNativeInterface mA2dpNativeInterface;
    private AudioManager mAudioManager;
    private A2dpCodecConfig mA2dpCodecConfig;

    @GuardedBy("mStateMachines")
    private BluetoothDevice mActiveDevice;
    private final ConcurrentMap<BluetoothDevice, A2dpStateMachine> mStateMachines =
            new ConcurrentHashMap<>();
    private static final int[] CONNECTING_CONNECTED_STATES = {
             BluetoothProfile.STATE_CONNECTING, BluetoothProfile.STATE_CONNECTED
             };
    // A2DP disconnet will be delayed at audioservice,
    // follwoing flags capture delay and delay time.
    private int mDisconnectDelay = 0;
    private long mDisconnectTime = 0;

    // Upper limit of all A2DP devices: Bonded or Connected
    private static final int MAX_A2DP_STATE_MACHINES = 50;
    // Upper limit of all A2DP devices that are Connected or Connecting
    private int mMaxConnectedAudioDevices = 1;
    private int mSetMaxConnectedAudioDevices = 1;
    // A2DP Offload Enabled in platform
    boolean mA2dpOffloadEnabled = false;
    private boolean disconnectExisting = false;
    private int EVENT_TYPE_NONE = 0;
    private int mA2dpStackEvent = EVENT_TYPE_NONE;
    private BroadcastReceiver mBondStateChangedReceiver;
    private BroadcastReceiver mConnectionStateChangedReceiver;
    private boolean mIsTwsPlusEnabled = false;
    private BluetoothDevice mDummyDevice = null;

    private static final long AptxBLEScanMask = 0x3000;
    private static final long Aptx_BLEScanEnable = 0x1000;
    private static final long Aptx_BLEScanDisable = 0x2000;

    @Override
    protected IProfileServiceBinder initBinder() {
        return new BluetoothA2dpBinder(this);
    }

    @Override
    protected void create() {
        Log.i(TAG, "create()");
    }

    @Override
    protected boolean start() {
        Log.i(TAG, "start()");
        if (sA2dpService != null) {
            throw new IllegalStateException("start() called twice");
        }

        // Step 1: Get AdapterService, A2dpNativeInterface, AudioManager.
        // None of them can be null.
        mAdapterService = Objects.requireNonNull(AdapterService.getAdapterService(),
                "AdapterService cannot be null when A2dpService starts");
        mA2dpNativeInterface = Objects.requireNonNull(A2dpNativeInterface.getInstance(),
                "A2dpNativeInterface cannot be null when A2dpService starts");
        mAudioManager = (AudioManager) getSystemService(Context.AUDIO_SERVICE);
        Objects.requireNonNull(mAudioManager,
                               "AudioManager cannot be null when A2dpService starts");

        // Step 2: Get maximum number of connected audio devices
        mMaxConnectedAudioDevices = mAdapterService.getMaxConnectedAudioDevices();
        mSetMaxConnectedAudioDevices = mMaxConnectedAudioDevices;
        if (mAdapterService.isVendorIntfEnabled()) {
            String twsPlusEnabled = SystemProperties.get("persist.vendor.btstack.enable.twsplus");
            if (!twsPlusEnabled.isEmpty() && "true".equals(twsPlusEnabled)) {
                mIsTwsPlusEnabled = true;
            }
            Log.i(TAG, "mMaxConnectedAudioDevices: " + mMaxConnectedAudioDevices);
            if (mIsTwsPlusEnabled) {
                mMaxConnectedAudioDevices = 2;
            } else if (mMaxConnectedAudioDevices > 2) {
                mMaxConnectedAudioDevices = 2;
                mSetMaxConnectedAudioDevices = mMaxConnectedAudioDevices;
            }
        }
        Log.i(TAG, "Max connected audio devices set to " + mMaxConnectedAudioDevices);

        // Step 3: Setup AVRCP
        if(mAdapterService.isVendorIntfEnabled())
            mAvrcp_ext = Avrcp_ext.make(this, this, mMaxConnectedAudioDevices);
        else
            mAvrcp = Avrcp.make(this);

        // Step 4: Start handler thread for state machines
        mStateMachines.clear();
        mStateMachinesThread = new HandlerThread("A2dpService.StateMachines");
        mStateMachinesThread.start();

        // Step 5: Setup codec config
        mA2dpCodecConfig = new A2dpCodecConfig(this, mA2dpNativeInterface);

        // Step 6: Initialize native interface
        mA2dpNativeInterface.init(mMaxConnectedAudioDevices,
                                  mA2dpCodecConfig.codecConfigPriorities());

        // Step 7: Check if A2DP is in offload mode
        mA2dpOffloadEnabled = mAdapterService.isA2dpOffloadEnabled();
        if (DBG) {
            Log.d(TAG, "A2DP offload flag set to " + mA2dpOffloadEnabled);
        }

        // Step 8: Setup broadcast receivers
        IntentFilter filter = new IntentFilter();
        filter.addAction(BluetoothDevice.ACTION_BOND_STATE_CHANGED);
        mBondStateChangedReceiver = new BondStateChangedReceiver();
        registerReceiver(mBondStateChangedReceiver, filter);
        filter = new IntentFilter();
        filter.addAction(BluetoothA2dp.ACTION_CONNECTION_STATE_CHANGED);
        mConnectionStateChangedReceiver = new ConnectionStateChangedReceiver();
        registerReceiver(mConnectionStateChangedReceiver, filter);

        // Step 9: Mark service as started
        setA2dpService(this);

        // Step 10: Clear active device
        setActiveDevice(null);

        return true;
    }

    @Override
    protected boolean stop() {
        Log.i(TAG, "stop()");
        if (sA2dpService == null) {
            Log.w(TAG, "stop() called before start()");
            return true;
        }

        // Step 10: Store volume if there is an active device
        if (mActiveDevice != null && AvrcpTargetService.get() != null) {
            AvrcpTargetService.get().storeVolumeForDevice(mActiveDevice);
        }

        // Step 9: Clear active device and stop playing audio
        removeActiveDevice(true);

        // Step 8: Mark service as stopped
        setA2dpService(null);

        // Step 7: Unregister broadcast receivers
        unregisterReceiver(mConnectionStateChangedReceiver);
        mConnectionStateChangedReceiver = null;
        unregisterReceiver(mBondStateChangedReceiver);
        mBondStateChangedReceiver = null;

        // Step 6: Cleanup native interface
        mA2dpNativeInterface.cleanup();
        mA2dpNativeInterface = null;

        // Step 5: Clear codec config
        mA2dpCodecConfig = null;

        // Step 4: Destroy state machines and stop handler thread
        synchronized (mBtA2dpLock) {
            for (A2dpStateMachine sm : mStateMachines.values()) {
                sm.doQuit();
                sm.cleanup();
            }
            mStateMachines.clear();
        }
        mStateMachinesThread.quitSafely();
        mStateMachinesThread = null;

        // Step 3: Cleanup AVRCP
        synchronized (mBtAvrcpLock) {
            if(mAvrcp_ext != null) {
                mAvrcp_ext.doQuit();
                mAvrcp_ext.cleanup();
                Avrcp_ext.clearAvrcpInstance();
                mAvrcp_ext = null;
            } else if(mAvrcp != null) {
                mAvrcp.doQuit();
                mAvrcp.cleanup();
                mAvrcp = null;
            }
        }

<<<<<<< HEAD
        // Step 2: Reset maximum number of connected audio devices
        if (mAdapterService.isVendorIntfEnabled()) {
            if (mIsTwsPlusEnabled) {
                mMaxConnectedAudioDevices = 2;
            } else {
               mMaxConnectedAudioDevices = 1;
            }
        } else {
            mMaxConnectedAudioDevices = 1;
        }
        mSetMaxConnectedAudioDevices = 1;
        // Step 1: Clear BluetoothAdapter, AdapterService, A2dpNativeInterface, AudioManager
=======
        // Step 1: Clear AdapterService, A2dpNativeInterface, AudioManager
>>>>>>> 98eb20c2
        mAudioManager = null;
        mA2dpNativeInterface = null;
        mAdapterService = null;

        return true;
    }

    @Override
    protected void cleanup() {
        Log.i(TAG, "cleanup()");
    }

    public static synchronized A2dpService getA2dpService() {
        if (sA2dpService == null) {
            Log.w(TAG, "getA2dpService(): service is null");
            return null;
        }
        if (!sA2dpService.isAvailable()) {
            Log.w(TAG, "getA2dpService(): service is not available");
            return null;
        }
        return sA2dpService;
    }

    private static synchronized void setA2dpService(A2dpService instance) {
        if (DBG) {
            Log.d(TAG, "setA2dpService(): set to: " + instance);
        }
        sA2dpService = instance;
    }

    public boolean connect(BluetoothDevice device) {
        enforceCallingOrSelfPermission(BLUETOOTH_ADMIN_PERM, "Need BLUETOOTH ADMIN permission");
        if (DBG) {
            Log.d(TAG, "connect(): " + device);
        }

        if (getPriority(device) == BluetoothProfile.PRIORITY_OFF) {
            Log.e(TAG, "Cannot connect to " + device + " : PRIORITY_OFF");
            return false;
        }
        if (!BluetoothUuid.isUuidPresent(mAdapterService.getRemoteUuids(device),
                                         BluetoothUuid.AudioSink)) {
            Log.e(TAG, "Cannot connect to " + device + " : Remote does not have A2DP Sink UUID");
            return false;
        }

        synchronized (mBtA2dpLock) {
            if (!connectionAllowedCheckMaxDevices(device)) {
                // when mMaxConnectedAudioDevices is one, disconnect current device first.
                if (mMaxConnectedAudioDevices == 1) {
                    List<BluetoothDevice> sinks = getDevicesMatchingConnectionStates(
                            new int[] {BluetoothProfile.STATE_CONNECTED,
                                    BluetoothProfile.STATE_CONNECTING,
                                    BluetoothProfile.STATE_DISCONNECTING});
                    for (BluetoothDevice sink : sinks) {
                        if (sink.equals(device)) {
                            Log.w(TAG, "Connecting to device " + device + " : disconnect skipped");
                            continue;
                        }
                        disconnect(sink);
                    }
                } else {
                    Log.e(TAG, "Cannot connect to " + device + " : too many connected devices");
                    return false;
                }
            }
            if (disconnectExisting) {
                disconnectExisting = false;
                //Log.e(TAG,"Disconnect existing connections");
                List <BluetoothDevice> connectingConnectedDevices =
                      getDevicesMatchingConnectionStates(CONNECTING_CONNECTED_STATES);
                Log.e(TAG,"Disconnect existing connections = " + connectingConnectedDevices.size());
                for (BluetoothDevice connectingConnectedDevice : connectingConnectedDevices) {
                    Log.d(TAG,"calling disconnect to " + connectingConnectedDevice);
                    disconnect(connectingConnectedDevice);
                }
            }
            A2dpStateMachine smConnect = getOrCreateStateMachine(device);
            if (smConnect == null) {
                Log.e(TAG, "Cannot connect to " + device + " : no state machine");
                return false;
            }
            smConnect.sendMessage(A2dpStateMachine.CONNECT);
            return true;
        }
    }

    boolean disconnect(BluetoothDevice device) {
        enforceCallingOrSelfPermission(BLUETOOTH_ADMIN_PERM, "Need BLUETOOTH ADMIN permission");
        if (DBG) {
            Log.d(TAG, "disconnect(): " + device);
        }

        synchronized (mBtA2dpLock) {
            A2dpStateMachine sm = mStateMachines.get(device);
            if (sm == null) {
                Log.e(TAG, "Ignored disconnect request for " + device + " : no state machine");
                return false;
            }
            sm.sendMessage(A2dpStateMachine.DISCONNECT);
            return true;
        }
    }

    public List<BluetoothDevice> getConnectedDevices() {
        enforceCallingOrSelfPermission(BLUETOOTH_PERM, "Need BLUETOOTH permission");
        synchronized (mBtA2dpLock) {
            List<BluetoothDevice> devices = new ArrayList<>();
            for (A2dpStateMachine sm : mStateMachines.values()) {
                if (sm.isConnected()) {
                    devices.add(sm.getDevice());
                }
            }
            return devices;
        }
    }
    private boolean isConnectionAllowed(BluetoothDevice device, boolean tws_connected,
                                        int num_connected) {
        if (!mIsTwsPlusEnabled && mAdapterService.isTwsPlusDevice(device)) {
           Log.d(TAG, "No TWSPLUS connections as It is not Enabled");
           return false;
        }
        if (num_connected == 0) return true;

        List <BluetoothDevice> connectingConnectedDevices =
                  getDevicesMatchingConnectionStates(CONNECTING_CONNECTED_STATES);
        BluetoothDevice mConnDev = connectingConnectedDevices.get(0);
        if (mA2dpStackEvent == A2dpStackEvent.CONNECTION_STATE_CONNECTING ||
            mA2dpStackEvent == A2dpStackEvent.CONNECTION_STATE_CONNECTED) {
            if ((!mAdapterService.isTwsPlusDevice(device) && tws_connected) ||
                (mAdapterService.isTwsPlusDevice(device) && !tws_connected)) {
                Log.d(TAG,"isConnectionAllowed: incoming connection not allowed");
                mA2dpStackEvent = EVENT_TYPE_NONE;
                return false;
            }
        }
        if (num_connected > 1 &&
           ((!tws_connected && mAdapterService.isTwsPlusDevice(device)) ||
           (tws_connected && !mAdapterService.isTwsPlusDevice(device)))) {
            Log.d(TAG,"isConnectionAllowed: Max connections reached");
            return false;
        }
        if (!tws_connected && mAdapterService.isTwsPlusDevice(device)) {
            Log.d(TAG,"isConnectionAllowed: Disconnect legacy device for outgoing TWSP connection");
            disconnectExisting = true;
            return false;
        }
        if (tws_connected && mAdapterService.isTwsPlusDevice(device)) {
            //if (num_connected == mMaxConnectedAudioDevices) {
            if (num_connected > 1) {
                Log.d(TAG,"isConnectionAllowed: Max TWS connected, disconnect first");
                return false;
            } else if(mAdapterService.getTwsPlusPeerAddress(mConnDev).equals(device.getAddress())) {
                Log.d(TAG,"isConnectionAllowed: Peer earbud pair allow connection");
                return true;
            }
        } else if (tws_connected && !mAdapterService.isTwsPlusDevice(device)) {
            Log.d(TAG,"isConnectionAllowed: Disconnect tws device to connect to legacy headset");
            disconnectExisting = true;
            return false;
        }
        return false;
    }
    /**
     * Check whether can connect to a peer device.
     * The check considers the maximum number of connected peers.
     *
     * @param device the peer device to connect to
     * @return true if connection is allowed, otherwise false
     */
    private boolean connectionAllowedCheckMaxDevices(BluetoothDevice device) {
        int connected = 0;
        boolean tws_device = false;
        // Count devices that are in the process of connecting or already connected
        synchronized (mBtA2dpLock) {
            for (A2dpStateMachine sm : mStateMachines.values()) {
                switch (sm.getConnectionState()) {
                    case BluetoothProfile.STATE_CONNECTING:
                    case BluetoothProfile.STATE_CONNECTED:
                        if (Objects.equals(device, sm.getDevice())) {
                            return true;    // Already connected or accounted for
                        }
                        if (tws_device == false) {
                            tws_device = mAdapterService.isTwsPlusDevice(sm.getDevice());
                        }
                        connected++;
                        break;
                    default:
                        break;
                }
            }
        }
        Log.d(TAG,"connectionAllowedCheckMaxDevices connected = " + connected);
        if (mAdapterService.isVendorIntfEnabled() &&
            (tws_device || mAdapterService.isTwsPlusDevice(device) ||
            (tws_device && connected == mMaxConnectedAudioDevices &&
            !mAdapterService.isTwsPlusDevice(device)))) {
            return isConnectionAllowed(device, tws_device, connected);
        }
        if (mSetMaxConnectedAudioDevices == 1 &&
            connected == mSetMaxConnectedAudioDevices) {
            disconnectExisting = true;
            return true;
        }
        return (connected < mMaxConnectedAudioDevices);
    }

    /**
     * Check whether can connect to a peer device.
     * The check considers a number of factors during the evaluation.
     *
     * @param device the peer device to connect to
     * @param isOutgoingRequest if true, the check is for outgoing connection
     * request, otherwise is for incoming connection request
     * @return true if connection is allowed, otherwise false
     */
    @VisibleForTesting(otherwise = VisibleForTesting.PACKAGE_PRIVATE)
    public boolean okToConnect(BluetoothDevice device, boolean isOutgoingRequest) {
        Log.i(TAG, "okToConnect: device " + device + " isOutgoingRequest: " + isOutgoingRequest);
        // Check if this is an incoming connection in Quiet mode.
        if (mAdapterService.isQuietModeEnabled() && !isOutgoingRequest) {
            Log.e(TAG, "okToConnect: cannot connect to " + device + " : quiet mode enabled");
            return false;
        }
        // Check if too many devices
        if (!connectionAllowedCheckMaxDevices(device)) {
            Log.e(TAG, "okToConnect: cannot connect to " + device
                    + " : too many connected devices");
            return false;
        }
        if (mAdapterService.isTwsPlusDevice(device)) {
           Log.e(TAG, "allow second tws connection to " + device);
           return true;
        }
        // Check priority and accept or reject the connection.
        // Note: Logic can be simplified, but keeping it this way for readability
        int priority = getPriority(device);
        int bondState = mAdapterService.getBondState(device);
        // If priority is undefined, it is likely that service discovery has not completed and peer
        // initiated the connection. Allow this connection only if the device is bonded or bonding
        boolean serviceDiscoveryPending = (priority == BluetoothProfile.PRIORITY_UNDEFINED)
                && (bondState == BluetoothDevice.BOND_BONDING
                || bondState == BluetoothDevice.BOND_BONDED);
        // Also allow connection when device is bonded/bonding and priority is ON/AUTO_CONNECT.
        boolean isEnabled = (priority == BluetoothProfile.PRIORITY_ON
                || priority == BluetoothProfile.PRIORITY_AUTO_CONNECT)
                && (bondState == BluetoothDevice.BOND_BONDED
                || bondState == BluetoothDevice.BOND_BONDING);
        if (!serviceDiscoveryPending && !isEnabled) {
            // Otherwise, reject the connection if no service discovery is pending and priority is
            // neither PRIORITY_ON nor PRIORITY_AUTO_CONNECT
            Log.w(TAG, "okToConnect: return false, priority=" + priority + ", bondState="
                    + bondState);
            return false;
        }
        return true;
    }

    List<BluetoothDevice> getDevicesMatchingConnectionStates(int[] states) {
        enforceCallingOrSelfPermission(BLUETOOTH_PERM, "Need BLUETOOTH permission");
        List<BluetoothDevice> devices = new ArrayList<>();
<<<<<<< HEAD
        Set<BluetoothDevice> bondedDevices = mAdapter.getBondedDevices();
        synchronized (mBtA2dpLock) {
=======
        if (states == null) {
            return devices;
        }
        final BluetoothDevice[] bondedDevices = mAdapterService.getBondedDevices();
        if (bondedDevices == null) {
            return devices;
        }
        synchronized (mStateMachines) {
>>>>>>> 98eb20c2
            for (BluetoothDevice device : bondedDevices) {
                if (!BluetoothUuid.isUuidPresent(mAdapterService.getRemoteUuids(device),
                                                 BluetoothUuid.AudioSink)) {
                    continue;
                }
                int connectionState = BluetoothProfile.STATE_DISCONNECTED;
                A2dpStateMachine sm = mStateMachines.get(device);
                if (sm != null) {
                    connectionState = sm.getConnectionState();
                }
                for (int state : states) {
                    if (connectionState == state) {
                        devices.add(device);
                        break;
                    }
                }
            }
            return devices;
        }
    }

    /**
     * Get the list of devices that have state machines.
     *
     * @return the list of devices that have state machines
     */
    @VisibleForTesting
    List<BluetoothDevice> getDevices() {
        List<BluetoothDevice> devices = new ArrayList<>();
        synchronized (mBtA2dpLock) {
            for (A2dpStateMachine sm : mStateMachines.values()) {
                devices.add(sm.getDevice());
            }
            return devices;
        }
    }

    public int getConnectionState(BluetoothDevice device) {
        enforceCallingOrSelfPermission(BLUETOOTH_PERM, "Need BLUETOOTH permission");
        synchronized (mBtA2dpLock) {
            A2dpStateMachine sm = mStateMachines.get(device);
            if (sm == null) {
                return BluetoothProfile.STATE_DISCONNECTED;
            }
            return sm.getConnectionState();
        }
    }

    private void removeActiveDevice(boolean forceStopPlayingAudio) {
        BluetoothDevice previousActiveDevice = mActiveDevice;
        synchronized (mStateMachines) {
            // Clear the active device
            mActiveDevice = null;
            // This needs to happen before we inform the audio manager that the device
            // disconnected. Please see comment in broadcastActiveDevice() for why.
            broadcastActiveDevice(null);

            if (previousActiveDevice == null) {
                return;
            }

            // Make sure the Audio Manager knows the previous Active device is disconnected.
            // However, if A2DP is still connected and not forcing stop audio for that remote
            // device, the user has explicitly switched the output to the local device and music
            // should continue playing. Otherwise, the remote device has been indeed disconnected
            // and audio should be suspended before switching the output to the local device.
            boolean suppressNoisyIntent = !forceStopPlayingAudio
                    && (getConnectionState(previousActiveDevice)
                    == BluetoothProfile.STATE_CONNECTED);
            Log.i(TAG, "removeActiveDevice: suppressNoisyIntent=" + suppressNoisyIntent);

            boolean isBAActive = false;
            BATService mBatService = BATService.getBATService();
            isBAActive = (mBatService != null) && (mBatService.isBATActive());
            Log.d(TAG," removeActiveDevice: BA active " + isBAActive);
            // If BA streaming is ongoing, we don't want to pause music player
            if(isBAActive) {
                suppressNoisyIntent = true;
                Log.d(TAG," BA Active, suppress noisy intent");
            }
            if (mAdapterService.isTwsPlusDevice(previousActiveDevice) &&
                mDummyDevice != null) {
                previousActiveDevice = mDummyDevice;
                mDummyDevice = null;
            }
            mDisconnectDelay =
                    mAudioManager.setBluetoothA2dpDeviceConnectionStateSuppressNoisyIntent(
                    previousActiveDevice, BluetoothProfile.STATE_DISCONNECTED,
                    BluetoothProfile.A2DP, suppressNoisyIntent, -1);
            if (mDisconnectDelay > 0) {
                mDisconnectTime = SystemClock.uptimeMillis();
            }
            // Make sure the Active device in native layer is set to null and audio is off
            if (!mA2dpNativeInterface.setActiveDevice(null)) {
                Log.w(TAG, "setActiveDevice(null): Cannot remove active device in native "
                        + "layer");
            }
        }
    }

    /**
     * Set the active device.
     *
     * @param device the active device
     * @return true on success, otherwise false
     */
    public boolean setActiveDevice(BluetoothDevice device) {
        enforceCallingOrSelfPermission(BLUETOOTH_ADMIN_PERM, "Need BLUETOOTH ADMIN permission");
        synchronized (mActiveDeviceLock) {
            return setActiveDeviceInternal(device);
        }
    }
    private boolean setActiveDeviceInternal(BluetoothDevice device) {
        boolean deviceChanged;
        BluetoothCodecStatus codecStatus = null;
        BluetoothDevice previousActiveDevice = mActiveDevice;
        boolean isBAActive = false;
        Log.w(TAG, "setActiveDevice(" + device + "): previous is " + previousActiveDevice);
        synchronized (mBtA2dpLock) {
            if (previousActiveDevice != null && AvrcpTargetService.get() != null) {
                AvrcpTargetService.get().storeVolumeForDevice(previousActiveDevice);
            }

            BATService mBatService = BATService.getBATService();
            isBAActive = (mBatService != null) && (mBatService.isBATActive());
            Log.d(TAG," setActiveDevice: BA active " + isBAActive);

            if (device == null) {
                // Remove active device and continue playing audio only if necessary.
                removeActiveDevice(false);
                if(mAvrcp_ext != null)
                    mAvrcp_ext.setActiveDevice(device);
                return true;
            }

            A2dpStateMachine sm = mStateMachines.get(device);
            deviceChanged = !Objects.equals(device, mActiveDevice);
            if (!deviceChanged) {
                Log.e(TAG, "setActiveDevice(" + device + "): already set to active ");
                return true;
            }
            if (sm == null) {
                Log.e(TAG, "setActiveDevice(" + device + "): Cannot set as active: "
                          + "no state machine");
                return false;
            }
            if (sm.getConnectionState() != BluetoothProfile.STATE_CONNECTED) {
                Log.e(TAG, "setActiveDevice(" + device + "): Cannot set as active: "
                          + "device is not connected");
                return false;
            }
            if (mActiveDevice != null && mAdapterService.isTwsPlusDevice(device) &&
                mAdapterService.isTwsPlusDevice(mActiveDevice) &&
                !Objects.equals(device, mActiveDevice) &&
                getConnectionState(mActiveDevice) == BluetoothProfile.STATE_CONNECTED) {
                Log.d(TAG,"Ignore setActiveDevice request");
                return false;
            }
            if (!mA2dpNativeInterface.setActiveDevice(device)) {
                Log.e(TAG, "setActiveDevice(" + device + "): Cannot set as active in native layer");
                return false;
            }
            codecStatus = sm.getCodecStatus();
            mActiveDevice = device;
            // This needs to happen before we inform the audio manager that the device
            // disconnected. Please see comment in broadcastActiveDevice() for why.
            broadcastActiveDevice(mActiveDevice);
            Log.w(TAG, "setActiveDevice coming out of mutex lock");
        }
        if (deviceChanged &&
            (mDummyDevice == null || !mAdapterService.isTwsPlusDevice(mActiveDevice))) {
            if (mAdapterService.isTwsPlusDevice(device) && mDummyDevice == null) {
                Log.d(TAG,"set dummy device for tws+");
                mDummyDevice = mAdapter.getRemoteDevice("FA:CE:FA:CE:FA:CE");
            }
            // Send an intent with the active device codec config
            if (codecStatus != null) {
                broadcastCodecConfig(mActiveDevice, codecStatus);
            }
            // Make sure the Audio Manager knows the previous Active device is disconnected,
            // and the new Active device is connected.
            // Also, mute and unmute the output during the switch to avoid audio glitches.
            boolean wasMuted = false;
            if (previousActiveDevice != null) {
                if (!mAudioManager.isStreamMute(AudioManager.STREAM_MUSIC)) {
                    mAudioManager.adjustStreamVolume(AudioManager.STREAM_MUSIC,
                                                     AudioManager.ADJUST_MUTE, 0);
                    wasMuted = true;
                }
                if (mDummyDevice != null &&
                    mAdapterService.isTwsPlusDevice(previousActiveDevice)) {
                    mAudioManager.setBluetoothA2dpDeviceConnectionStateSuppressNoisyIntent(
                            mDummyDevice, BluetoothProfile.STATE_DISCONNECTED,
                            BluetoothProfile.A2DP, true, -1);
                    mDummyDevice = null;
                } else  {
                    mAudioManager.setBluetoothA2dpDeviceConnectionStateSuppressNoisyIntent(
                            previousActiveDevice, BluetoothProfile.STATE_DISCONNECTED,
                            BluetoothProfile.A2DP, true, -1);
                }
            }

            int rememberedVolume = -1;
            if (AvrcpTargetService.get() != null) {
                AvrcpTargetService.get().volumeDeviceSwitched(device);

                rememberedVolume = AvrcpTargetService.get()
                        .getRememberedVolumeForDevice(device);
            }

            // Check if ther is any delay set on audioservice for previous
            // disconnect, if so then need to serialise disconnect/connect
            // requests to audioservice, wait till prev disconnect is completed
            if (mDisconnectDelay > 0) {
                long currentTime = SystemClock.uptimeMillis();
                if (mDisconnectDelay > (currentTime - mDisconnectTime)) {
                    try {
                        Log.d(TAG, "Enter wait for previous disconnect");
                        Thread.sleep(mDisconnectDelay - (currentTime - mDisconnectTime));
                        Log.d(TAG, "Exiting Wait for previous disconnect");
                    } catch (InterruptedException e) {
                        Log.e(TAG, "setactive was interrupted");
                    }
                }
                mDisconnectDelay = 0;
                mDisconnectTime = 0;
             }

             if (!isBAActive) {
                if (mDummyDevice == null) {
                    mAudioManager.setBluetoothA2dpDeviceConnectionStateSuppressNoisyIntent(
                            mActiveDevice, BluetoothProfile.STATE_CONNECTED, BluetoothProfile.A2DP,
                            true, rememberedVolume);
                } else {
                    mAudioManager.setBluetoothA2dpDeviceConnectionStateSuppressNoisyIntent(
                            mDummyDevice, BluetoothProfile.STATE_CONNECTED, BluetoothProfile.A2DP,
                            true, rememberedVolume);
                }
            }

            // Inform the Audio Service about the codec configuration
            // change, so the Audio Service can reset accordingly the audio
            // feeding parameters in the Audio HAL to the Bluetooth stack.
            String offloadSupported =
                 SystemProperties.get("persist.vendor.btstack.enable.splita2dp");
            if (!(offloadSupported.isEmpty() || "true".equals(offloadSupported))) {
                mAudioManager.handleBluetoothA2dpDeviceConfigChange(device);
                if (wasMuted) {
                    mAudioManager.adjustStreamVolume(AudioManager.STREAM_MUSIC,
                                                     AudioManager.ADJUST_UNMUTE, 0);
                }
            }
            if (wasMuted) {
               mAudioManager.adjustStreamVolume(AudioManager.STREAM_MUSIC,
                                          AudioManager.ADJUST_UNMUTE, 0);
            }
            if(mAvrcp_ext != null)
                mAvrcp_ext.setActiveDevice(device);
        }
        return true;
    }

    /**
     * Get the active device.
     *
     * @return the active device or null if no device is active
     */
    public BluetoothDevice getActiveDevice() {
        enforceCallingOrSelfPermission(BLUETOOTH_PERM, "Need BLUETOOTH permission");
        synchronized (mBtA2dpLock) {
            return mActiveDevice;
        }
    }

    private boolean isActiveDevice(BluetoothDevice device) {
        synchronized (mBtA2dpLock) {
            return (device != null) && Objects.equals(device, mActiveDevice);
        }
    }

    public boolean setPriority(BluetoothDevice device, int priority) {
        enforceCallingOrSelfPermission(BLUETOOTH_ADMIN_PERM, "Need BLUETOOTH_ADMIN permission");
        Settings.Global.putInt(getContentResolver(),
                Settings.Global.getBluetoothA2dpSinkPriorityKey(device.getAddress()), priority);
        if (DBG) {
            Log.d(TAG, "Saved priority " + device + " = " + priority);
        }
        return true;
    }

    public int getPriority(BluetoothDevice device) {
        enforceCallingOrSelfPermission(BLUETOOTH_ADMIN_PERM, "Need BLUETOOTH_ADMIN permission");
        int priority = Settings.Global.getInt(getContentResolver(),
                Settings.Global.getBluetoothA2dpSinkPriorityKey(device.getAddress()),
                BluetoothProfile.PRIORITY_UNDEFINED);
        return priority;
    }

    /* Absolute volume implementation */
    public boolean isAvrcpAbsoluteVolumeSupported() {
        synchronized(mBtAvrcpLock) {
            if (mAvrcp_ext != null) return mAvrcp_ext.isAbsoluteVolumeSupported();
            return (mAvrcp != null) && mAvrcp.isAbsoluteVolumeSupported();
        }
    }

    public void setAvrcpAbsoluteVolume(int volume) {
        // TODO (apanicke): Instead of using A2DP as a middleman for volume changes, add a binder
        // service to the new AVRCP Profile and have the audio manager use that instead.
        if (AvrcpTargetService.get() != null) {
            AvrcpTargetService.get().sendVolumeChanged(volume);
            return;
        }

        synchronized(mBtAvrcpLock) {
            if (mAvrcp_ext != null) {
                mAvrcp_ext.setAbsoluteVolume(volume);
                return;
            }
            if (mAvrcp != null) {
                mAvrcp.setAbsoluteVolume(volume);
            }
        }
    }

    public void setAvrcpAudioState(int state, BluetoothDevice device) {
        synchronized(mBtAvrcpLock) {
            if (mAvrcp_ext != null) {
                mAvrcp_ext.setA2dpAudioState(state, device);
            } else if (mAvrcp != null) {
                mAvrcp.setA2dpAudioState(state);
            }
        }

        if(state == BluetoothA2dp.STATE_NOT_PLAYING) {
            GattService mGattService = GattService.getGattService();
            if(mGattService != null) {
                Log.d(TAG, "Enable BLE scanning");
                mGattService.setAptXLowLatencyMode(false);
            }
        }
    }

    public void resetAvrcpBlacklist(BluetoothDevice device) {
        synchronized(mBtAvrcpLock) {
            if (mAvrcp_ext != null) {
                mAvrcp_ext.resetBlackList(device.getAddress());
                return;
            }
            if (mAvrcp != null) {
                mAvrcp.resetBlackList(device.getAddress());
            }
        }
    }

    public boolean isA2dpPlaying(BluetoothDevice device) {
        enforceCallingOrSelfPermission(BLUETOOTH_PERM, "Need BLUETOOTH permission");
        if (DBG) {
            Log.d(TAG, "isA2dpPlaying(" + device + ")");
        }
        synchronized (mBtA2dpLock) {
            A2dpStateMachine sm = mStateMachines.get(device);
            if (sm == null) {
                return false;
            }
            return sm.isPlaying();
        }
    }

    /**
     * Gets the current codec status (configuration and capability).
     *
     * @param device the remote Bluetooth device. If null, use the currect
     * active A2DP Bluetooth device.
     * @return the current codec status
     * @hide
     */
    public BluetoothCodecStatus getCodecStatus(BluetoothDevice device) {
        enforceCallingOrSelfPermission(BLUETOOTH_PERM, "Need BLUETOOTH permission");
        if (DBG) {
            Log.d(TAG, "getCodecStatus(" + device + ")");
        }
        synchronized (mBtA2dpLock) {
            if (device == null) {
                device = mActiveDevice;
            }
            if (device == null) {
                return null;
            }
            A2dpStateMachine sm = mStateMachines.get(device);
            if (sm != null) {
                return sm.getCodecStatus();
            }
            return null;
        }
    }

    /**
     * Sets the codec configuration preference.
     *
     * @param device the remote Bluetooth device. If null, use the currect
     * active A2DP Bluetooth device.
     * @param codecConfig the codec configuration preference
     * @hide
     */
    public void setCodecConfigPreference(BluetoothDevice device,
                                         BluetoothCodecConfig codecConfig) {
        enforceCallingOrSelfPermission(BLUETOOTH_PERM, "Need BLUETOOTH permission");
        if (DBG) {
            Log.d(TAG, "setCodecConfigPreference(" + device + "): "
                    + Objects.toString(codecConfig));
        }
        if (device == null) {
            device = mActiveDevice;
        }
        if (device == null) {
            Log.e(TAG, "Cannot set codec config preference: no active A2DP device");
            return;
        }

        if((codecConfig.getCodecSpecific4() & AptxBLEScanMask) > 0) {
            GattService mGattService = GattService.getGattService();

            if(mGattService != null) {
                long mScanMode = codecConfig.getCodecSpecific4() & AptxBLEScanMask;
                if(mScanMode == Aptx_BLEScanEnable) {
                    mGattService.setAptXLowLatencyMode(false);
                }
                else if(mScanMode == Aptx_BLEScanDisable) {
                    Log.w(TAG, "Disable BLE scanning to support aptX LL Mode");
                    mGattService.setAptXLowLatencyMode(true);
                }
            }
        }
        mA2dpCodecConfig.setCodecConfigPreference(device, codecConfig);
    }

    /**
     * Enables the optional codecs.
     *
     * @param device the remote Bluetooth device. If null, use the currect
     * active A2DP Bluetooth device.
     * @hide
     */
    public void enableOptionalCodecs(BluetoothDevice device) {
        enforceCallingOrSelfPermission(BLUETOOTH_PERM, "Need BLUETOOTH permission");
        if (DBG) {
            Log.d(TAG, "enableOptionalCodecs(" + device + ")");
        }
        if (device == null) {
            device = mActiveDevice;
        }
        if (device == null) {
            Log.e(TAG, "Cannot enable optional codecs: no active A2DP device");
            return;
        }
        mA2dpCodecConfig.enableOptionalCodecs(device);
    }

    /**
     * Disables the optional codecs.
     *
     * @param device the remote Bluetooth device. If null, use the currect
     * active A2DP Bluetooth device.
     * @hide
     */
    public void disableOptionalCodecs(BluetoothDevice device) {
        enforceCallingOrSelfPermission(BLUETOOTH_PERM, "Need BLUETOOTH permission");
        if (DBG) {
            Log.d(TAG, "disableOptionalCodecs(" + device + ")");
        }
        if (device == null) {
            device = mActiveDevice;
        }
        if (device == null) {
            Log.e(TAG, "Cannot disable optional codecs: no active A2DP device");
            return;
        }
        mA2dpCodecConfig.disableOptionalCodecs(device);
    }

    public int getSupportsOptionalCodecs(BluetoothDevice device) {
        enforceCallingOrSelfPermission(BLUETOOTH_ADMIN_PERM, "Need BLUETOOTH_ADMIN permission");
        int support = Settings.Global.getInt(getContentResolver(),
                Settings.Global.getBluetoothA2dpSupportsOptionalCodecsKey(device.getAddress()),
                BluetoothA2dp.OPTIONAL_CODECS_SUPPORT_UNKNOWN);
        return support;
    }

    public void setSupportsOptionalCodecs(BluetoothDevice device, boolean doesSupport) {
        enforceCallingOrSelfPermission(BLUETOOTH_ADMIN_PERM, "Need BLUETOOTH_ADMIN permission");
        int value = doesSupport ? BluetoothA2dp.OPTIONAL_CODECS_SUPPORTED
                : BluetoothA2dp.OPTIONAL_CODECS_NOT_SUPPORTED;
        Settings.Global.putInt(getContentResolver(),
                Settings.Global.getBluetoothA2dpSupportsOptionalCodecsKey(device.getAddress()),
                value);
    }

    public int getOptionalCodecsEnabled(BluetoothDevice device) {
        enforceCallingOrSelfPermission(BLUETOOTH_ADMIN_PERM, "Need BLUETOOTH_ADMIN permission");
        return Settings.Global.getInt(getContentResolver(),
                Settings.Global.getBluetoothA2dpOptionalCodecsEnabledKey(device.getAddress()),
                BluetoothA2dp.OPTIONAL_CODECS_PREF_UNKNOWN);
    }

    public void setOptionalCodecsEnabled(BluetoothDevice device, int value) {
        enforceCallingOrSelfPermission(BLUETOOTH_ADMIN_PERM, "Need BLUETOOTH_ADMIN permission");
        if (value != BluetoothA2dp.OPTIONAL_CODECS_PREF_UNKNOWN
                && value != BluetoothA2dp.OPTIONAL_CODECS_PREF_DISABLED
                && value != BluetoothA2dp.OPTIONAL_CODECS_PREF_ENABLED) {
            Log.w(TAG, "Unexpected value passed to setOptionalCodecsEnabled:" + value);
            return;
        }
        Settings.Global.putInt(getContentResolver(),
                Settings.Global.getBluetoothA2dpOptionalCodecsEnabledKey(device.getAddress()),
                value);
    }

    // Handle messages from native (JNI) to Java
    void messageFromNative(A2dpStackEvent stackEvent) {
        Objects.requireNonNull(stackEvent.device,
                               "Device should never be null, event: " + stackEvent);
        synchronized (mBtA2dpLock) {
            BluetoothDevice device = stackEvent.device;
            A2dpStateMachine sm = mStateMachines.get(device);
            if (sm == null) {
                if (stackEvent.type == A2dpStackEvent.EVENT_TYPE_CONNECTION_STATE_CHANGED) {
                    switch (stackEvent.valueInt) {
                        case A2dpStackEvent.CONNECTION_STATE_CONNECTED:
                        case A2dpStackEvent.CONNECTION_STATE_CONNECTING:
                            // Create a new state machine only when connecting to a device
                            if (mAdapterService.isVendorIntfEnabled())
                                mA2dpStackEvent =  stackEvent.valueInt;
                            if (mAdapterService.isTwsPlusDevice(device)) {
                                sm = getOrCreateStateMachine(device);
                                break;
                            }
                            if (!connectionAllowedCheckMaxDevices(device)) {
                                Log.e(TAG, "Cannot connect to " + device
                                        + " : too many connected devices");
                                return;
                            }
                            sm = getOrCreateStateMachine(device);
                            break;
                        default:
                            if (mAdapterService.isVendorIntfEnabled() &&
                                mA2dpStackEvent == A2dpStackEvent.CONNECTION_STATE_CONNECTED ||
                                mA2dpStackEvent == A2dpStackEvent.CONNECTION_STATE_CONNECTING) {
                                Log.d(TAG,"Reset local stack event value");
                                mA2dpStackEvent = EVENT_TYPE_NONE;
                            }
                            break;
                    }
                }
            } else {
                if (mAdapterService.isVendorIntfEnabled()) {
                    switch (sm.getConnectionState()) {
                      case BluetoothProfile.STATE_DISCONNECTED:
                        mA2dpStackEvent = stackEvent.valueInt;
                        break;
                      default:
                        mA2dpStackEvent = EVENT_TYPE_NONE;
                        break;
                    }
                }
            }
            if (sm == null) {
                Log.e(TAG, "Cannot process stack event: no state machine: " + stackEvent);
                return;
            }
            sm.sendMessage(A2dpStateMachine.STACK_EVENT, stackEvent);
        }
    }

    /**
     * The codec configuration for a device has been updated.
     *
     * @param device the remote device
     * @param codecStatus the new codec status
     * @param sameAudioFeedingParameters if true the audio feeding parameters
     * haven't been changed
     */
    void codecConfigUpdated(BluetoothDevice device, BluetoothCodecStatus codecStatus,
                            boolean sameAudioFeedingParameters) {
        broadcastCodecConfig(device, codecStatus);

        // Inform the Audio Service about the codec configuration change,
        // so the Audio Service can reset accordingly the audio feeding
        // parameters in the Audio HAL to the Bluetooth stack.
        if (isActiveDevice(device) && !sameAudioFeedingParameters) {
            mAudioManager.handleBluetoothA2dpDeviceConfigChange(device);
        }
    }


    public void broadcastReconfigureA2dp() {
        Log.w(TAG, "broadcastReconfigureA2dp(): set rcfg true to AudioManager");
        boolean isBAActive = false;
        BATService mBatService = BATService.getBATService();
        isBAActive = (mBatService != null) && (mBatService.isBATActive());
        Log.d(TAG," broadcastReconfigureA2dp: BA active " + isBAActive);
        // If BA is active, don't inform AudioManager about reconfig.
        if(isBAActive) {
            return;
        }
        mAudioManager.setParameters("reconfigA2dp=true");
    }


    private A2dpStateMachine getOrCreateStateMachine(BluetoothDevice device) {
        if (device == null) {
            Log.e(TAG, "getOrCreateStateMachine failed: device cannot be null");
            return null;
        }
        synchronized (mBtA2dpLock) {
            A2dpStateMachine sm = mStateMachines.get(device);
            if (sm != null) {
                return sm;
            }
            // Limit the maximum number of state machines to avoid DoS attack
            if (mStateMachines.size() >= MAX_A2DP_STATE_MACHINES) {
                Log.e(TAG, "Maximum number of A2DP state machines reached: "
                        + MAX_A2DP_STATE_MACHINES);
                return null;
            }
            if (DBG) {
                Log.d(TAG, "Creating a new state machine for " + device);
            }
            sm = A2dpStateMachine.make(device, this, mA2dpNativeInterface,
                                       mStateMachinesThread.getLooper());
            mStateMachines.put(device, sm);
            return sm;
        }
    }

    private void broadcastActiveDevice(BluetoothDevice device) {
        if (DBG) {
            Log.d(TAG, "broadcastActiveDevice(" + device + ")");
        }

        Intent intent = new Intent(BluetoothA2dp.ACTION_ACTIVE_DEVICE_CHANGED);
        intent.putExtra(BluetoothDevice.EXTRA_DEVICE, device);
        intent.addFlags(Intent.FLAG_RECEIVER_REGISTERED_ONLY_BEFORE_BOOT
                        | Intent.FLAG_RECEIVER_INCLUDE_BACKGROUND);
        sendBroadcast(intent, ProfileService.BLUETOOTH_PERM);
    }

    private void broadcastCodecConfig(BluetoothDevice device, BluetoothCodecStatus codecStatus) {
        if (DBG) {
            Log.d(TAG, "broadcastCodecConfig(" + device + "): " + codecStatus);
        }
        Intent intent = new Intent(BluetoothA2dp.ACTION_CODEC_CONFIG_CHANGED);
        intent.putExtra(BluetoothCodecStatus.EXTRA_CODEC_STATUS, codecStatus);
        intent.putExtra(BluetoothDevice.EXTRA_DEVICE, device);
        intent.addFlags(Intent.FLAG_RECEIVER_REGISTERED_ONLY_BEFORE_BOOT
                        | Intent.FLAG_RECEIVER_INCLUDE_BACKGROUND);
        sendBroadcast(intent, A2dpService.BLUETOOTH_PERM);
    }

    private class BondStateChangedReceiver extends BroadcastReceiver {
        @Override
        public void onReceive(Context context, Intent intent) {
            if (!BluetoothDevice.ACTION_BOND_STATE_CHANGED.equals(intent.getAction())) {
                return;
            }
            int state = intent.getIntExtra(BluetoothDevice.EXTRA_BOND_STATE,
                                           BluetoothDevice.ERROR);
            BluetoothDevice device = intent.getParcelableExtra(BluetoothDevice.EXTRA_DEVICE);
            Objects.requireNonNull(device, "ACTION_BOND_STATE_CHANGED with no EXTRA_DEVICE");
            bondStateChanged(device, state);
        }
    }

    /**
     * Process a change in the bonding state for a device.
     *
     * @param device the device whose bonding state has changed
     * @param bondState the new bond state for the device. Possible values are:
     * {@link BluetoothDevice#BOND_NONE},
     * {@link BluetoothDevice#BOND_BONDING},
     * {@link BluetoothDevice#BOND_BONDED}.
     */
    @VisibleForTesting
    void bondStateChanged(BluetoothDevice device, int bondState) {
        if (DBG) {
            Log.d(TAG, "Bond state changed for device: " + device + " state: " + bondState);
        }
        // Remove state machine if the bonding for a device is removed
        if (bondState != BluetoothDevice.BOND_NONE) {
            return;
        }
        synchronized (mBtA2dpLock) {
            A2dpStateMachine sm = mStateMachines.get(device);
            if (sm == null) {
                return;
            }
            if (sm.getConnectionState() != BluetoothProfile.STATE_DISCONNECTED) {
                return;
            }
            removeStateMachine(device);
        }
    }

    private void removeStateMachine(BluetoothDevice device) {
        synchronized (mBtA2dpLock) {
            A2dpStateMachine sm = mStateMachines.get(device);
            if (sm == null) {
                Log.w(TAG, "removeStateMachine: device " + device
                        + " does not have a state machine");
                return;
            }
            Log.i(TAG, "removeStateMachine: removing state machine for device: " + device);
            sm.doQuit();
            sm.cleanup();
            mStateMachines.remove(device);
        }
    }

    private void updateOptionalCodecsSupport(BluetoothDevice device) {
        int previousSupport = getSupportsOptionalCodecs(device);
        boolean supportsOptional = false;

        synchronized (mBtA2dpLock) {
            A2dpStateMachine sm = mStateMachines.get(device);
            if (sm == null) {
                return;
            }
            BluetoothCodecStatus codecStatus = sm.getCodecStatus();
            if (codecStatus != null) {
                for (BluetoothCodecConfig config : codecStatus.getCodecsSelectableCapabilities()) {
                    if (!config.isMandatoryCodec()) {
                        supportsOptional = true;
                        break;
                    }
                }
            }
        }
        if (previousSupport == BluetoothA2dp.OPTIONAL_CODECS_SUPPORT_UNKNOWN
                || supportsOptional != (previousSupport
                                    == BluetoothA2dp.OPTIONAL_CODECS_SUPPORTED)) {
            setSupportsOptionalCodecs(device, supportsOptional);
        }
        if (supportsOptional) {
            int enabled = getOptionalCodecsEnabled(device);
            if (enabled == BluetoothA2dp.OPTIONAL_CODECS_PREF_ENABLED) {
                enableOptionalCodecs(device);
            } else if (enabled == BluetoothA2dp.OPTIONAL_CODECS_PREF_DISABLED) {
                disableOptionalCodecs(device);
            }
        }
    }

    private void connectionStateChanged(BluetoothDevice device, int fromState, int toState) {
        if ((device == null) || (fromState == toState)) {
            return;
        }
        synchronized (mBtA2dpLock) {
            if (toState == BluetoothProfile.STATE_CONNECTED) {
                // Each time a device connects, we want to re-check if it supports optional
                // codecs (perhaps it's had a firmware update, etc.) and save that state if
                // it differs from what we had saved before.
                updateOptionalCodecsSupport(device);
            }
            // Set the active device if only one connected device is supported and it was connected
            if (toState == BluetoothProfile.STATE_CONNECTED && (mMaxConnectedAudioDevices == 1)) {
                setActiveDevice(device);
            }
            // Check if the active device is not connected anymore
            if (isActiveDevice(device) && (fromState == BluetoothProfile.STATE_CONNECTED) &&
                mMaxConnectedAudioDevices == 1) {
                setActiveDevice(null);
            }
            // Check if the device is disconnected - if unbond, remove the state machine
            if (toState == BluetoothProfile.STATE_DISCONNECTED) {
                int bondState = mAdapterService.getBondState(device);
                if (bondState == BluetoothDevice.BOND_NONE) {
                    removeStateMachine(device);
                }
            }
        }
    }

    /**
     * Receiver for processing device connection state changes.
     *
     * <ul>
     * <li> Update codec support per device when device is (re)connected
     * <li> Delete the state machine instance if the device is disconnected and unbond
     * </ul>
     */
    private class ConnectionStateChangedReceiver extends BroadcastReceiver {
        @Override
        public void onReceive(Context context, Intent intent) {
            if (!BluetoothA2dp.ACTION_CONNECTION_STATE_CHANGED.equals(intent.getAction())) {
                return;
            }
            BluetoothDevice device = intent.getParcelableExtra(BluetoothDevice.EXTRA_DEVICE);
            if (device.getAddress().equals(BATService.mBAAddress)) {
                Log.d(TAG," ConnectionUpdate from BA, don't take action ");
                return;
            }
            int toState = intent.getIntExtra(BluetoothProfile.EXTRA_STATE, -1);
            int fromState = intent.getIntExtra(BluetoothProfile.EXTRA_PREVIOUS_STATE, -1);
            connectionStateChanged(device, fromState, toState);
        }
    }

    /**
     * Binder object: must be a static class or memory leak may occur.
     */
    @VisibleForTesting
    static class BluetoothA2dpBinder extends IBluetoothA2dp.Stub
            implements IProfileServiceBinder {
        private A2dpService mService;

        private A2dpService getService() {
            if (!Utils.checkCaller()) {
                Log.w(TAG, "A2DP call not allowed for non-active user");
                return null;
            }

            if (mService != null && mService.isAvailable()) {
                return mService;
            }
            return null;
        }

        BluetoothA2dpBinder(A2dpService svc) {
            mService = svc;
        }

        @Override
        public void cleanup() {
            mService = null;
        }

        @Override
        public boolean connect(BluetoothDevice device) {
            A2dpService service = getService();
            if (service == null) {
                return false;
            }
            return service.connect(device);
        }

        @Override
        public boolean disconnect(BluetoothDevice device) {
            A2dpService service = getService();
            if (service == null) {
                return false;
            }
            return service.disconnect(device);
        }

        @Override
        public List<BluetoothDevice> getConnectedDevices() {
            A2dpService service = getService();
            if (service == null) {
                return new ArrayList<>(0);
            }
            return service.getConnectedDevices();
        }

        @Override
        public List<BluetoothDevice> getDevicesMatchingConnectionStates(int[] states) {
            A2dpService service = getService();
            if (service == null) {
                return new ArrayList<>(0);
            }
            return service.getDevicesMatchingConnectionStates(states);
        }

        @Override
        public int getConnectionState(BluetoothDevice device) {
            A2dpService service = getService();
            if (service == null) {
                return BluetoothProfile.STATE_DISCONNECTED;
            }
            return service.getConnectionState(device);
        }

        @Override
        public boolean setActiveDevice(BluetoothDevice device) {
            A2dpService service = getService();
            if (service == null) {
                return false;
            }
            return service.setActiveDevice(device);
        }

        @Override
        public BluetoothDevice getActiveDevice() {
            A2dpService service = getService();
            if (service == null) {
                return null;
            }
            return service.getActiveDevice();
        }

        @Override
        public boolean setPriority(BluetoothDevice device, int priority) {
            A2dpService service = getService();
            if (service == null) {
                return false;
            }
            return service.setPriority(device, priority);
        }

        @Override
        public int getPriority(BluetoothDevice device) {
            A2dpService service = getService();
            if (service == null) {
                return BluetoothProfile.PRIORITY_UNDEFINED;
            }
            return service.getPriority(device);
        }

        @Override
        public boolean isAvrcpAbsoluteVolumeSupported() {
            A2dpService service = getService();
            if (service == null) {
                return false;
            }
            return service.isAvrcpAbsoluteVolumeSupported();
        }

        @Override
        public void setAvrcpAbsoluteVolume(int volume) {
            A2dpService service = getService();
            if (service == null) {
                return;
            }
            service.setAvrcpAbsoluteVolume(volume);
        }

        @Override
        public boolean isA2dpPlaying(BluetoothDevice device) {
            A2dpService service = getService();
            if (service == null) {
                return false;
            }
            return service.isA2dpPlaying(device);
        }

        @Override
        public BluetoothCodecStatus getCodecStatus(BluetoothDevice device) {
            A2dpService service = getService();
            if (service == null) {
                return null;
            }
            return service.getCodecStatus(device);
        }

        @Override
        public void setCodecConfigPreference(BluetoothDevice device,
                                             BluetoothCodecConfig codecConfig) {
            A2dpService service = getService();
            if (service == null) {
                return;
            }
            service.setCodecConfigPreference(device, codecConfig);
        }

        @Override
        public void enableOptionalCodecs(BluetoothDevice device) {
            A2dpService service = getService();
            if (service == null) {
                return;
            }
            service.enableOptionalCodecs(device);
        }

        @Override
        public void disableOptionalCodecs(BluetoothDevice device) {
            A2dpService service = getService();
            if (service == null) {
                return;
            }
            service.disableOptionalCodecs(device);
        }

        public int supportsOptionalCodecs(BluetoothDevice device) {
            A2dpService service = getService();
            if (service == null) {
                return BluetoothA2dp.OPTIONAL_CODECS_SUPPORT_UNKNOWN;
            }
            return service.getSupportsOptionalCodecs(device);
        }

        public int getOptionalCodecsEnabled(BluetoothDevice device) {
            A2dpService service = getService();
            if (service == null) {
                return BluetoothA2dp.OPTIONAL_CODECS_PREF_UNKNOWN;
            }
            return service.getOptionalCodecsEnabled(device);
        }

        public void setOptionalCodecsEnabled(BluetoothDevice device, int value) {
            A2dpService service = getService();
            if (service == null) {
                return;
            }
            service.setOptionalCodecsEnabled(device, value);
        }
    }

    @Override
    public void dump(StringBuilder sb) {
        super.dump(sb);
        ProfileService.println(sb, "mActiveDevice: " + mActiveDevice);
        synchronized(mBtA2dpLock) {
            for (A2dpStateMachine sm : mStateMachines.values()) {
                sm.dump(sb);
            }
        }
        synchronized(mBtAvrcpLock) {
            if (mAvrcp_ext != null) {
                mAvrcp_ext.dump(sb);
                return;
            }
            if (mAvrcp != null) {
                mAvrcp.dump(sb);
            }
        }
    }
}<|MERGE_RESOLUTION|>--- conflicted
+++ resolved
@@ -251,7 +251,6 @@
             }
         }
 
-<<<<<<< HEAD
         // Step 2: Reset maximum number of connected audio devices
         if (mAdapterService.isVendorIntfEnabled()) {
             if (mIsTwsPlusEnabled) {
@@ -263,10 +262,8 @@
             mMaxConnectedAudioDevices = 1;
         }
         mSetMaxConnectedAudioDevices = 1;
-        // Step 1: Clear BluetoothAdapter, AdapterService, A2dpNativeInterface, AudioManager
-=======
+
         // Step 1: Clear AdapterService, A2dpNativeInterface, AudioManager
->>>>>>> 98eb20c2
         mAudioManager = null;
         mA2dpNativeInterface = null;
         mAdapterService = null;
@@ -529,10 +526,6 @@
     List<BluetoothDevice> getDevicesMatchingConnectionStates(int[] states) {
         enforceCallingOrSelfPermission(BLUETOOTH_PERM, "Need BLUETOOTH permission");
         List<BluetoothDevice> devices = new ArrayList<>();
-<<<<<<< HEAD
-        Set<BluetoothDevice> bondedDevices = mAdapter.getBondedDevices();
-        synchronized (mBtA2dpLock) {
-=======
         if (states == null) {
             return devices;
         }
@@ -541,7 +534,6 @@
             return devices;
         }
         synchronized (mStateMachines) {
->>>>>>> 98eb20c2
             for (BluetoothDevice device : bondedDevices) {
                 if (!BluetoothUuid.isUuidPresent(mAdapterService.getRemoteUuids(device),
                                                  BluetoothUuid.AudioSink)) {
