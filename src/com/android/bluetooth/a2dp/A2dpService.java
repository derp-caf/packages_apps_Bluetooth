/*
 * Copyright (C) 2012 The Android Open Source Project
 *
 * Licensed under the Apache License, Version 2.0 (the "License");
 * you may not use this file except in compliance with the License.
 * You may obtain a copy of the License at
 *
 *      http://www.apache.org/licenses/LICENSE-2.0
 *
 * Unless required by applicable law or agreed to in writing, software
 * distributed under the License is distributed on an "AS IS" BASIS,
 * WITHOUT WARRANTIES OR CONDITIONS OF ANY KIND, either express or implied.
 * See the License for the specific language governing permissions and
 * limitations under the License.
 */

package com.android.bluetooth.a2dp;

import android.bluetooth.BluetoothA2dp;
import android.bluetooth.BluetoothCodecConfig;
import android.bluetooth.BluetoothCodecStatus;
import android.bluetooth.BluetoothDevice;
import android.bluetooth.BluetoothProfile;
import android.bluetooth.BluetoothUuid;
import android.bluetooth.IBluetoothA2dp;
import android.content.BroadcastReceiver;
import android.content.Context;
import android.content.Intent;
import android.content.IntentFilter;
import android.media.AudioManager;
import android.os.HandlerThread;
import android.util.Log;
import android.util.StatsLog;

import android.os.Handler;
import android.os.Message;
import android.os.SystemClock;
import android.os.SystemProperties;

import com.android.bluetooth.BluetoothMetricsProto;
import com.android.bluetooth.Utils;
import com.android.bluetooth.avrcp.Avrcp;
import com.android.bluetooth.avrcp.Avrcp_ext;
import com.android.bluetooth.avrcp.AvrcpTargetService;
import com.android.bluetooth.btservice.AdapterService;
import com.android.bluetooth.btservice.ProfileService;
import com.android.bluetooth.ba.BATService;
import com.android.bluetooth.gatt.GattService;
import com.android.internal.annotations.GuardedBy;
import com.android.internal.annotations.VisibleForTesting;

import java.util.ArrayList;
import java.util.List;
import java.util.Objects;
import java.util.concurrent.ConcurrentHashMap;
import java.util.concurrent.ConcurrentMap;

/**
 * Provides Bluetooth A2DP profile, as a service in the Bluetooth application.
 * @hide
 */
public class A2dpService extends ProfileService {
    private static final boolean DBG = true;
    private static final String TAG = "A2dpService";

    private static A2dpService sA2dpService;

    private AdapterService mAdapterService;
    private HandlerThread mStateMachinesThread;
    private Avrcp mAvrcp;
    private Avrcp_ext mAvrcp_ext;
    private final Object mBtA2dpLock = new Object();
    private final Object mBtAvrcpLock = new Object();
    private final Object mActiveDeviceLock = new Object();

    @VisibleForTesting
    A2dpNativeInterface mA2dpNativeInterface;
    private AudioManager mAudioManager;
    private A2dpCodecConfig mA2dpCodecConfig;

    @GuardedBy("mStateMachines")
    private BluetoothDevice mActiveDevice;
    private final ConcurrentMap<BluetoothDevice, A2dpStateMachine> mStateMachines =
            new ConcurrentHashMap<>();
    private static final int[] CONNECTING_CONNECTED_STATES = {
             BluetoothProfile.STATE_CONNECTING, BluetoothProfile.STATE_CONNECTED
             };
    // A2DP disconnet will be delayed at audioservice,
    // follwoing flags capture delay and delay time.
    private int mDisconnectDelay = 0;
    private long mDisconnectTime = 0;

    // Upper limit of all A2DP devices: Bonded or Connected
    private static final int MAX_A2DP_STATE_MACHINES = 50;
    // Upper limit of all A2DP devices that are Connected or Connecting
    private int mMaxConnectedAudioDevices = 1;
    private int mSetMaxConnectedAudioDevices = 1;
    // A2DP Offload Enabled in platform
    boolean mA2dpOffloadEnabled = false;
    private boolean disconnectExisting = false;
    private int EVENT_TYPE_NONE = 0;
    private int mA2dpStackEvent = EVENT_TYPE_NONE;
    private BroadcastReceiver mBondStateChangedReceiver;
    private BroadcastReceiver mConnectionStateChangedReceiver;
    private boolean mIsTwsPlusEnabled = false;
    private boolean mIsTwsPlusMonoSupported = false;
    private String  mTwsPlusChannelMode = "dual-mono";
    private BluetoothDevice mDummyDevice = null;

    private static final long AptxBLEScanMask = 0x3000;
    private static final long Aptx_BLEScanEnable = 0x1000;
    private static final long Aptx_BLEScanDisable = 0x2000;
    private static final int SET_EBMONO_CFG = 1;
    private static final int MonoCfg_Timeout = 5000;

    private Handler mHandler = new Handler() {
        @Override
       public void handleMessage(Message msg)
       {
           switch (msg.what) {
               case SET_EBMONO_CFG:
                   Log.d(TAG, "setparameters to Mono");
                   mAudioManager.setParameters("TwsChannelConfig=mono");
                   mTwsPlusChannelMode = "mono";
                   break;
              default:
                   break;
           }
       }
    };

    @Override
    protected IProfileServiceBinder initBinder() {
        return new BluetoothA2dpBinder(this);
    }

    @Override
    protected void create() {
        Log.i(TAG, "create()");
    }

    @Override
    protected boolean start() {
        Log.i(TAG, "start()");
        if (sA2dpService != null) {
            Log.w(TAG, "A2dpService is already running");
            return true;
        }

        // Step 1: Get AdapterService, A2dpNativeInterface, AudioManager.
        // None of them can be null.
        mAdapterService = Objects.requireNonNull(AdapterService.getAdapterService(),
                "AdapterService cannot be null when A2dpService starts");
        mA2dpNativeInterface = Objects.requireNonNull(A2dpNativeInterface.getInstance(),
                "A2dpNativeInterface cannot be null when A2dpService starts");
        mAudioManager = (AudioManager) getSystemService(Context.AUDIO_SERVICE);
        Objects.requireNonNull(mAudioManager,
                               "AudioManager cannot be null when A2dpService starts");

        // Step 2: Get maximum number of connected audio devices
        mMaxConnectedAudioDevices = mAdapterService.getMaxConnectedAudioDevices();
        mSetMaxConnectedAudioDevices = mMaxConnectedAudioDevices;
        if (mAdapterService.isVendorIntfEnabled()) {
            String twsPlusEnabled = SystemProperties.get("persist.vendor.btstack.enable.twsplus");
            if (!twsPlusEnabled.isEmpty() && "true".equals(twsPlusEnabled)) {
                mIsTwsPlusEnabled = true;
            }
            Log.i(TAG, "mMaxConnectedAudioDevices: " + mMaxConnectedAudioDevices);
            if (mIsTwsPlusEnabled) {
                mMaxConnectedAudioDevices = 2;
            }
            mSetMaxConnectedAudioDevices = mMaxConnectedAudioDevices;
            String twsPlusMonoEnabled = SystemProperties.get("persist.vendor.btstack.twsplus.monosupport");
            if (!twsPlusMonoEnabled.isEmpty() && "true".equals(twsPlusMonoEnabled)) {
                mIsTwsPlusMonoSupported = true;
            }
            String TwsPlusChannelMode = SystemProperties.get("persist.vendor.btstack.twsplus.defaultchannelmode");
            if (!TwsPlusChannelMode.isEmpty() && "mono".equals(TwsPlusChannelMode)) {
                mTwsPlusChannelMode = "mono";
            }
            Log.d(TAG, "Default TwsPlus ChannelMode: " + mTwsPlusChannelMode);
        }
        Log.i(TAG, "Max connected audio devices set to " + mMaxConnectedAudioDevices);

        // Step 3: Setup AVRCP
        if(mAdapterService.isVendorIntfEnabled())
            mAvrcp_ext = Avrcp_ext.make(this, this, mMaxConnectedAudioDevices);
        else
            mAvrcp = Avrcp.make(this);

        // Step 4: Start handler thread for state machines
        mStateMachines.clear();
        mStateMachinesThread = new HandlerThread("A2dpService.StateMachines");
        mStateMachinesThread.start();

        // Step 5: Setup codec config
        mA2dpCodecConfig = new A2dpCodecConfig(this, mA2dpNativeInterface);

        // Step 6: Initialize native interface
        mA2dpNativeInterface.init(mMaxConnectedAudioDevices,
                                  mA2dpCodecConfig.codecConfigPriorities());

        // Step 7: Check if A2DP is in offload mode
        mA2dpOffloadEnabled = mAdapterService.isA2dpOffloadEnabled();
        if (DBG) {
            Log.d(TAG, "A2DP offload flag set to " + mA2dpOffloadEnabled);
        }

        // Step 8: Setup broadcast receivers
        IntentFilter filter = new IntentFilter();
        filter.addAction(BluetoothDevice.ACTION_BOND_STATE_CHANGED);
        mBondStateChangedReceiver = new BondStateChangedReceiver();
        registerReceiver(mBondStateChangedReceiver, filter);
        filter = new IntentFilter();
        filter.addAction(BluetoothA2dp.ACTION_CONNECTION_STATE_CHANGED);
        mConnectionStateChangedReceiver = new ConnectionStateChangedReceiver();
        registerReceiver(mConnectionStateChangedReceiver, filter);

        // Step 9: Mark service as started
        setA2dpService(this);

        // Step 10: Clear active device
        setActiveDevice(null);

        return true;
    }

    @Override
    protected boolean stop() {
        Log.i(TAG, "stop()");
        if (sA2dpService == null) {
            Log.w(TAG, "stop() called before start()");
            return true;
        }

        // Step 10: Store volume if there is an active device
        if (mActiveDevice != null && AvrcpTargetService.get() != null) {
            AvrcpTargetService.get().storeVolumeForDevice(mActiveDevice);
        }

        // Step 9: Clear active device and stop playing audio
        removeActiveDevice(true);

        // Step 8: Mark service as stopped
        setA2dpService(null);

        // Step 7: Unregister broadcast receivers
        unregisterReceiver(mConnectionStateChangedReceiver);
        mConnectionStateChangedReceiver = null;
        unregisterReceiver(mBondStateChangedReceiver);
        mBondStateChangedReceiver = null;

        // Step 6: Cleanup native interface
        mA2dpNativeInterface.cleanup();
        mA2dpNativeInterface = null;

        // Step 5: Clear codec config
        mA2dpCodecConfig = null;

        // Step 4: Destroy state machines and stop handler thread
        synchronized (mBtA2dpLock) {
            for (A2dpStateMachine sm : mStateMachines.values()) {
                sm.doQuit();
                sm.cleanup();
            }
            mStateMachines.clear();
        }
        mStateMachinesThread.quitSafely();
        mStateMachinesThread = null;

        // Step 3: Cleanup AVRCP
        synchronized (mBtAvrcpLock) {
            if(mAvrcp_ext != null) {
                mAvrcp_ext.doQuit();
                mAvrcp_ext.cleanup();
                Avrcp_ext.clearAvrcpInstance();
                mAvrcp_ext = null;
            } else if(mAvrcp != null) {
                mAvrcp.doQuit();
                mAvrcp.cleanup();
                mAvrcp = null;
            }
        }

        // Step 2: Reset maximum number of connected audio devices
        if (mAdapterService.isVendorIntfEnabled()) {
            if (mIsTwsPlusEnabled) {
                mMaxConnectedAudioDevices = 2;
            } else {
               mMaxConnectedAudioDevices = 1;
            }
        } else {
            mMaxConnectedAudioDevices = 1;
        }
        mSetMaxConnectedAudioDevices = 1;

        // Step 1: Clear AdapterService, A2dpNativeInterface, AudioManager
        mAudioManager = null;
        mA2dpNativeInterface = null;
        mAdapterService = null;

        return true;
    }

    @Override
    protected void cleanup() {
        Log.i(TAG, "cleanup()");
    }

    public static synchronized A2dpService getA2dpService() {
        if (sA2dpService == null) {
            Log.w(TAG, "getA2dpService(): service is null");
            return null;
        }
        if (!sA2dpService.isAvailable()) {
            Log.w(TAG, "getA2dpService(): service is not available");
            return null;
        }
        return sA2dpService;
    }

    private static synchronized void setA2dpService(A2dpService instance) {
        if (DBG) {
            Log.d(TAG, "setA2dpService(): set to: " + instance);
        }
        sA2dpService = instance;
    }

    public boolean connect(BluetoothDevice device) {
        enforceCallingOrSelfPermission(BLUETOOTH_ADMIN_PERM, "Need BLUETOOTH ADMIN permission");
        if (DBG) {
            Log.d(TAG, "connect(): " + device);
        }

        if (getPriority(device) == BluetoothProfile.PRIORITY_OFF) {
            Log.e(TAG, "Cannot connect to " + device + " : PRIORITY_OFF");
            return false;
        }
        if (!BluetoothUuid.isUuidPresent(mAdapterService.getRemoteUuids(device),
                                         BluetoothUuid.AudioSink)) {
            Log.e(TAG, "Cannot connect to " + device + " : Remote does not have A2DP Sink UUID");
            return false;
        }

        synchronized (mBtA2dpLock) {
            if (!connectionAllowedCheckMaxDevices(device)) {
                // when mMaxConnectedAudioDevices is one, disconnect current device first.
                if (mMaxConnectedAudioDevices == 1) {
                    List<BluetoothDevice> sinks = getDevicesMatchingConnectionStates(
                            new int[] {BluetoothProfile.STATE_CONNECTED,
                                    BluetoothProfile.STATE_CONNECTING,
                                    BluetoothProfile.STATE_DISCONNECTING});
                    for (BluetoothDevice sink : sinks) {
                        if (sink.equals(device)) {
                            Log.w(TAG, "Connecting to device " + device + " : disconnect skipped");
                            continue;
                        }
                        disconnect(sink);
                    }
                } else {
                    Log.e(TAG, "Cannot connect to " + device + " : too many connected devices");
                    return false;
                }
            }
            if (disconnectExisting) {
                disconnectExisting = false;
                //Log.e(TAG,"Disconnect existing connections");
                List <BluetoothDevice> connectingConnectedDevices =
                      getDevicesMatchingConnectionStates(CONNECTING_CONNECTED_STATES);
                Log.e(TAG,"Disconnect existing connections = " + connectingConnectedDevices.size());
                for (BluetoothDevice connectingConnectedDevice : connectingConnectedDevices) {
                    Log.d(TAG,"calling disconnect to " + connectingConnectedDevice);
                    disconnect(connectingConnectedDevice);
                }
            }
            A2dpStateMachine smConnect = getOrCreateStateMachine(device);
            if (smConnect == null) {
                Log.e(TAG, "Cannot connect to " + device + " : no state machine");
                return false;
            }
            smConnect.sendMessage(A2dpStateMachine.CONNECT);
            return true;
        }
    }

    boolean disconnect(BluetoothDevice device) {
        enforceCallingOrSelfPermission(BLUETOOTH_ADMIN_PERM, "Need BLUETOOTH ADMIN permission");
        if (DBG) {
            Log.d(TAG, "disconnect(): " + device);
        }

        synchronized (mBtA2dpLock) {
            A2dpStateMachine sm = mStateMachines.get(device);
            if (sm == null) {
                Log.e(TAG, "Ignored disconnect request for " + device + " : no state machine");
                return false;
            }
            sm.sendMessage(A2dpStateMachine.DISCONNECT);
            return true;
        }
    }

    public List<BluetoothDevice> getConnectedDevices() {
        enforceCallingOrSelfPermission(BLUETOOTH_PERM, "Need BLUETOOTH permission");
        synchronized (mBtA2dpLock) {
            List<BluetoothDevice> devices = new ArrayList<>();
            for (A2dpStateMachine sm : mStateMachines.values()) {
                if (sm.isConnected()) {
                    devices.add(sm.getDevice());
                }
            }
            return devices;
        }
    }
    private boolean isConnectionAllowed(BluetoothDevice device, boolean tws_connected,
                                        int num_connected) {
        if (!mIsTwsPlusEnabled && mAdapterService.isTwsPlusDevice(device)) {
           Log.d(TAG, "No TWSPLUS connections as It is not Enabled");
           return false;
        }
        if (num_connected == 0) return true;

        List <BluetoothDevice> connectingConnectedDevices =
                  getDevicesMatchingConnectionStates(CONNECTING_CONNECTED_STATES);
        BluetoothDevice mConnDev = connectingConnectedDevices.get(0);
        if (mA2dpStackEvent == A2dpStackEvent.CONNECTION_STATE_CONNECTING ||
            mA2dpStackEvent == A2dpStackEvent.CONNECTION_STATE_CONNECTED) {
            if ((!mAdapterService.isTwsPlusDevice(device) && tws_connected) ||
                (mAdapterService.isTwsPlusDevice(device) && !tws_connected)) {
                Log.d(TAG,"isConnectionAllowed: incoming connection not allowed");
                mA2dpStackEvent = EVENT_TYPE_NONE;
                return false;
            }
        }
        if (num_connected > 1 &&
           ((!tws_connected && mAdapterService.isTwsPlusDevice(device)) ||
           (tws_connected && !mAdapterService.isTwsPlusDevice(device)))) {
            Log.d(TAG,"isConnectionAllowed: Max connections reached");
            return false;
        }
        if (!tws_connected && mAdapterService.isTwsPlusDevice(device)) {
            Log.d(TAG,"isConnectionAllowed: Disconnect legacy device for outgoing TWSP connection");
            disconnectExisting = true;
            return false;
        }
        if (tws_connected && mAdapterService.isTwsPlusDevice(device)) {
            //if (num_connected == mMaxConnectedAudioDevices) {
            if (num_connected > 1) {
                Log.d(TAG,"isConnectionAllowed: Max TWS connected, disconnect first");
                return false;
            } else if(mAdapterService.getTwsPlusPeerAddress(mConnDev).equals(device.getAddress())) {
                Log.d(TAG,"isConnectionAllowed: Peer earbud pair allow connection");
                return true;
            } else {
                Log.d(TAG,"isConnectionAllowed: Unpaired earbud, disconnect previous TWS+ device");
                disconnectExisting = true;
                return false;
            }
        } else if (tws_connected && !mAdapterService.isTwsPlusDevice(device)) {
            Log.d(TAG,"isConnectionAllowed: Disconnect tws device to connect to legacy headset");
            disconnectExisting = true;
            return false;
        }
        return false;
    }
    /**
     * Check whether can connect to a peer device.
     * The check considers the maximum number of connected peers.
     *
     * @param device the peer device to connect to
     * @return true if connection is allowed, otherwise false
     */
    private boolean connectionAllowedCheckMaxDevices(BluetoothDevice device) {
        int connected = 0;
        boolean tws_device = false;
        // Count devices that are in the process of connecting or already connected
        synchronized (mBtA2dpLock) {
            for (A2dpStateMachine sm : mStateMachines.values()) {
                switch (sm.getConnectionState()) {
                    case BluetoothProfile.STATE_CONNECTING:
                    case BluetoothProfile.STATE_CONNECTED:
                        if (Objects.equals(device, sm.getDevice())) {
                            return true;    // Already connected or accounted for
                        }
                        if (tws_device == false) {
                            tws_device = mAdapterService.isTwsPlusDevice(sm.getDevice());
                        }
                        connected++;
                        break;
                    default:
                        break;
                }
            }
        }
        Log.d(TAG,"connectionAllowedCheckMaxDevices connected = " + connected);
        if (mAdapterService.isVendorIntfEnabled() &&
            (tws_device || mAdapterService.isTwsPlusDevice(device) ||
            (tws_device && connected == mMaxConnectedAudioDevices &&
            !mAdapterService.isTwsPlusDevice(device)))) {
            return isConnectionAllowed(device, tws_device, connected);
        }
        if (mSetMaxConnectedAudioDevices == 1 &&
            connected == mSetMaxConnectedAudioDevices) {
            disconnectExisting = true;
            return true;
        }
        return (connected < mMaxConnectedAudioDevices);
    }

    /**
     * Check whether can connect to a peer device.
     * The check considers a number of factors during the evaluation.
     *
     * @param device the peer device to connect to
     * @param isOutgoingRequest if true, the check is for outgoing connection
     * request, otherwise is for incoming connection request
     * @return true if connection is allowed, otherwise false
     */
    @VisibleForTesting(visibility = VisibleForTesting.Visibility.PACKAGE)
    public boolean okToConnect(BluetoothDevice device, boolean isOutgoingRequest) {
        Log.i(TAG, "okToConnect: device " + device + " isOutgoingRequest: " + isOutgoingRequest);
        // Check if this is an incoming connection in Quiet mode.
        if (mAdapterService.isQuietModeEnabled() && !isOutgoingRequest) {
            Log.e(TAG, "okToConnect: cannot connect to " + device + " : quiet mode enabled");
            return false;
        }
        // Check if too many devices
        if (!connectionAllowedCheckMaxDevices(device)) {
            Log.e(TAG, "okToConnect: cannot connect to " + device
                    + " : too many connected devices");
            return false;
        }

        // Check priority and accept or reject the connection.
        int priority = getPriority(device);
        int bondState = mAdapterService.getBondState(device);
        // Allow this connection only if the device is bonded. Any attempt to connect while
        // bonding would potentially lead to an unauthorized connection.
        if (bondState != BluetoothDevice.BOND_BONDED) {
            Log.w(TAG, "okToConnect: return false, bondState=" + bondState);
            return false;
        } else if (priority != BluetoothProfile.PRIORITY_UNDEFINED
                && priority != BluetoothProfile.PRIORITY_ON
                && priority != BluetoothProfile.PRIORITY_AUTO_CONNECT) {
            // Otherwise, reject the connection if priority is not valid.
            Log.w(TAG, "okToConnect: return false, priority=" + priority);
            return false;
        }
        return true;
    }

    List<BluetoothDevice> getDevicesMatchingConnectionStates(int[] states) {
        enforceCallingOrSelfPermission(BLUETOOTH_PERM, "Need BLUETOOTH permission");
        List<BluetoothDevice> devices = new ArrayList<>();
        if (states == null) {
            return devices;
        }
        final BluetoothDevice[] bondedDevices = mAdapterService.getBondedDevices();
        if (bondedDevices == null) {
            return devices;
        }
        synchronized (mStateMachines) {
            for (BluetoothDevice device : bondedDevices) {
                if (!BluetoothUuid.isUuidPresent(mAdapterService.getRemoteUuids(device),
                                                 BluetoothUuid.AudioSink)) {
                    continue;
                }
                int connectionState = BluetoothProfile.STATE_DISCONNECTED;
                A2dpStateMachine sm = mStateMachines.get(device);
                if (sm != null) {
                    connectionState = sm.getConnectionState();
                }
                for (int state : states) {
                    if (connectionState == state) {
                        devices.add(device);
                        break;
                    }
                }
            }
            return devices;
        }
    }

    /**
     * Get the list of devices that have state machines.
     *
     * @return the list of devices that have state machines
     */
    @VisibleForTesting
    List<BluetoothDevice> getDevices() {
        List<BluetoothDevice> devices = new ArrayList<>();
        synchronized (mBtA2dpLock) {
            for (A2dpStateMachine sm : mStateMachines.values()) {
                devices.add(sm.getDevice());
            }
            return devices;
        }
    }

    public int getConnectionState(BluetoothDevice device) {
        enforceCallingOrSelfPermission(BLUETOOTH_PERM, "Need BLUETOOTH permission");
        synchronized (mBtA2dpLock) {
            A2dpStateMachine sm = mStateMachines.get(device);
            if (sm == null) {
                return BluetoothProfile.STATE_DISCONNECTED;
            }
            return sm.getConnectionState();
        }
    }

    private void removeActiveDevice(boolean forceStopPlayingAudio) {
        BluetoothDevice previousActiveDevice = mActiveDevice;
        synchronized (mStateMachines) {
            // This needs to happen before we inform the audio manager that the device
            // disconnected. Please see comment in updateAndBroadcastActiveDevice() for why.
            updateAndBroadcastActiveDevice(null);

            if (previousActiveDevice == null) {
                return;
            }

            // Make sure the Audio Manager knows the previous Active device is disconnected.
            // However, if A2DP is still connected and not forcing stop audio for that remote
            // device, the user has explicitly switched the output to the local device and music
            // should continue playing. Otherwise, the remote device has been indeed disconnected
            // and audio should be suspended before switching the output to the local device.
            boolean suppressNoisyIntent = !forceStopPlayingAudio
                    && (getConnectionState(previousActiveDevice)
                    == BluetoothProfile.STATE_CONNECTED);
            Log.i(TAG, "removeActiveDevice: suppressNoisyIntent=" + suppressNoisyIntent);

            boolean isBAActive = false;
            BATService mBatService = BATService.getBATService();
            isBAActive = (mBatService != null) && (mBatService.isBATActive());
            Log.d(TAG," removeActiveDevice: BA active " + isBAActive);
            // If BA streaming is ongoing, we don't want to pause music player
            if(isBAActive) {
                suppressNoisyIntent = true;
                Log.d(TAG," BA Active, suppress noisy intent");
            }
            if (mAdapterService.isTwsPlusDevice(previousActiveDevice) &&
                mDummyDevice != null) {
                previousActiveDevice = mDummyDevice;
                mDummyDevice = null;
            }
            mDisconnectDelay =
                    mAudioManager.setBluetoothA2dpDeviceConnectionStateSuppressNoisyIntent(
                    previousActiveDevice, BluetoothProfile.STATE_DISCONNECTED,
                    BluetoothProfile.A2DP, suppressNoisyIntent, -1);
            if (mDisconnectDelay > 0) {
                mDisconnectTime = SystemClock.uptimeMillis();
            }
            // Make sure the Active device in native layer is set to null and audio is off
            if (!mA2dpNativeInterface.setActiveDevice(null)) {
                Log.w(TAG, "setActiveDevice(null): Cannot remove active device in native "
                        + "layer");
            }
        }
    }

    /**
     * Process a change in the silence mode for a {@link BluetoothDevice}.
     *
     * @param device the device to change silence mode
     * @param silence true to enable silence mode, false to disable.
     * @return true on success, false on error
     */
    @VisibleForTesting
    public boolean setSilenceMode(BluetoothDevice device, boolean silence) {
        if (DBG) {
            Log.d(TAG, "setSilenceMode(" + device + "): " + silence);
        }
        if (silence && Objects.equals(mActiveDevice, device)) {
            if (mActiveDevice != null && AvrcpTargetService.get() != null) {
                AvrcpTargetService.get().storeVolumeForDevice(mActiveDevice);
            }
            removeActiveDevice(true);
        } else if (!silence && mActiveDevice == null) {
            // Set the device as the active device if currently no active device.
            setActiveDevice(device);
        }
        if (!mA2dpNativeInterface.setSilenceDevice(device, silence)) {
            Log.e(TAG, "Cannot set " + device + " silence mode " + silence + " in native layer");
            return false;
        }
        return true;
    }

    /**
     * Early notification that Hearing Aids will be the active device. This allows the A2DP to save
     * its volume before the Audio Service starts changing its media stream.
     */
    public void earlyNotifyHearingAidActive() {
        enforceCallingOrSelfPermission(BLUETOOTH_ADMIN_PERM, "Need BLUETOOTH ADMIN permission");

        synchronized (mStateMachines) {
            if ((mActiveDevice != null) && (AvrcpTargetService.get() != null)) {
                // Switch active device from A2DP to Hearing Aids.
                if (DBG) {
                    Log.d(TAG, "earlyNotifyHearingAidActive: Save volume for " + mActiveDevice);
                }
                AvrcpTargetService.get().storeVolumeForDevice(mActiveDevice);
            }
        }
    }

    /**
     * Set the active device.
     *
     * @param device the active device
     * @return true on success, otherwise false
     */
    public boolean setActiveDevice(BluetoothDevice device) {
        enforceCallingOrSelfPermission(BLUETOOTH_ADMIN_PERM, "Need BLUETOOTH ADMIN permission");

        if(mAvrcp_ext != null) {
            if (mAvrcp_ext.startSHO(device, false) == false) {
                return startSHO(device);
            } else {
                return true;
            }
        }

        return false;
    }

    public boolean startSHO(BluetoothDevice device) {
        synchronized (mActiveDeviceLock) {
            return setActiveDeviceInternal(device);
        }
    }

    private boolean setActiveDeviceInternal(BluetoothDevice device) {
        boolean deviceChanged;
        BluetoothCodecStatus codecStatus = null;
        BluetoothDevice previousActiveDevice = mActiveDevice;
        boolean isBAActive = false;
        Log.w(TAG, "setActiveDevice(" + device + "): previous is " + previousActiveDevice);

        if (previousActiveDevice != null && AvrcpTargetService.get() != null) {
            AvrcpTargetService.get().storeVolumeForDevice(previousActiveDevice);
        } else if (previousActiveDevice != null && mAvrcp_ext != null &&
                   getConnectionState(previousActiveDevice) == BluetoothProfile.STATE_CONNECTED) {
            //Store volume only if SHO is triggered or output device other than BT is selected
            mAvrcp_ext.storeVolumeForDevice(previousActiveDevice);
        }
        synchronized (mBtA2dpLock) {
            BATService mBatService = BATService.getBATService();
            isBAActive = (mBatService != null) && (mBatService.isBATActive());
            Log.d(TAG," setActiveDevice: BA active " + isBAActive);

            if (device == null) {
                // Remove active device and continue playing audio only if necessary.
                removeActiveDevice(false);
                if(mAvrcp_ext != null)
                    mAvrcp_ext.setActiveDevice(device);
                return true;
            }

            A2dpStateMachine sm = mStateMachines.get(device);
            deviceChanged = !Objects.equals(device, mActiveDevice);
            if (!deviceChanged) {
                Log.e(TAG, "setActiveDevice(" + device + "): already set to active ");
                return true;
            }
            if (sm == null) {
                Log.e(TAG, "setActiveDevice(" + device + "): Cannot set as active: "
                          + "no state machine");
                return false;
            }
            if (sm.getConnectionState() != BluetoothProfile.STATE_CONNECTED) {
                Log.e(TAG, "setActiveDevice(" + device + "): Cannot set as active: "
                          + "device is not connected");
                return false;
            }
            if (mActiveDevice != null && mAdapterService.isTwsPlusDevice(device) &&
                mAdapterService.isTwsPlusDevice(mActiveDevice) &&
                !Objects.equals(device, mActiveDevice) &&
                getConnectionState(mActiveDevice) == BluetoothProfile.STATE_CONNECTED) {
                Log.d(TAG,"Ignore setActiveDevice request");
                return false;
            }
            if (!mA2dpNativeInterface.setActiveDevice(device)) {
                Log.e(TAG, "setActiveDevice(" + device + "): Cannot set as active in native layer");
                return false;
            }
            codecStatus = sm.getCodecStatus();
<<<<<<< HEAD
=======

            boolean deviceChanged = !Objects.equals(device, mActiveDevice);
            if ((AvrcpTargetService.get() != null) && (mActiveDevice != null) && deviceChanged) {
                // Switch from one A2DP to another A2DP device
                if (DBG) {
                    Log.d(TAG, "Switch A2DP devices to " + device + " from " + mActiveDevice);
                }
                AvrcpTargetService.get().storeVolumeForDevice(mActiveDevice);
            }

>>>>>>> aacb339b
            // This needs to happen before we inform the audio manager that the device
            // disconnected. Please see comment in updateAndBroadcastActiveDevice() for why.
            updateAndBroadcastActiveDevice(device);
            Log.w(TAG, "setActiveDevice coming out of mutex lock");
        }
        if (deviceChanged &&
            (mDummyDevice == null || !mAdapterService.isTwsPlusDevice(mActiveDevice))) {
            if(mAvrcp_ext != null)
                mAvrcp_ext.setActiveDevice(device);
            if (mAdapterService.isTwsPlusDevice(device) && mDummyDevice == null) {
                Log.d(TAG,"set dummy device for tws+");
                mDummyDevice = mAdapter.getRemoteDevice("FA:CE:FA:CE:FA:CE");
            }
            // Send an intent with the active device codec config
            if (codecStatus != null) {
                broadcastCodecConfig(mActiveDevice, codecStatus);
            }
            int rememberedVolume = -1;
            if (AvrcpTargetService.get() != null) {
                AvrcpTargetService.get().volumeDeviceSwitched(device);

                rememberedVolume = AvrcpTargetService.get()
                        .getRememberedVolumeForDevice(device);
            } else if (mAdapterService.isVendorIntfEnabled()) {
                rememberedVolume = mAvrcp_ext.getVolume(device);
                Log.d(TAG,"volume = " + rememberedVolume);
            }
            // Make sure the Audio Manager knows the previous Active device is disconnected,
            // and the new Active device is connected.
            // Also, mute and unmute the output during the switch to avoid audio glitches.
            boolean wasMuted = false;
            if (previousActiveDevice != null) {
                if (!mAudioManager.isStreamMute(AudioManager.STREAM_MUSIC)) {
                    mAudioManager.adjustStreamVolume(AudioManager.STREAM_MUSIC,
                                                     AudioManager.ADJUST_MUTE, 0);
                    wasMuted = true;
                }
                if (mDummyDevice != null &&
                    mAdapterService.isTwsPlusDevice(previousActiveDevice)) {
                    mAudioManager.setBluetoothA2dpDeviceConnectionStateSuppressNoisyIntent(
                            mDummyDevice, BluetoothProfile.STATE_DISCONNECTED,
                            BluetoothProfile.A2DP, true, -1);
                    mDummyDevice = null;
                } else  {
                    mAudioManager.setBluetoothA2dpDeviceConnectionStateSuppressNoisyIntent(
                            previousActiveDevice, BluetoothProfile.STATE_DISCONNECTED,
                            BluetoothProfile.A2DP, true, -1);
                }
            }
            // Check if ther is any delay set on audioservice for previous
            // disconnect, if so then need to serialise disconnect/connect
            // requests to audioservice, wait till prev disconnect is completed
            if (mDisconnectDelay > 0) {
                long currentTime = SystemClock.uptimeMillis();
                if (mDisconnectDelay > (currentTime - mDisconnectTime)) {
                    try {
                        Log.d(TAG, "Enter wait for previous disconnect");
                        Thread.sleep(mDisconnectDelay - (currentTime - mDisconnectTime));
                        Log.d(TAG, "Exiting Wait for previous disconnect");
                    } catch (InterruptedException e) {
                        Log.e(TAG, "setactive was interrupted");
                    }
                }
                mDisconnectDelay = 0;
                mDisconnectTime = 0;
            }

            if (!isBAActive) {
                if (mDummyDevice == null) {
                    mAudioManager.setBluetoothA2dpDeviceConnectionStateSuppressNoisyIntent(
                            mActiveDevice, BluetoothProfile.STATE_CONNECTED, BluetoothProfile.A2DP,
                            true, rememberedVolume);
                } else {
                    mAudioManager.setBluetoothA2dpDeviceConnectionStateSuppressNoisyIntent(
                            mDummyDevice, BluetoothProfile.STATE_CONNECTED, BluetoothProfile.A2DP,
                            true, rememberedVolume);
                }
            }

            // Inform the Audio Service about the codec configuration
            // change, so the Audio Service can reset accordingly the audio
            // feeding parameters in the Audio HAL to the Bluetooth stack.
            String offloadSupported =
                 SystemProperties.get("persist.vendor.btstack.enable.splita2dp");
            if (!(offloadSupported.isEmpty() || "true".equals(offloadSupported))) {
                mAudioManager.handleBluetoothA2dpDeviceConfigChange(device);
                if (wasMuted) {
                    mAudioManager.adjustStreamVolume(AudioManager.STREAM_MUSIC,
                                                     AudioManager.ADJUST_UNMUTE, 0);
                }
            }
            if (wasMuted) {
               mAudioManager.adjustStreamVolume(AudioManager.STREAM_MUSIC,
                                          AudioManager.ADJUST_UNMUTE, 0);
            }
            if(mAvrcp_ext != null)
                mAvrcp_ext.setAbsVolumeFlag(device);
        }
        return true;
    }

    /**
     * Get the active device.
     *
     * @return the active device or null if no device is active
     */
    public BluetoothDevice getActiveDevice() {
        enforceCallingOrSelfPermission(BLUETOOTH_PERM, "Need BLUETOOTH permission");
        synchronized (mBtA2dpLock) {
            return mActiveDevice;
        }
    }

    private boolean isActiveDevice(BluetoothDevice device) {
        synchronized (mBtA2dpLock) {
            return (device != null) && Objects.equals(device, mActiveDevice);
        }
    }

    public boolean setPriority(BluetoothDevice device, int priority) {
        enforceCallingOrSelfPermission(BLUETOOTH_ADMIN_PERM, "Need BLUETOOTH_ADMIN permission");
        if (DBG) {
            Log.d(TAG, "Saved priority " + device + " = " + priority);
        }
        mAdapterService.getDatabase()
                .setProfilePriority(device, BluetoothProfile.A2DP, priority);
        return true;
    }

    public int getPriority(BluetoothDevice device) {
        enforceCallingOrSelfPermission(BLUETOOTH_ADMIN_PERM, "Need BLUETOOTH_ADMIN permission");
        return mAdapterService.getDatabase()
                .getProfilePriority(device, BluetoothProfile.A2DP);
    }

    /* Absolute volume implementation */
    public boolean isAvrcpAbsoluteVolumeSupported() {
        synchronized(mBtAvrcpLock) {
            if (mAvrcp_ext != null) return mAvrcp_ext.isAbsoluteVolumeSupported();
            return (mAvrcp != null) && mAvrcp.isAbsoluteVolumeSupported();
        }
    }

    public void setAvrcpAbsoluteVolume(int volume) {
        // TODO (apanicke): Instead of using A2DP as a middleman for volume changes, add a binder
        // service to the new AVRCP Profile and have the audio manager use that instead.
        if (AvrcpTargetService.get() != null) {
            AvrcpTargetService.get().sendVolumeChanged(volume);
            return;
        }

        synchronized(mBtAvrcpLock) {
            if (mAvrcp_ext != null) {
                mAvrcp_ext.setAbsoluteVolume(volume);
                return;
            }
            if (mAvrcp != null) {
                mAvrcp.setAbsoluteVolume(volume);
            }
        }
    }

    public void setAvrcpAudioState(int state, BluetoothDevice device) {
        synchronized(mBtAvrcpLock) {
            if (mAvrcp_ext != null) {
                mAvrcp_ext.setA2dpAudioState(state, device);
            } else if (mAvrcp != null) {
                mAvrcp.setA2dpAudioState(state);
            }
        }

        if(state == BluetoothA2dp.STATE_NOT_PLAYING) {
            GattService mGattService = GattService.getGattService();
            if(mGattService != null) {
                Log.d(TAG, "Enable BLE scanning");
                mGattService.setAptXLowLatencyMode(false);
            }
        }
    }

    public void resetAvrcpBlacklist(BluetoothDevice device) {
        synchronized(mBtAvrcpLock) {
            if (mAvrcp_ext != null) {
                mAvrcp_ext.resetBlackList(device.getAddress());
                return;
            }
            if (mAvrcp != null) {
                mAvrcp.resetBlackList(device.getAddress());
            }
        }
    }

    public boolean isA2dpPlaying(BluetoothDevice device) {
        enforceCallingOrSelfPermission(BLUETOOTH_PERM, "Need BLUETOOTH permission");
        if (DBG) {
            Log.d(TAG, "isA2dpPlaying(" + device + ")");
        }
        synchronized (mBtA2dpLock) {
            A2dpStateMachine sm = mStateMachines.get(device);
            if (sm == null) {
                return false;
            }
            return sm.isPlaying();
        }
    }

    /**
     * Gets the current codec status (configuration and capability).
     *
     * @param device the remote Bluetooth device. If null, use the currect
     * active A2DP Bluetooth device.
     * @return the current codec status
     * @hide
     */
    public BluetoothCodecStatus getCodecStatus(BluetoothDevice device) {
        enforceCallingOrSelfPermission(BLUETOOTH_PERM, "Need BLUETOOTH permission");
        if (DBG) {
            Log.d(TAG, "getCodecStatus(" + device + ")");
        }
        synchronized (mBtA2dpLock) {
            if (device == null) {
                device = mActiveDevice;
            }
            if (device == null) {
                return null;
            }
            A2dpStateMachine sm = mStateMachines.get(device);
            if (sm != null) {
                return sm.getCodecStatus();
            }
            return null;
        }
    }

    /**
     * Sets the codec configuration preference.
     *
     * @param device the remote Bluetooth device. If null, use the currect
     * active A2DP Bluetooth device.
     * @param codecConfig the codec configuration preference
     * @hide
     */
    public void setCodecConfigPreference(BluetoothDevice device,
                                         BluetoothCodecConfig codecConfig) {
        enforceCallingOrSelfPermission(BLUETOOTH_PERM, "Need BLUETOOTH permission");
        if (DBG) {
            Log.d(TAG, "setCodecConfigPreference(" + device + "): "
                    + Objects.toString(codecConfig));
        }
        if (device == null) {
            device = mActiveDevice;
        }
        if (device == null) {
            Log.e(TAG, "Cannot set codec config preference: no active A2DP device");
            return;
        }

        if((codecConfig.getCodecSpecific4() & AptxBLEScanMask) > 0) {
            GattService mGattService = GattService.getGattService();

            if(mGattService != null) {
                long mScanMode = codecConfig.getCodecSpecific4() & AptxBLEScanMask;
                if(mScanMode == Aptx_BLEScanEnable) {
                    mGattService.setAptXLowLatencyMode(false);
                }
                else if(mScanMode == Aptx_BLEScanDisable) {
                    Log.w(TAG, "Disable BLE scanning to support aptX LL Mode");
                    mGattService.setAptXLowLatencyMode(true);
                }
            }
        }
        mA2dpCodecConfig.setCodecConfigPreference(device, codecConfig);
    }

    /**
     * Enables the optional codecs.
     *
     * @param device the remote Bluetooth device. If null, use the currect
     * active A2DP Bluetooth device.
     * @hide
     */
    public void enableOptionalCodecs(BluetoothDevice device) {
        enforceCallingOrSelfPermission(BLUETOOTH_PERM, "Need BLUETOOTH permission");
        if (DBG) {
            Log.d(TAG, "enableOptionalCodecs(" + device + ")");
        }
        if (device == null) {
            device = mActiveDevice;
        }
        if (device == null) {
            Log.e(TAG, "Cannot enable optional codecs: no active A2DP device");
            return;
        }
        mA2dpCodecConfig.enableOptionalCodecs(device);
    }

    /**
     * Disables the optional codecs.
     *
     * @param device the remote Bluetooth device. If null, use the currect
     * active A2DP Bluetooth device.
     * @hide
     */
    public void disableOptionalCodecs(BluetoothDevice device) {
        enforceCallingOrSelfPermission(BLUETOOTH_PERM, "Need BLUETOOTH permission");
        if (DBG) {
            Log.d(TAG, "disableOptionalCodecs(" + device + ")");
        }
        if (device == null) {
            device = mActiveDevice;
        }
        if (device == null) {
            Log.e(TAG, "Cannot disable optional codecs: no active A2DP device");
            return;
        }
        mA2dpCodecConfig.disableOptionalCodecs(device);
    }

    public int getSupportsOptionalCodecs(BluetoothDevice device) {
        enforceCallingOrSelfPermission(BLUETOOTH_ADMIN_PERM, "Need BLUETOOTH_ADMIN permission");
        return mAdapterService.getDatabase().getA2dpSupportsOptionalCodecs(device);
    }

    public void setSupportsOptionalCodecs(BluetoothDevice device, boolean doesSupport) {
        enforceCallingOrSelfPermission(BLUETOOTH_ADMIN_PERM, "Need BLUETOOTH_ADMIN permission");
        int value = doesSupport ? BluetoothA2dp.OPTIONAL_CODECS_SUPPORTED
                : BluetoothA2dp.OPTIONAL_CODECS_NOT_SUPPORTED;
        mAdapterService.getDatabase().setA2dpSupportsOptionalCodecs(device, value);
    }

    public int getOptionalCodecsEnabled(BluetoothDevice device) {
        enforceCallingOrSelfPermission(BLUETOOTH_ADMIN_PERM, "Need BLUETOOTH_ADMIN permission");
        return mAdapterService.getDatabase().getA2dpOptionalCodecsEnabled(device);
    }

    public void setOptionalCodecsEnabled(BluetoothDevice device, int value) {
        enforceCallingOrSelfPermission(BLUETOOTH_ADMIN_PERM, "Need BLUETOOTH_ADMIN permission");
        if (value != BluetoothA2dp.OPTIONAL_CODECS_PREF_UNKNOWN
                && value != BluetoothA2dp.OPTIONAL_CODECS_PREF_DISABLED
                && value != BluetoothA2dp.OPTIONAL_CODECS_PREF_ENABLED) {
            Log.w(TAG, "Unexpected value passed to setOptionalCodecsEnabled:" + value);
            return;
        }
        mAdapterService.getDatabase().setA2dpOptionalCodecsEnabled(device, value);
    }

    // Handle messages from native (JNI) to Java
    void messageFromNative(A2dpStackEvent stackEvent) {
        Objects.requireNonNull(stackEvent.device,
                               "Device should never be null, event: " + stackEvent);
        synchronized (mBtA2dpLock) {
            BluetoothDevice device = stackEvent.device;
            A2dpStateMachine sm = mStateMachines.get(device);
            if (sm == null) {
                if (stackEvent.type == A2dpStackEvent.EVENT_TYPE_CONNECTION_STATE_CHANGED) {
                    switch (stackEvent.valueInt) {
                        case A2dpStackEvent.CONNECTION_STATE_CONNECTED:
                        case A2dpStackEvent.CONNECTION_STATE_CONNECTING:
                            // Create a new state machine only when connecting to a device
                            if (mAdapterService.isVendorIntfEnabled())
                                mA2dpStackEvent =  stackEvent.valueInt;
                            if (mAdapterService.isTwsPlusDevice(device)) {
                                sm = getOrCreateStateMachine(device);
                                break;
                            }
                            if (!connectionAllowedCheckMaxDevices(device)) {
                                Log.e(TAG, "Cannot connect to " + device
                                        + " : too many connected devices");
                                return;
                            }
                            sm = getOrCreateStateMachine(device);
                            break;
                        default:
                            if (mAdapterService.isVendorIntfEnabled() &&
                                mA2dpStackEvent == A2dpStackEvent.CONNECTION_STATE_CONNECTED ||
                                mA2dpStackEvent == A2dpStackEvent.CONNECTION_STATE_CONNECTING) {
                                Log.d(TAG,"Reset local stack event value");
                                mA2dpStackEvent = EVENT_TYPE_NONE;
                            }
                            break;
                    }
                }
            } else {
                if (mAdapterService.isVendorIntfEnabled()) {
                    switch (sm.getConnectionState()) {
                      case BluetoothProfile.STATE_DISCONNECTED:
                        mA2dpStackEvent = stackEvent.valueInt;
                        break;
                      default:
                        mA2dpStackEvent = EVENT_TYPE_NONE;
                        break;
                    }
                }
            }
            if (sm == null) {
                Log.e(TAG, "Cannot process stack event: no state machine: " + stackEvent);
                return;
            }
            sm.sendMessage(A2dpStateMachine.STACK_EVENT, stackEvent);
        }
    }

    /**
     * The codec configuration for a device has been updated.
     *
     * @param device the remote device
     * @param codecStatus the new codec status
     * @param sameAudioFeedingParameters if true the audio feeding parameters
     * haven't been changed
     */
    void codecConfigUpdated(BluetoothDevice device, BluetoothCodecStatus codecStatus,
                            boolean sameAudioFeedingParameters) {
        Log.w(TAG, "codecConfigUpdated for device:" + device +
                                "sameAudioFeedingParameters: " + sameAudioFeedingParameters);

        // Log codec config and capability metrics
        BluetoothCodecConfig codecConfig = codecStatus.getCodecConfig();
        StatsLog.write(StatsLog.BLUETOOTH_A2DP_CODEC_CONFIG_CHANGED,
                mAdapterService.obfuscateAddress(device), codecConfig.getCodecType(),
                codecConfig.getCodecPriority(), codecConfig.getSampleRate(),
                codecConfig.getBitsPerSample(), codecConfig.getChannelMode(),
                codecConfig.getCodecSpecific1(), codecConfig.getCodecSpecific2(),
                codecConfig.getCodecSpecific3(), codecConfig.getCodecSpecific4());
        BluetoothCodecConfig[] codecCapabilities = codecStatus.getCodecsSelectableCapabilities();
        for (BluetoothCodecConfig codecCapability : codecCapabilities) {
            StatsLog.write(StatsLog.BLUETOOTH_A2DP_CODEC_CAPABILITY_CHANGED,
                    mAdapterService.obfuscateAddress(device), codecCapability.getCodecType(),
                    codecCapability.getCodecPriority(), codecCapability.getSampleRate(),
                    codecCapability.getBitsPerSample(), codecCapability.getChannelMode(),
                    codecConfig.getCodecSpecific1(), codecConfig.getCodecSpecific2(),
                    codecConfig.getCodecSpecific3(), codecConfig.getCodecSpecific4());
        }

        broadcastCodecConfig(device, codecStatus);

        // Inform the Audio Service about the codec configuration change,
        // so the Audio Service can reset accordingly the audio feeding
        // parameters in the Audio HAL to the Bluetooth stack.
        if (isActiveDevice(device) && !sameAudioFeedingParameters) {
            mAudioManager.handleBluetoothA2dpDeviceConfigChange(device);
        }
    }
    void updateTwsChannelMode(int state, BluetoothDevice device) {
       if (mIsTwsPlusMonoSupported) {
         BluetoothDevice peerTwsDevice = mAdapterService.getTwsPlusPeerDevice(device);
         Log.d(TAG, "TwsChannelMode: " + mTwsPlusChannelMode);
         if ((state == BluetoothA2dp.STATE_PLAYING) && ("mono".equals(mTwsPlusChannelMode))) {
             if ((peerTwsDevice!= null) && peerTwsDevice.isConnected() && isA2dpPlaying(peerTwsDevice)) {
                 Log.d(TAG, "setparameters to Dual-Mono");
                 mAudioManager.setParameters("TwsChannelConfig=dual-mono");
                mTwsPlusChannelMode = "dual-mono";
             }
         } else if ("dual-mono".equals(mTwsPlusChannelMode)) {
            if ((state == BluetoothA2dp.STATE_PLAYING) && (getConnectionState(peerTwsDevice) != BluetoothProfile.STATE_CONNECTED)) {
               Log.d(TAG, "updateTwsChannelMode: send delay message ");
               Message msg = mHandler.obtainMessage(SET_EBMONO_CFG);
               mHandler.sendMessageDelayed(msg, MonoCfg_Timeout);
            }
            if ((state == BluetoothA2dp.STATE_PLAYING) && isA2dpPlaying(peerTwsDevice)) {
               if (mHandler.hasMessages(SET_EBMONO_CFG)) {
                 Log.d(TAG, "updateTwsChannelMode: remove delay message ");
                 mHandler.removeMessages(SET_EBMONO_CFG);
               }
            }
            if ((state == BluetoothA2dp.STATE_NOT_PLAYING) && isA2dpPlaying(peerTwsDevice)) {
               Log.d(TAG, "setparameters to Mono");
               mAudioManager.setParameters("TwsChannelConfig=mono");
               mTwsPlusChannelMode = "mono";
            }
         }
       } else {
           Log.d(TAG,"TWS+ L/R to M feature not supported");
       }
    }

    public void broadcastReconfigureA2dp() {
        Log.w(TAG, "broadcastReconfigureA2dp(): set rcfg true to AudioManager");
        boolean isBAActive = false;
        BATService mBatService = BATService.getBATService();
        isBAActive = (mBatService != null) && (mBatService.isBATActive());
        Log.d(TAG," broadcastReconfigureA2dp: BA active " + isBAActive);
        // If BA is active, don't inform AudioManager about reconfig.
        if(isBAActive) {
            return;
        }
        mAudioManager.setParameters("reconfigA2dp=true");
    }


    private A2dpStateMachine getOrCreateStateMachine(BluetoothDevice device) {
        if (device == null) {
            Log.e(TAG, "getOrCreateStateMachine failed: device cannot be null");
            return null;
        }
        synchronized (mBtA2dpLock) {
            A2dpStateMachine sm = mStateMachines.get(device);
            if (sm != null) {
                return sm;
            }
            // Limit the maximum number of state machines to avoid DoS attack
            if (mStateMachines.size() >= MAX_A2DP_STATE_MACHINES) {
                Log.e(TAG, "Maximum number of A2DP state machines reached: "
                        + MAX_A2DP_STATE_MACHINES);
                return null;
            }
            if (DBG) {
                Log.d(TAG, "Creating a new state machine for " + device);
            }
            sm = A2dpStateMachine.make(device, this, mA2dpNativeInterface,
                                       mStateMachinesThread.getLooper());
            mStateMachines.put(device, sm);
            return sm;
        }
    }

    // This needs to run before any of the Audio Manager connection functions since
    // AVRCP needs to be aware that the audio device is changed before the Audio Manager
    // changes the volume of the output devices.
    private void updateAndBroadcastActiveDevice(BluetoothDevice device) {
        if (DBG) {
            Log.d(TAG, "updateAndBroadcastActiveDevice(" + device + ")");
        }

        synchronized (mStateMachines) {
            if (AvrcpTargetService.get() != null) {
                AvrcpTargetService.get().volumeDeviceSwitched(device);
            }

            mActiveDevice = device;
        }

        StatsLog.write(StatsLog.BLUETOOTH_ACTIVE_DEVICE_CHANGED, BluetoothProfile.A2DP,
                mAdapterService.obfuscateAddress(device));
        Intent intent = new Intent(BluetoothA2dp.ACTION_ACTIVE_DEVICE_CHANGED);
        intent.putExtra(BluetoothDevice.EXTRA_DEVICE, device);
        intent.addFlags(Intent.FLAG_RECEIVER_REGISTERED_ONLY_BEFORE_BOOT
                        | Intent.FLAG_RECEIVER_INCLUDE_BACKGROUND);
        sendBroadcast(intent, ProfileService.BLUETOOTH_PERM);
    }

    private void broadcastCodecConfig(BluetoothDevice device, BluetoothCodecStatus codecStatus) {
        if (DBG) {
            Log.d(TAG, "broadcastCodecConfig(" + device + "): " + codecStatus);
        }
        Intent intent = new Intent(BluetoothA2dp.ACTION_CODEC_CONFIG_CHANGED);
        intent.putExtra(BluetoothCodecStatus.EXTRA_CODEC_STATUS, codecStatus);
        intent.putExtra(BluetoothDevice.EXTRA_DEVICE, device);
        intent.addFlags(Intent.FLAG_RECEIVER_REGISTERED_ONLY_BEFORE_BOOT
                        | Intent.FLAG_RECEIVER_INCLUDE_BACKGROUND);
        sendBroadcast(intent, A2dpService.BLUETOOTH_PERM);
    }

    private class BondStateChangedReceiver extends BroadcastReceiver {
        @Override
        public void onReceive(Context context, Intent intent) {
            if (!BluetoothDevice.ACTION_BOND_STATE_CHANGED.equals(intent.getAction())) {
                return;
            }
            int state = intent.getIntExtra(BluetoothDevice.EXTRA_BOND_STATE,
                                           BluetoothDevice.ERROR);
            BluetoothDevice device = intent.getParcelableExtra(BluetoothDevice.EXTRA_DEVICE);
            Objects.requireNonNull(device, "ACTION_BOND_STATE_CHANGED with no EXTRA_DEVICE");
            bondStateChanged(device, state);
        }
    }

    /**
     * Process a change in the bonding state for a device.
     *
     * @param device the device whose bonding state has changed
     * @param bondState the new bond state for the device. Possible values are:
     * {@link BluetoothDevice#BOND_NONE},
     * {@link BluetoothDevice#BOND_BONDING},
     * {@link BluetoothDevice#BOND_BONDED}.
     */
    @VisibleForTesting
    void bondStateChanged(BluetoothDevice device, int bondState) {
        if (DBG) {
            Log.d(TAG, "Bond state changed for device: " + device + " state: " + bondState);
        }
        // Remove state machine if the bonding for a device is removed
        if (bondState != BluetoothDevice.BOND_NONE) {
            return;
        }
        synchronized (mBtA2dpLock) {
            A2dpStateMachine sm = mStateMachines.get(device);
            if (sm == null) {
                return;
            }
            if (sm.getConnectionState() != BluetoothProfile.STATE_DISCONNECTED) {
                return;
            }
            removeStateMachine(device);
        }
    }

    private void removeStateMachine(BluetoothDevice device) {
        synchronized (mBtA2dpLock) {
            A2dpStateMachine sm = mStateMachines.get(device);
            if (sm == null) {
                Log.w(TAG, "removeStateMachine: device " + device
                        + " does not have a state machine");
                return;
            }
            Log.i(TAG, "removeStateMachine: removing state machine for device: " + device);
            sm.doQuit();
            sm.cleanup();
            mStateMachines.remove(device);
        }
    }

    private void updateOptionalCodecsSupport(BluetoothDevice device) {
        int previousSupport = getSupportsOptionalCodecs(device);
        boolean supportsOptional = false;

        synchronized (mBtA2dpLock) {
            A2dpStateMachine sm = mStateMachines.get(device);
            if (sm == null) {
                return;
            }
            BluetoothCodecStatus codecStatus = sm.getCodecStatus();
            if (codecStatus != null) {
                for (BluetoothCodecConfig config : codecStatus.getCodecsSelectableCapabilities()) {
                    if (!config.isMandatoryCodec()) {
                        supportsOptional = true;
                        break;
                    }
                }
            }
        }
        if (previousSupport == BluetoothA2dp.OPTIONAL_CODECS_SUPPORT_UNKNOWN
                || supportsOptional != (previousSupport
                                    == BluetoothA2dp.OPTIONAL_CODECS_SUPPORTED)) {
            setSupportsOptionalCodecs(device, supportsOptional);
        }
        if (supportsOptional) {
            int enabled = getOptionalCodecsEnabled(device);
            if (enabled == BluetoothA2dp.OPTIONAL_CODECS_PREF_ENABLED) {
                enableOptionalCodecs(device);
            } else if (enabled == BluetoothA2dp.OPTIONAL_CODECS_PREF_DISABLED) {
                disableOptionalCodecs(device);
            }
        }
    }

    private void connectionStateChanged(BluetoothDevice device, int fromState, int toState) {
        if ((device == null) || (fromState == toState)) {
            return;
        }
        synchronized (mBtA2dpLock) {
            if (toState == BluetoothProfile.STATE_CONNECTED) {
                // Each time a device connects, we want to re-check if it supports optional
                // codecs (perhaps it's had a firmware update, etc.) and save that state if
                // it differs from what we had saved before.
                updateOptionalCodecsSupport(device);
            }
            // Check if the device is disconnected - if unbond, remove the state machine
            if (toState == BluetoothProfile.STATE_DISCONNECTED) {
                int bondState = mAdapterService.getBondState(device);
                if (bondState == BluetoothDevice.BOND_NONE) {
                    removeStateMachine(device);
                }
            }
        }
    }

    /**
     * Receiver for processing device connection state changes.
     *
     * <ul>
     * <li> Update codec support per device when device is (re)connected
     * <li> Delete the state machine instance if the device is disconnected and unbond
     * </ul>
     */
    private class ConnectionStateChangedReceiver extends BroadcastReceiver {
        @Override
        public void onReceive(Context context, Intent intent) {
            if (!BluetoothA2dp.ACTION_CONNECTION_STATE_CHANGED.equals(intent.getAction())) {
                return;
            }
            BluetoothDevice device = intent.getParcelableExtra(BluetoothDevice.EXTRA_DEVICE);
            if (device.getAddress().equals(BATService.mBAAddress)) {
                Log.d(TAG," ConnectionUpdate from BA, don't take action ");
                return;
            }
            int toState = intent.getIntExtra(BluetoothProfile.EXTRA_STATE, -1);
            int fromState = intent.getIntExtra(BluetoothProfile.EXTRA_PREVIOUS_STATE, -1);
            connectionStateChanged(device, fromState, toState);
        }
    }

    /**
     * Binder object: must be a static class or memory leak may occur.
     */
    @VisibleForTesting
    static class BluetoothA2dpBinder extends IBluetoothA2dp.Stub
            implements IProfileServiceBinder {
        private A2dpService mService;

        private A2dpService getService() {
            if (!Utils.checkCaller()) {
                Log.w(TAG, "A2DP call not allowed for non-active user");
                return null;
            }

            if (mService != null && mService.isAvailable()) {
                return mService;
            }
            return null;
        }

        BluetoothA2dpBinder(A2dpService svc) {
            mService = svc;
        }

        @Override
        public void cleanup() {
            mService = null;
        }

        @Override
        public boolean connect(BluetoothDevice device) {
            A2dpService service = getService();
            if (service == null) {
                return false;
            }
            return service.connect(device);
        }

        @Override
        public boolean disconnect(BluetoothDevice device) {
            A2dpService service = getService();
            if (service == null) {
                return false;
            }
            return service.disconnect(device);
        }

        @Override
        public List<BluetoothDevice> getConnectedDevices() {
            A2dpService service = getService();
            if (service == null) {
                return new ArrayList<>(0);
            }
            return service.getConnectedDevices();
        }

        @Override
        public List<BluetoothDevice> getDevicesMatchingConnectionStates(int[] states) {
            A2dpService service = getService();
            if (service == null) {
                return new ArrayList<>(0);
            }
            return service.getDevicesMatchingConnectionStates(states);
        }

        @Override
        public int getConnectionState(BluetoothDevice device) {
            A2dpService service = getService();
            if (service == null) {
                return BluetoothProfile.STATE_DISCONNECTED;
            }
            return service.getConnectionState(device);
        }

        @Override
        public boolean setActiveDevice(BluetoothDevice device) {
            A2dpService service = getService();
            if (service == null) {
                return false;
            }
            return service.setActiveDevice(device);
        }

        @Override
        public BluetoothDevice getActiveDevice() {
            A2dpService service = getService();
            if (service == null) {
                return null;
            }
            return service.getActiveDevice();
        }

        @Override
        public boolean setPriority(BluetoothDevice device, int priority) {
            A2dpService service = getService();
            if (service == null) {
                return false;
            }
            return service.setPriority(device, priority);
        }

        @Override
        public int getPriority(BluetoothDevice device) {
            A2dpService service = getService();
            if (service == null) {
                return BluetoothProfile.PRIORITY_UNDEFINED;
            }
            return service.getPriority(device);
        }

        @Override
        public boolean isAvrcpAbsoluteVolumeSupported() {
            A2dpService service = getService();
            if (service == null) {
                return false;
            }
            return service.isAvrcpAbsoluteVolumeSupported();
        }

        @Override
        public void setAvrcpAbsoluteVolume(int volume) {
            A2dpService service = getService();
            if (service == null) {
                return;
            }
            service.setAvrcpAbsoluteVolume(volume);
        }

        @Override
        public boolean isA2dpPlaying(BluetoothDevice device) {
            A2dpService service = getService();
            if (service == null) {
                return false;
            }
            return service.isA2dpPlaying(device);
        }

        @Override
        public BluetoothCodecStatus getCodecStatus(BluetoothDevice device) {
            A2dpService service = getService();
            if (service == null) {
                return null;
            }
            return service.getCodecStatus(device);
        }

        @Override
        public void setCodecConfigPreference(BluetoothDevice device,
                                             BluetoothCodecConfig codecConfig) {
            A2dpService service = getService();
            if (service == null) {
                return;
            }
            service.setCodecConfigPreference(device, codecConfig);
        }

        @Override
        public void enableOptionalCodecs(BluetoothDevice device) {
            A2dpService service = getService();
            if (service == null) {
                return;
            }
            service.enableOptionalCodecs(device);
        }

        @Override
        public void disableOptionalCodecs(BluetoothDevice device) {
            A2dpService service = getService();
            if (service == null) {
                return;
            }
            service.disableOptionalCodecs(device);
        }

        public int supportsOptionalCodecs(BluetoothDevice device) {
            A2dpService service = getService();
            if (service == null) {
                return BluetoothA2dp.OPTIONAL_CODECS_SUPPORT_UNKNOWN;
            }
            return service.getSupportsOptionalCodecs(device);
        }

        public int getOptionalCodecsEnabled(BluetoothDevice device) {
            A2dpService service = getService();
            if (service == null) {
                return BluetoothA2dp.OPTIONAL_CODECS_PREF_UNKNOWN;
            }
            return service.getOptionalCodecsEnabled(device);
        }

        public void setOptionalCodecsEnabled(BluetoothDevice device, int value) {
            A2dpService service = getService();
            if (service == null) {
                return;
            }
            service.setOptionalCodecsEnabled(device, value);
        }
    }

    @Override
    public void dump(StringBuilder sb) {
        super.dump(sb);
        ProfileService.println(sb, "mActiveDevice: " + mActiveDevice);
        synchronized(mBtA2dpLock) {
            for (A2dpStateMachine sm : mStateMachines.values()) {
                sm.dump(sb);
            }
        }
        synchronized(mBtAvrcpLock) {
            if (mAvrcp_ext != null) {
                mAvrcp_ext.dump(sb);
                return;
            }
            if (mAvrcp != null) {
                mAvrcp.dump(sb);
            }
        }
    }
}<|MERGE_RESOLUTION|>--- conflicted
+++ resolved
@@ -785,19 +785,6 @@
                 return false;
             }
             codecStatus = sm.getCodecStatus();
-<<<<<<< HEAD
-=======
-
-            boolean deviceChanged = !Objects.equals(device, mActiveDevice);
-            if ((AvrcpTargetService.get() != null) && (mActiveDevice != null) && deviceChanged) {
-                // Switch from one A2DP to another A2DP device
-                if (DBG) {
-                    Log.d(TAG, "Switch A2DP devices to " + device + " from " + mActiveDevice);
-                }
-                AvrcpTargetService.get().storeVolumeForDevice(mActiveDevice);
-            }
-
->>>>>>> aacb339b
             // This needs to happen before we inform the audio manager that the device
             // disconnected. Please see comment in updateAndBroadcastActiveDevice() for why.
             updateAndBroadcastActiveDevice(device);
