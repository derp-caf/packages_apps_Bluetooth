--- conflicted
+++ resolved
@@ -43,6 +43,7 @@
 import com.android.bluetooth.avrcp.Avrcp_ext;
 import com.android.bluetooth.avrcp.AvrcpTargetService;
 import com.android.bluetooth.btservice.AdapterService;
+import com.android.bluetooth.btservice.MetricsLogger;
 import com.android.bluetooth.btservice.ProfileService;
 import com.android.bluetooth.ba.BATService;
 import com.android.bluetooth.gatt.GattService;
@@ -169,7 +170,7 @@
                 mIsTwsPlusEnabled = true;
             }
             Log.i(TAG, "mMaxConnectedAudioDevices: " + mMaxConnectedAudioDevices);
-            String twsShoEnabled = SystemProperties.get("persist.vendor.btstack.enable.twsplussho"); 
+            String twsShoEnabled = SystemProperties.get("persist.vendor.btstack.enable.twsplussho");
             if (!twsShoEnabled.isEmpty() && "true".equals(twsShoEnabled) &&
                 (mIsTwsPlusEnabled == true) && mMaxConnectedAudioDevices <= 2) {
                 mMaxConnectedAudioDevices = 3;
@@ -1053,7 +1054,6 @@
             Log.e(TAG, "Cannot set codec config preference: no active A2DP device");
             return;
         }
-<<<<<<< HEAD
 
         if((codecConfig.getCodecSpecific4() & AptxBLEScanMask) > 0) {
             GattService mGattService = GattService.getGattService();
@@ -1069,8 +1069,7 @@
                 }
             }
         }
-        mA2dpCodecConfig.setCodecConfigPreference(device, codecConfig);
-=======
+
         if (getSupportsOptionalCodecs(device) != BluetoothA2dp.OPTIONAL_CODECS_SUPPORTED) {
             Log.e(TAG, "Cannot set codec config preference: not supported");
             return;
@@ -1082,7 +1081,6 @@
             return;
         }
         mA2dpCodecConfig.setCodecConfigPreference(device, codecStatus, codecConfig);
->>>>>>> 57f99280
     }
 
     /**
@@ -1505,12 +1503,6 @@
         }
         synchronized (mBtA2dpLock) {
             if (toState == BluetoothProfile.STATE_CONNECTED) {
-<<<<<<< HEAD
-                // Each time a device connects, we want to re-check if it supports optional
-                // codecs (perhaps it's had a firmware update, etc.) and save that state if
-                // it differs from what we had saved before.
-                updateOptionalCodecsSupport(device);
-=======
                 MetricsLogger.logProfileConnectionEvent(BluetoothMetricsProto.ProfileId.A2DP);
             }
             // Set the active device if only one connected device is supported and it was connected
@@ -1520,7 +1512,6 @@
             // Check if the active device is not connected anymore
             if (isActiveDevice(device) && (fromState == BluetoothProfile.STATE_CONNECTED)) {
                 setActiveDevice(null);
->>>>>>> 57f99280
             }
             // Check if the device is disconnected - if unbond, remove the state machine
             if (toState == BluetoothProfile.STATE_DISCONNECTED) {
