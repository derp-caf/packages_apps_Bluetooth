/*
 * Copyright (C) 2016 The Android Open Source Project
 *
 * Licensed under the Apache License, Version 2.0 (the "License");
 * you may not use this file except in compliance with the License.
 * You may obtain a copy of the License at
 *
 *      http://www.apache.org/licenses/LICENSE-2.0
 *
 * Unless required by applicable law or agreed to in writing, software
 * distributed under the License is distributed on an "AS IS" BASIS,
 * WITHOUT WARRANTIES OR CONDITIONS OF ANY KIND, either express or implied.
 * See the License for the specific language governing permissions and
 * limitations under the License.
 */

package com.android.bluetooth.avrcpcontroller;

import android.bluetooth.BluetoothAdapter;
import android.bluetooth.BluetoothAvrcpController;
import android.bluetooth.BluetoothDevice;
import android.bluetooth.BluetoothProfile;
import android.content.Context;
import android.content.Intent;
import android.media.AudioManager;
import android.media.MediaMetadata;
import android.media.browse.MediaBrowser.MediaItem;
import android.media.session.MediaSession;
import android.media.session.PlaybackState;
import android.os.Bundle;
import android.os.Message;
import android.util.Log;
import android.util.SparseArray;

import com.android.bluetooth.BluetoothMetricsProto;
import com.android.bluetooth.R;
import com.android.bluetooth.Utils;
import com.android.bluetooth.a2dpsink.A2dpSinkService;
import com.android.bluetooth.btservice.MetricsLogger;
import com.android.bluetooth.btservice.ProfileService;
import com.android.internal.util.State;
import com.android.internal.util.StateMachine;

import java.util.ArrayList;
import java.util.List;
/**
 * Provides Bluetooth AVRCP Controller State Machine responsible for all remote control connections
 * and interactions with a remote controlable device.
 */
class AvrcpControllerStateMachine extends StateMachine {
    static final String TAG = "AvrcpControllerStateMachine";
    static final boolean DBG = true;

    //0->99 Events from Outside
    public static final int CONNECT = 1;
    public static final int DISCONNECT = 2;
    public static final int MSG_DEVICE_UPDATED = 3;

    //100->199 Internal Events
    protected static final int CLEANUP = 100;
    private static final int CONNECT_TIMEOUT = 101;

    //200->299 Events from Native
    static final int STACK_EVENT = 200;
    static final int MESSAGE_INTERNAL_CMD_TIMEOUT = 201;

    static final int MESSAGE_PROCESS_SET_ABS_VOL_CMD = 203;
    static final int MESSAGE_PROCESS_REGISTER_ABS_VOL_NOTIFICATION = 204;
    static final int MESSAGE_PROCESS_TRACK_CHANGED = 205;
    static final int MESSAGE_PROCESS_PLAY_POS_CHANGED = 206;
    static final int MESSAGE_PROCESS_PLAY_STATUS_CHANGED = 207;
    static final int MESSAGE_PROCESS_VOLUME_CHANGED_NOTIFICATION = 208;
    static final int MESSAGE_PROCESS_GET_FOLDER_ITEMS = 209;
    static final int MESSAGE_PROCESS_GET_FOLDER_ITEMS_OUT_OF_RANGE = 210;
    static final int MESSAGE_PROCESS_GET_PLAYER_ITEMS = 211;
    static final int MESSAGE_PROCESS_FOLDER_PATH = 212;
    static final int MESSAGE_PROCESS_SET_BROWSED_PLAYER = 213;
    static final int MESSAGE_PROCESS_SET_ADDRESSED_PLAYER = 214;
    static final int MESSAGE_PROCESS_ADDRESSED_PLAYER_CHANGED = 215;
    static final int MESSAGE_PROCESS_NOW_PLAYING_CONTENTS_CHANGED = 216;

    //300->399 Events for Browsing
    static final int MESSAGE_GET_FOLDER_ITEMS = 300;
    static final int MESSAGE_PLAY_ITEM = 301;
    static final int MSG_AVRCP_PASSTHRU = 302;

    static final int MESSAGE_INTERNAL_ABS_VOL_TIMEOUT = 404;

    /*
     * Base value for absolute volume from JNI
     */
    private static final int ABS_VOL_BASE = 127;

    private final AudioManager mAudioManager;
    protected final BluetoothDevice mDevice;
    private BluetoothDevice mA2dpDevice = null;
    protected final byte[] mDeviceAddress;
    protected final AvrcpControllerService mService;
    protected final Disconnected mDisconnected;
    protected final Connecting mConnecting;
    protected final Connected mConnected;
    protected final Disconnecting mDisconnecting;
    private A2dpSinkService mA2dpSinkService;

    protected int mMostRecentState = BluetoothProfile.STATE_DISCONNECTED;

    boolean mRemoteControlConnected = false;
    boolean mBrowsingConnected = false;
    BrowseTree mBrowseTree = null;
    private AvrcpPlayer mAddressedPlayer = new AvrcpPlayer();
    private int mAddressedPlayerId = -1;
    private SparseArray<AvrcpPlayer> mAvailablePlayerList = new SparseArray<AvrcpPlayer>();
    // Only accessed from State Machine processMessage
    private int mVolumeChangedNotificationsToIgnore = 0;

    GetFolderList mGetFolderList = null;

    //Number of items to get in a single fetch
    static final int ITEM_PAGE_SIZE = 20;
    static final int CMD_TIMEOUT_MILLIS = 10000;
    static final int ABS_VOL_TIMEOUT_MILLIS = 1000; //1s

    AvrcpControllerStateMachine(BluetoothDevice device, AvrcpControllerService service) {
        super(TAG);
        mDevice = device;
        mDeviceAddress = Utils.getByteAddress(mDevice);
        mService = service;
        logD(device.toString());

        mDisconnected = new Disconnected();
        mConnecting = new Connecting();
        mConnected = new Connected();
        mDisconnecting = new Disconnecting();

        addState(mDisconnected);
        addState(mConnecting);
        addState(mConnected);
        addState(mDisconnecting);

        mGetFolderList = new GetFolderList();
        addState(mGetFolderList, mConnected);


        mAudioManager = (AudioManager) service.getSystemService(Context.AUDIO_SERVICE);

        setInitialState(mDisconnected);
    }

    BrowseTree.BrowseNode findNode(String parentMediaId) {
        logD("FindNode");
        return mBrowseTree.findBrowseNodeByID(parentMediaId);
    }

    /**
     * Get the current connection state
     *
     * @return current State
     */
    public int getState() {
        return mMostRecentState;
    }

    /**
     * Get the underlying device tracked by this state machine
     *
     * @return device in focus
     */
    public synchronized BluetoothDevice getDevice() {
        return mDevice;
    }

    /**
     * send the connection event asynchronously
     */
    public boolean connect(StackEvent event) {
        if (event.mBrowsingConnected) {
            onBrowsingConnected();
        }
        mRemoteControlConnected = event.mRemoteControlConnected;
        sendMessage(CONNECT);
        return true;
    }

    /**
     * send the Disconnect command asynchronously
     */
    public void disconnect() {
        sendMessage(DISCONNECT);
    }

    /**
     * Dump the current State Machine to the string builder.
     *
     * @param sb output string
     */
    public void dump(StringBuilder sb) {
        ProfileService.println(sb, "mDevice: " + mDevice.getAddress() + "("
                + mDevice.getName() + ") " + this.toString());
    }

    @Override
    protected void unhandledMessage(Message msg) {
        Log.w(TAG, "Unhandled message in state " + getCurrentState() + "msg.what=" + msg.what);
    }

    private static void logD(String message) {
        if (DBG) {
            Log.d(TAG, message);
        }
    }

    synchronized void onBrowsingConnected() {
        if (mBrowsingConnected) return;
        mBrowseTree = new BrowseTree(mDevice);
        mService.sBrowseTree.mRootNode.addChild(mBrowseTree.mRootNode);
        BluetoothMediaBrowserService.notifyChanged(mService
                .sBrowseTree.mRootNode);
        BluetoothMediaBrowserService.notifyChanged(mAddressedPlayer.getPlaybackState());
        mBrowsingConnected = true;
    }

    synchronized void onBrowsingDisconnected() {
        if (!mBrowsingConnected) return;
        mAddressedPlayer.setPlayStatus(PlaybackState.STATE_ERROR);
        mAddressedPlayer.updateCurrentTrack(null);
        if (mBrowseTree != null && mBrowseTree.mNowPlayingNode != null) {
            mBrowseTree.mNowPlayingNode.setCached(false);
            BluetoothMediaBrowserService.notifyChanged(mBrowseTree.mNowPlayingNode);
        }
        PlaybackState.Builder pbb = new PlaybackState.Builder();
        pbb.setState(PlaybackState.STATE_ERROR, PlaybackState.PLAYBACK_POSITION_UNKNOWN,
                1.0f).setActions(0);
        pbb.setErrorMessage(mService.getString(R.string.bluetooth_disconnected));
        BluetoothMediaBrowserService.notifyChanged(pbb.build());
        if (mBrowseTree != null && mBrowseTree.mRootNode != null) {
            mService.sBrowseTree.mRootNode.removeChild(
                     mBrowseTree.mRootNode);
            BluetoothMediaBrowserService.notifyChanged(mService.sBrowseTree.mRootNode);
        }
        BluetoothMediaBrowserService.trackChanged(null);
        mBrowsingConnected = false;
    }

    private void notifyChanged(BrowseTree.BrowseNode node) {
        BluetoothMediaBrowserService.notifyChanged(node);
    }

    void requestContents(BrowseTree.BrowseNode node) {
        sendMessage(MESSAGE_GET_FOLDER_ITEMS, node);

        logD("Fetching " + node);
    }

    void nowPlayingContentChanged() {
        mBrowseTree.mNowPlayingNode.setCached(false);
        sendMessage(MESSAGE_GET_FOLDER_ITEMS, mBrowseTree.mNowPlayingNode);
    }

    protected class Disconnected extends State {
        @Override
        public void enter() {
            logD("Enter Disconnected");
            if (mMostRecentState != BluetoothProfile.STATE_DISCONNECTED) {
                sendMessage(CLEANUP);
            }
            mA2dpDevice = null;
            broadcastConnectionStateChanged(BluetoothProfile.STATE_DISCONNECTED);
        }

        @Override
        public boolean processMessage(Message message) {
            switch (message.what) {
                case CONNECT:
                    logD("Connect");
                    transitionTo(mConnecting);
                    break;
                case CLEANUP:
                    mService.removeStateMachine(AvrcpControllerStateMachine.this);
                    break;
            }
            return true;
        }
    }

    protected class Connecting extends State {
        @Override
        public void enter() {
            logD("Enter Connecting");
            broadcastConnectionStateChanged(BluetoothProfile.STATE_CONNECTING);
            transitionTo(mConnected);
        }
    }


    class Connected extends State {
        private static final String STATE_TAG = "Avrcp.ConnectedAvrcpController";
        private int mCurrentlyHeldKey = 0;

        @Override
        public void enter() {
            if (mMostRecentState == BluetoothProfile.STATE_CONNECTING) {
                BluetoothDevice device =
                        BluetoothAdapter.getDefaultAdapter().getRemoteDevice(mDeviceAddress);
                mA2dpDevice = device;
                broadcastConnectionStateChanged(BluetoothProfile.STATE_CONNECTED);
                BluetoothMediaBrowserService.addressedPlayerChanged(mSessionCallbacks);
            } else {
                logD("ReEnteringConnected");
            }
            super.enter();
        }

        @Override
        public boolean processMessage(Message msg) {
            logD(STATE_TAG + " processMessage " + msg.what);
            switch (msg.what) {
                case MESSAGE_PROCESS_SET_ABS_VOL_CMD:
                    mVolumeChangedNotificationsToIgnore++;
                    removeMessages(MESSAGE_INTERNAL_ABS_VOL_TIMEOUT);
                    sendMessageDelayed(MESSAGE_INTERNAL_ABS_VOL_TIMEOUT,
                            ABS_VOL_TIMEOUT_MILLIS);
                    setAbsVolume(msg.arg1, msg.arg2);
                    return true;

                case MESSAGE_GET_FOLDER_ITEMS:
                    transitionTo(mGetFolderList);
                    return true;

                case MESSAGE_PLAY_ITEM:
                    //Set Addressed Player
                    playItem((BrowseTree.BrowseNode) msg.obj);
                    return true;

                case MSG_AVRCP_PASSTHRU:
                    passThru(msg.arg1);
                    return true;

                case MESSAGE_PROCESS_TRACK_CHANGED:
                    mAddressedPlayer.updateCurrentTrack((MediaMetadata) msg.obj);
                    BluetoothMediaBrowserService.trackChanged((MediaMetadata) msg.obj);
                    return true;

                case MESSAGE_PROCESS_PLAY_STATUS_CHANGED:
                     int status = msg.arg1;
                     mAddressedPlayer.setPlayStatus(status);
                     BluetoothMediaBrowserService.notifyChanged(mAddressedPlayer.getPlaybackState());
                     broadcastPlayBackStateChanged(mAddressedPlayer.getPlaybackState());
                     BluetoothDevice device = BluetoothAdapter.getDefaultAdapter().getRemoteDevice(mDeviceAddress);
                     mA2dpSinkService = A2dpSinkService.getA2dpSinkService();
                    if (mA2dpSinkService == null) {
                        Log.e(TAG, "mA2dpSinkService is null, return");
                    }
                    if (status == PlaybackState.STATE_PLAYING) {
                        mA2dpSinkService.informTGStatePlaying(device, true);
                    } else if (status == PlaybackState.STATE_PAUSED
                            || status == PlaybackState.STATE_STOPPED) {
                        mA2dpSinkService.informTGStatePlaying(device, false);
                    }
                    return true;

                case MESSAGE_PROCESS_PLAY_POS_CHANGED:
                    if (msg.arg2 != -1) {
                        mAddressedPlayer.setPlayTime(msg.arg2);

                        BluetoothMediaBrowserService.notifyChanged(
                                mAddressedPlayer.getPlaybackState());
                    }
                    return true;

                case MESSAGE_PROCESS_ADDRESSED_PLAYER_CHANGED:
                    mAddressedPlayerId = msg.arg1;
                    logD("AddressedPlayer = " + mAddressedPlayerId);
                    AvrcpPlayer updatedPlayer = mAvailablePlayerList.get(mAddressedPlayerId);
                    if (updatedPlayer != null) {
                        mAddressedPlayer = updatedPlayer;
                        logD("AddressedPlayer = " + mAddressedPlayer.getName());
                    } else {
                        mBrowseTree.mRootNode.setCached(false);
                        mBrowseTree.mRootNode.setExpectedChildren(255);
                        BluetoothMediaBrowserService.notifyChanged(mBrowseTree.mRootNode);
                    }
                    return true;

                case DISCONNECT:
                    transitionTo(mDisconnecting);
                    return true;

                case MSG_DEVICE_UPDATED:
                    msgDeviceUpdated((BluetoothDevice)msg.obj);
                    return true;

                default:
                    return super.processMessage(msg);
            }

        }

        private void playItem(BrowseTree.BrowseNode node) {
            if (node == null) {
                Log.w(TAG, "Invalid item to play");
            } else {
                mService.playItemNative(
                        mDeviceAddress, node.getScope(),
                        node.getBluetoothID(), 0);
            }
        }

        private synchronized void passThru(int cmd) {
            logD("msgPassThru " + cmd);
            // Some keys should be held until the next event.
            if (mCurrentlyHeldKey != 0) {
                mService.sendPassThroughCommandNative(
                        mDeviceAddress, mCurrentlyHeldKey,
                        AvrcpControllerService.KEY_STATE_RELEASED);

                if (mCurrentlyHeldKey == cmd) {
                    // Return to prevent starting FF/FR operation again
                    mCurrentlyHeldKey = 0;
                    return;
                } else {
                    // FF/FR is in progress and other operation is desired
                    // so after stopping FF/FR, not returning so that command
                    // can be sent for the desired operation.
                    mCurrentlyHeldKey = 0;
                }
            }

            // Send the pass through.
            mService.sendPassThroughCommandNative(mDeviceAddress, cmd,
                    AvrcpControllerService.KEY_STATE_PRESSED);

            if (isHoldableKey(cmd)) {
                // Release cmd next time a command is sent.
                mCurrentlyHeldKey = cmd;
            } else {
                mService.sendPassThroughCommandNative(mDeviceAddress,
                        cmd, AvrcpControllerService.KEY_STATE_RELEASED);
            }
        }

        private synchronized void msgDeviceUpdated(BluetoothDevice device) {
            if (device != null && device.equals(mA2dpDevice)) {
                return;
            }
            Log.d(TAG, "msgDeviceUpdated. Previous: " + mA2dpDevice + " New: " + device);
            // We are connected to a new device via A2DP now.
            mA2dpDevice = device;
            Log.w(TAG, "mA2dpDevice: " + mA2dpDevice +
                                      " mBrowsingConnected: " + mBrowsingConnected);
            if (mBrowsingConnected) {
                //To do
                BluetoothMediaBrowserService.notifyChanged(mService.sBrowseTree.mRootNode);
                //BluetoothMediaBrowserService.notifyChanged(BrowseTree.ROOT);
            }

            int Playstate = mAddressedPlayer.getPlayStatus();
            MediaMetadata mediaMetadata = mAddressedPlayer.getCurrentTrack();
            Log.d(TAG, "Media metadata " + mediaMetadata + " playback state " + Playstate);
            mAddressedPlayer.setPlayStatus(Playstate);
            mAddressedPlayer.updateCurrentTrack(mediaMetadata);
        }

        private boolean isHoldableKey(int cmd) {
            return (cmd == AvrcpControllerService.PASS_THRU_CMD_ID_REWIND)
                    || (cmd == AvrcpControllerService.PASS_THRU_CMD_ID_FF);
        }
    }

    // Handle the get folder listing action
    // a) Fetch the listing of folders
    // b) Once completed return the object listing
    class GetFolderList extends State {
        private static final String STATE_TAG = "Avrcp.GetFolderList";

        boolean mAbort;
        BrowseTree.BrowseNode mBrowseNode;
        BrowseTree.BrowseNode mNextStep;

        @Override
        public void enter() {
            logD(STATE_TAG + " Entering GetFolderList");
            // Setup the timeouts.
            sendMessageDelayed(MESSAGE_INTERNAL_CMD_TIMEOUT, CMD_TIMEOUT_MILLIS);
            super.enter();
            mAbort = false;
            Message msg = getCurrentMessage();
            if (msg.what == MESSAGE_GET_FOLDER_ITEMS) {
                {
                    logD(STATE_TAG + " new Get Request");
                    mBrowseNode = (BrowseTree.BrowseNode) msg.obj;
                }
            }

            if (mBrowseNode == null) {
                transitionTo(mConnected);
            } else {
                navigateToFolderOrRetrieve(mBrowseNode);
            }
        }

        @Override
        public boolean processMessage(Message msg) {
            logD(STATE_TAG + " processMessage " + msg.what);
            switch (msg.what) {
                case MESSAGE_PROCESS_GET_FOLDER_ITEMS:
                    ArrayList<MediaItem> folderList = (ArrayList<MediaItem>) msg.obj;
                    int endIndicator = mBrowseNode.getExpectedChildren() - 1;
                    logD("GetFolderItems: End " + endIndicator
                            + " received " + folderList.size());

                    // Always update the node so that the user does not wait forever
                    // for the list to populate.
                    mBrowseNode.addChildren(folderList);
                    notifyChanged(mBrowseNode);

                    if (mBrowseNode.getChildrenCount() >= endIndicator || folderList.size() == 0
                            || mAbort) {
                        // If we have fetched all the elements or if the remotes sends us 0 elements
                        // (which can lead us into a loop since mCurrInd does not proceed) we simply
                        // abort.
                        mBrowseNode.setCached(true);
                        transitionTo(mConnected);
                    } else {
                        // Fetch the next set of items.
                        fetchContents(mBrowseNode);
                        // Reset the timeout message since we are doing a new fetch now.
                        removeMessages(MESSAGE_INTERNAL_CMD_TIMEOUT);
                        sendMessageDelayed(MESSAGE_INTERNAL_CMD_TIMEOUT, CMD_TIMEOUT_MILLIS);
                    }
                    break;
                case MESSAGE_PROCESS_SET_BROWSED_PLAYER:
                    mBrowseTree.setCurrentBrowsedPlayer(mNextStep.getID(), msg.arg1, msg.arg2);
                    removeMessages(MESSAGE_INTERNAL_CMD_TIMEOUT);
                    sendMessageDelayed(MESSAGE_INTERNAL_CMD_TIMEOUT, CMD_TIMEOUT_MILLIS);
                    navigateToFolderOrRetrieve(mBrowseNode);
                    break;

                case MESSAGE_PROCESS_FOLDER_PATH:
                    mBrowseTree.setCurrentBrowsedFolder(mNextStep.getID());
                    mBrowseTree.getCurrentBrowsedFolder().setExpectedChildren(msg.arg1);

                    if (mAbort) {
                        transitionTo(mConnected);
                    } else {
                        removeMessages(MESSAGE_INTERNAL_CMD_TIMEOUT);
                        sendMessageDelayed(MESSAGE_INTERNAL_CMD_TIMEOUT, CMD_TIMEOUT_MILLIS);
                        navigateToFolderOrRetrieve(mBrowseNode);
                    }
                    break;

                case MESSAGE_PROCESS_GET_PLAYER_ITEMS:
                    BrowseTree.BrowseNode rootNode = mBrowseTree.mRootNode;
                    if (!rootNode.isCached()) {
                        List<AvrcpPlayer> playerList = (List<AvrcpPlayer>) msg.obj;
                        mAvailablePlayerList.clear();
                        for (AvrcpPlayer player : playerList) {
                            mAvailablePlayerList.put(player.getId(), player);
                        }
                        rootNode.addChildren(playerList);
                        mBrowseTree.setCurrentBrowsedFolder(BrowseTree.ROOT);
                        rootNode.setExpectedChildren(playerList.size());
                        rootNode.setCached(true);
                        notifyChanged(rootNode);
                    }
                    transitionTo(mConnected);
                    break;

                case MESSAGE_INTERNAL_CMD_TIMEOUT:
                    // We have timed out to execute the request, we should simply send
                    // whatever listing we have gotten until now.
                    Log.w(TAG, "TIMEOUT");
                    transitionTo(mConnected);
                    break;

                case MESSAGE_PROCESS_GET_FOLDER_ITEMS_OUT_OF_RANGE:
                    // If we have gotten an error for OUT OF RANGE we have
                    // already sent all the items to the client hence simply
                    // transition to Connected state here.
                    mBrowseNode.setCached(true);
                    transitionTo(mConnected);
                    break;

                case MESSAGE_GET_FOLDER_ITEMS:
                    if (!mBrowseNode.equals(msg.obj)) {
                        if (shouldAbort(mBrowseNode.getScope(),
                                 ((BrowseTree.BrowseNode) msg.obj).getScope())) {
                            mAbort = true;
                        }
                        deferMessage(msg);
                        logD("GetFolderItems: Go Get Another Directory");
                    } else {
                        logD("GetFolderItems: Get The Same Directory, ignore");
                    }
                    break;

<<<<<<< HEAD
=======
                case CONNECT:
                case DISCONNECT:
                case MSG_AVRCP_PASSTHRU:
                case MESSAGE_PROCESS_SET_ABS_VOL_CMD:
                case MESSAGE_PROCESS_REGISTER_ABS_VOL_NOTIFICATION:
                case MESSAGE_PROCESS_TRACK_CHANGED:
                case MESSAGE_PROCESS_PLAY_POS_CHANGED:
                case MESSAGE_PROCESS_PLAY_STATUS_CHANGED:
                case MESSAGE_PROCESS_VOLUME_CHANGED_NOTIFICATION:
                case MESSAGE_PLAY_ITEM:
                case MESSAGE_PROCESS_ADDRESSED_PLAYER_CHANGED:
                    // All of these messages should be handled by parent state immediately.
                    return false;

>>>>>>> 9a41b5aa
                default:
                    logD(STATE_TAG + " deferring message " + msg.what
                                + " to connected!");
                    deferMessage(msg);
            }
            return true;
        }

        /**
         * shouldAbort calculates the cases where fetching the current directory is no longer
         * necessary.
         *
         * @return true:  a new folder in the same scope
         *                a new player while fetching contents of a folder
         *         false: other cases, specifically Now Playing while fetching a folder
         */
        private boolean shouldAbort(int currentScope, int fetchScope) {
            if ((currentScope == fetchScope)
                    || (currentScope == AvrcpControllerService.BROWSE_SCOPE_VFS
                    && fetchScope == AvrcpControllerService.BROWSE_SCOPE_PLAYER_LIST)) {
                return true;
            }
            return false;
        }

        private void fetchContents(BrowseTree.BrowseNode target) {
            int start = target.getChildrenCount();
            int end = Math.min(target.getExpectedChildren(), target.getChildrenCount()
                    + ITEM_PAGE_SIZE) - 1;
            switch (target.getScope()) {
                case AvrcpControllerService.BROWSE_SCOPE_PLAYER_LIST:
                    AvrcpControllerService.getPlayerListNative(mDeviceAddress,
                            start, end);
                    break;
                case AvrcpControllerService.BROWSE_SCOPE_NOW_PLAYING:
                    AvrcpControllerService.getNowPlayingListNative(
                            mDeviceAddress, start, end);
                    break;
                case AvrcpControllerService.BROWSE_SCOPE_VFS:
                    AvrcpControllerService.getFolderListNative(mDeviceAddress,
                            start, end);
                    break;
                default:
                    Log.e(TAG, STATE_TAG + " Scope " + target.getScope()
                            + " cannot be handled here.");
            }
        }

        /* One of several things can happen when trying to get a folder list
         *
         *
         * 0: The folder handle is no longer valid
         * 1: The folder contents can be retrieved directly (NowPlaying, Root, Current)
         * 2: The folder is a browsable player
         * 3: The folder is a non browsable player
         * 4: The folder is not a child of the current folder
         * 5: The folder is a child of the current folder
         *
         */
        private void navigateToFolderOrRetrieve(BrowseTree.BrowseNode target) {
            mNextStep = mBrowseTree.getNextStepToFolder(target);
            logD("NAVIGATING From "
                    + mBrowseTree.getCurrentBrowsedFolder().toString());
            logD("NAVIGATING Toward " + target.toString());
            if (mNextStep == null) {
                return;
            } else if (target.equals(mBrowseTree.mNowPlayingNode)
                    || target.equals(mBrowseTree.mRootNode)
                    || mNextStep.equals(mBrowseTree.getCurrentBrowsedFolder())) {
                fetchContents(mNextStep);
            } else if (mNextStep.isPlayer()) {
                logD("NAVIGATING Player " + mNextStep.toString());
                if (mNextStep.isBrowsable()) {
                    AvrcpControllerService.setBrowsedPlayerNative(
                            mDeviceAddress, (int) mNextStep.getBluetoothID());
                } else {
                    logD("Player doesn't support browsing");
                    mNextStep.setCached(true);
                    transitionTo(mConnected);
                }
            } else if (mNextStep.equals(mBrowseTree.mNavigateUpNode)) {
                logD("NAVIGATING UP " + mNextStep.toString());
                mNextStep = mBrowseTree.getCurrentBrowsedFolder().getParent();
                mBrowseTree.getCurrentBrowsedFolder().setCached(false);

                AvrcpControllerService.changeFolderPathNative(
                        mDeviceAddress,
                        AvrcpControllerService.FOLDER_NAVIGATION_DIRECTION_UP,
                        0);

            } else {
                logD("NAVIGATING DOWN " + mNextStep.toString());
                AvrcpControllerService.changeFolderPathNative(
                        mDeviceAddress,
                        AvrcpControllerService.FOLDER_NAVIGATION_DIRECTION_DOWN,
                        mNextStep.getBluetoothID());
            }
        }

        @Override
        public void exit() {
            removeMessages(MESSAGE_INTERNAL_CMD_TIMEOUT);
            mBrowseNode = null;
            super.exit();
        }
    }

    protected class Disconnecting extends State {
        @Override
        public void enter() {
            onBrowsingDisconnected();
            broadcastConnectionStateChanged(BluetoothProfile.STATE_DISCONNECTING);
            transitionTo(mDisconnected);
        }
    }


    private void setAbsVolume(int absVol, int label) {
        int maxVolume = mAudioManager.getStreamMaxVolume(AudioManager.STREAM_MUSIC);
        int currIndex = mAudioManager.getStreamVolume(AudioManager.STREAM_MUSIC);
        int newIndex = (maxVolume * absVol) / ABS_VOL_BASE;
        logD(" setAbsVolume =" + absVol + " maxVol = " + maxVolume
                + " cur = " + currIndex + " new = " + newIndex);
        /*
         * In some cases change in percentage is not sufficient enough to warrant
         * change in index values which are in range of 0-15. For such cases
         * no action is required
         */
        if (newIndex != currIndex) {
            mAudioManager.setStreamVolume(AudioManager.STREAM_MUSIC, newIndex,
                    AudioManager.FLAG_SHOW_UI);
        }
        AvrcpControllerService.sendAbsVolRspNative(mDeviceAddress, absVol, label);
    }

    MediaSession.Callback mSessionCallbacks = new MediaSession.Callback() {
        @Override
        public void onPlay() {
            logD("onPlay");
            onPrepare();
            sendMessage(MSG_AVRCP_PASSTHRU, AvrcpControllerService.PASS_THRU_CMD_ID_PLAY);
        }

        @Override
        public void onPause() {
            logD("onPause");
            sendMessage(MSG_AVRCP_PASSTHRU, AvrcpControllerService.PASS_THRU_CMD_ID_PAUSE);
        }

        @Override
        public void onSkipToNext() {
            logD("onSkipToNext");
            onPrepare();
            sendMessage(MSG_AVRCP_PASSTHRU, AvrcpControllerService.PASS_THRU_CMD_ID_FORWARD);
        }

        @Override
        public void onSkipToPrevious() {
            logD("onSkipToPrevious");
            onPrepare();
            sendMessage(MSG_AVRCP_PASSTHRU, AvrcpControllerService.PASS_THRU_CMD_ID_BACKWARD);
        }

        @Override
        public void onSkipToQueueItem(long id) {
            logD("onSkipToQueueItem" + id);
            onPrepare();
            BrowseTree.BrowseNode node = mBrowseTree.getTrackFromNowPlayingList((int) id);
            if (node != null) {
                sendMessage(MESSAGE_PLAY_ITEM, node);
            }
        }

        @Override
        public void onStop() {
            logD("onStop");
            sendMessage(MSG_AVRCP_PASSTHRU, AvrcpControllerService.PASS_THRU_CMD_ID_STOP);
        }

        @Override
        public void onPrepare() {
            logD("onPrepare");
            A2dpSinkService a2dpSinkService = A2dpSinkService.getA2dpSinkService();
            if (a2dpSinkService != null) {
                a2dpSinkService.requestAudioFocus(mDevice, true);
            }
        }

        @Override
        public void onRewind() {
            logD("onRewind");
            sendMessage(MSG_AVRCP_PASSTHRU, AvrcpControllerService.PASS_THRU_CMD_ID_REWIND);
        }

        @Override
        public void onFastForward() {
            logD("onFastForward");
            sendMessage(MSG_AVRCP_PASSTHRU, AvrcpControllerService.PASS_THRU_CMD_ID_FF);
        }

        @Override
        public void onPlayFromMediaId(String mediaId, Bundle extras) {
            logD("onPlayFromMediaId");
            // Play the item if possible.
            onPrepare();
            BrowseTree.BrowseNode node = mBrowseTree.findBrowseNodeByID(mediaId);
            sendMessage(MESSAGE_PLAY_ITEM, node);
        }
    };

    protected void broadcastConnectionStateChanged(int currentState) {
        if (mMostRecentState == currentState) {
            return;
        }
        if (currentState == BluetoothProfile.STATE_CONNECTED) {
            MetricsLogger.logProfileConnectionEvent(
                    BluetoothMetricsProto.ProfileId.AVRCP_CONTROLLER);
        }
        logD("Connection state " + mDevice + ": " + mMostRecentState + "->" + currentState);
        Intent intent = new Intent(BluetoothAvrcpController.ACTION_CONNECTION_STATE_CHANGED);
        intent.putExtra(BluetoothProfile.EXTRA_PREVIOUS_STATE, mMostRecentState);
        intent.putExtra(BluetoothProfile.EXTRA_STATE, currentState);
        intent.putExtra(BluetoothDevice.EXTRA_DEVICE, mDevice);
        intent.addFlags(Intent.FLAG_RECEIVER_REGISTERED_ONLY_BEFORE_BOOT);
        mMostRecentState = currentState;
        mService.sendBroadcast(intent, ProfileService.BLUETOOTH_PERM);
    }

    private void broadcastPlayBackStateChanged(PlaybackState state) {
        Intent intent = new Intent(AvrcpControllerService.ACTION_TRACK_EVENT);
        intent.putExtra(AvrcpControllerService.EXTRA_PLAYBACK, state);
        if (DBG) {
            Log.d(TAG, " broadcastPlayBackStateChanged = " + state.toString());
        }
        mService.sendBroadcast(intent, ProfileService.BLUETOOTH_PERM);
    }


    private boolean shouldRequestFocus() {
        return mService.getResources()
                .getBoolean(R.bool.a2dp_sink_automatically_request_audio_focus);
    }
}<|MERGE_RESOLUTION|>--- conflicted
+++ resolved
@@ -593,8 +593,6 @@
                     }
                     break;
 
-<<<<<<< HEAD
-=======
                 case CONNECT:
                 case DISCONNECT:
                 case MSG_AVRCP_PASSTHRU:
@@ -609,7 +607,6 @@
                     // All of these messages should be handled by parent state immediately.
                     return false;
 
->>>>>>> 9a41b5aa
                 default:
                     logD(STATE_TAG + " deferring message " + msg.what
                                 + " to connected!");
