/*
 * Copyright (C) 2016 The Android Open Source Project
 *
 * Licensed under the Apache License, Version 2.0 (the "License");
 * you may not use this file except in compliance with the License.
 * You may obtain a copy of the License at
 *
 *      http://www.apache.org/licenses/LICENSE-2.0
 *
 * Unless required by applicable law or agreed to in writing, software
 * distributed under the License is distributed on an "AS IS" BASIS,
 * WITHOUT WARRANTIES OR CONDITIONS OF ANY KIND, either express or implied.
 * See the License for the specific language governing permissions and
 * limitations under the License.
 */

package com.android.bluetooth.avrcpcontroller;

import android.bluetooth.BluetoothAvrcpController;
import android.bluetooth.BluetoothDevice;
import android.bluetooth.BluetoothProfile;
import android.content.BroadcastReceiver;
import android.content.Context;
import android.content.Intent;
import android.content.IntentFilter;
import android.media.AudioManager;
import android.media.MediaMetadata;
import android.media.browse.MediaBrowser.MediaItem;
import android.media.session.PlaybackState;
import android.os.Message;
import android.util.Log;
import android.util.SparseArray;

import com.android.bluetooth.BluetoothMetricsProto;
import com.android.bluetooth.Utils;
import com.android.bluetooth.a2dpsink.A2dpSinkService;
import com.android.bluetooth.btservice.MetricsLogger;
import com.android.bluetooth.btservice.ProfileService;
import com.android.internal.util.State;
import com.android.internal.util.StateMachine;

import java.util.ArrayList;
import java.util.List;

/**
 * Provides Bluetooth AVRCP Controller State Machine responsible for all remote control connections
 * and interactions with a remote controlable device.
 */
class AvrcpControllerStateMachine extends StateMachine {

    // commands from Binder service
    static final int MESSAGE_SEND_PASS_THROUGH_CMD = 1;
    static final int MESSAGE_SEND_GROUP_NAVIGATION_CMD = 3;
    static final int MESSAGE_GET_FOLDER_LIST = 6;
    static final int MESSAGE_FETCH_ATTR_AND_PLAY_ITEM = 9;

    // commands from native layer
    static final int MESSAGE_PROCESS_SET_ABS_VOL_CMD = 103;
    static final int MESSAGE_PROCESS_REGISTER_ABS_VOL_NOTIFICATION = 104;
    static final int MESSAGE_PROCESS_TRACK_CHANGED = 105;
    static final int MESSAGE_PROCESS_PLAY_POS_CHANGED = 106;
    static final int MESSAGE_PROCESS_PLAY_STATUS_CHANGED = 107;
    static final int MESSAGE_PROCESS_VOLUME_CHANGED_NOTIFICATION = 108;
    static final int MESSAGE_PROCESS_GET_FOLDER_ITEMS = 109;
    static final int MESSAGE_PROCESS_GET_FOLDER_ITEMS_OUT_OF_RANGE = 110;
    static final int MESSAGE_PROCESS_GET_PLAYER_ITEMS = 111;
    static final int MESSAGE_PROCESS_FOLDER_PATH = 112;
    static final int MESSAGE_PROCESS_SET_BROWSED_PLAYER = 113;
    static final int MESSAGE_PROCESS_SET_ADDRESSED_PLAYER = 114;
    static final int MESSAGE_PROCESS_ADDRESSED_PLAYER_CHANGED = 115;
    static final int MESSAGE_PROCESS_NOW_PLAYING_CONTENTS_CHANGED = 116;

    // commands for connection
    static final int MESSAGE_PROCESS_RC_FEATURES = 301;
    static final int MESSAGE_PROCESS_CONNECTION_CHANGE = 302;
    static final int MESSAGE_PROCESS_BROWSE_CONNECTION_CHANGE = 303;

    // Interal messages
    static final int MESSAGE_INTERNAL_CMD_TIMEOUT = 403;
    static final int MESSAGE_INTERNAL_ABS_VOL_TIMEOUT = 404;

    static final int ABS_VOL_TIMEOUT_MILLIS = 1000; //1s
    static final int CMD_TIMEOUT_MILLIS = 5000; // 5s
    // Fetch only 20 items at a time.
    static final int GET_FOLDER_ITEMS_PAGINATION_SIZE = 20;
    // Fetch no more than 1000 items per directory.
    static final int MAX_FOLDER_ITEMS = 1000;

    /*
     * Base value for absolute volume from JNI
     */
    private static final int ABS_VOL_BASE = 127;

    /*
     * Notification types for Avrcp protocol JNI.
     */
    private static final byte NOTIFICATION_RSP_TYPE_INTERIM = 0x00;
    private static final byte NOTIFICATION_RSP_TYPE_CHANGED = 0x01;


    private static final String TAG = "AvrcpControllerSM";
    private static final boolean DBG = true;
    private static final boolean VDBG = false;

    private final Context mContext;
    private final AudioManager mAudioManager;
    private static AvrcpControllerBipStateMachine mBipStateMachine;
    private static CoverArtUtils mCoveArtUtils;
    private final State mDisconnected;
    private final State mConnected;
    private final SetAddresedPlayerAndPlayItem mSetAddrPlayer;
    private final GetFolderList mGetFolderList;

    private final Object mLock = new Object();
    private static final MediaMetadata EMPTY_MEDIA_METADATA = new MediaMetadata.Builder().build();

    // APIs exist to access these so they must be thread safe
    private Boolean mIsConnected = false;
    private RemoteDevice mRemoteDevice;
    private AvrcpPlayer mAddressedPlayer;

    // Only accessed from State Machine processMessage
    private int mVolumeChangedNotificationsToIgnore = 0;
    private int mPreviousPercentageVol = -1;
    private int mAddressedPlayerID = -1;
    private SparseArray<AvrcpPlayer> mAvailablePlayerList = new SparseArray<AvrcpPlayer>();

    // Browse tree.
    private BrowseTree mBrowseTree = new BrowseTree();

    AvrcpControllerStateMachine(Context context) {
        super(TAG);
        mContext = context;

        mAudioManager = (AudioManager) mContext.getSystemService(Context.AUDIO_SERVICE);
        IntentFilter filter = new IntentFilter(AudioManager.VOLUME_CHANGED_ACTION);
        mContext.registerReceiver(mBroadcastReceiver, filter);

        mDisconnected = new Disconnected();
        mConnected = new Connected();

        // Used to change folder path and fetch the new folder listing.
        mSetAddrPlayer = new SetAddresedPlayerAndPlayItem();
        mGetFolderList = new GetFolderList();

        addState(mDisconnected);
        addState(mConnected);

        // Any action that needs blocking other requests to the state machine will be implemented as
        // a separate substate of the mConnected state. Once transtition to the sub-state we should
        // only handle the messages that are relevant to the sub-action. Everything else should be
        // deferred so that once we transition to the mConnected we can process them hence.
        addState(mSetAddrPlayer, mConnected);
        addState(mGetFolderList, mConnected);
        mCoveArtUtils = new CoverArtUtils();

        setInitialState(mDisconnected);
        mBipStateMachine = AvrcpControllerBipStateMachine.make(this, getHandler(), context);
    }

    class Disconnected extends State {

        @Override
        public boolean processMessage(Message msg) {
            if (DBG) Log.d(TAG, " HandleMessage: " + dumpMessageString(msg.what));
            switch (msg.what) {
                case MESSAGE_PROCESS_CONNECTION_CHANGE:
                    if (msg.arg1 == BluetoothProfile.STATE_CONNECTED) {
                        mBrowseTree = new BrowseTree();
                        transitionTo(mConnected);
                        BluetoothDevice rtDevice = (BluetoothDevice) msg.obj;
                        synchronized (mLock) {
                            mRemoteDevice = new RemoteDevice(rtDevice);
                            mAddressedPlayer = new AvrcpPlayer();
                            mIsConnected = true;
                        }
                        MetricsLogger.logProfileConnectionEvent(
                                BluetoothMetricsProto.ProfileId.AVRCP_CONTROLLER);
                        Intent intent = new Intent(
                                BluetoothAvrcpController.ACTION_CONNECTION_STATE_CHANGED);
                        intent.putExtra(BluetoothProfile.EXTRA_PREVIOUS_STATE,
                                BluetoothProfile.STATE_DISCONNECTED);
                        intent.putExtra(BluetoothProfile.EXTRA_STATE,
                                BluetoothProfile.STATE_CONNECTED);
                        intent.putExtra(BluetoothDevice.EXTRA_DEVICE, rtDevice);
                        mContext.sendBroadcast(intent, ProfileService.BLUETOOTH_PERM);
                    }
                    break;

                default:
                    Log.w(TAG,
                            "Currently Disconnected not handling " + dumpMessageString(msg.what));
                    return false;
            }
            return true;
        }
    }

    class Connected extends State {
        @Override
        public boolean processMessage(Message msg) {
            if (DBG) Log.d(TAG, " HandleMessage: " + dumpMessageString(msg.what));
            A2dpSinkService a2dpSinkService = A2dpSinkService.getA2dpSinkService();
            synchronized (mLock) {
                switch (msg.what) {
                    case MESSAGE_SEND_PASS_THROUGH_CMD:
                        BluetoothDevice device = (BluetoothDevice) msg.obj;
                        AvrcpControllerService.sendPassThroughCommandNative(
                                Utils.getByteAddress(device), msg.arg1, msg.arg2);
                        if (a2dpSinkService != null) {
                            if (DBG) Log.d(TAG, " inform AVRCP Commands to A2DP Sink ");
                            a2dpSinkService.informAvrcpPassThroughCmd(device, msg.arg1, msg.arg2);
                        }
                        break;

                    case MESSAGE_SEND_GROUP_NAVIGATION_CMD:
                        AvrcpControllerService.sendGroupNavigationCommandNative(
                                mRemoteDevice.getBluetoothAddress(), msg.arg1, msg.arg2);
                        break;

                    case MESSAGE_GET_FOLDER_LIST:
                        // Whenever we transition we set the information for folder we need to
                        // return result.
                        if (DBG) Log.d(TAG, "Message_GET_FOLDER_LIST" + (String) msg.obj);
                        mGetFolderList.setFolder((String) msg.obj);
                        transitionTo(mGetFolderList);
                        break;

                    case MESSAGE_FETCH_ATTR_AND_PLAY_ITEM: {
                        int scope = msg.arg1;
                        String playItemUid = (String) msg.obj;
                        BrowseTree.BrowseNode currBrPlayer = mBrowseTree.getCurrentBrowsedPlayer();
                        BrowseTree.BrowseNode currAddrPlayer =
                                mBrowseTree.getCurrentAddressedPlayer();
                        BrowseTree.BrowseNode itemToPlay =
                                mBrowseTree.findBrowseNodeByID(playItemUid);
                        if (DBG) {
                            Log.d(TAG, "currBrPlayer " + currBrPlayer + " currAddrPlayer "
                                    + currAddrPlayer);
                        }
                        if (currBrPlayer == null
                                || currBrPlayer.equals(currAddrPlayer)
                                || scope == AvrcpControllerService.BROWSE_SCOPE_NOW_PLAYING) {
                            // String is encoded as a Hex String (mostly for display purposes)
                            // hence convert this back to real byte string.
                            // NOTE: It may be possible that sending play while the same item is
                            // playing leads to reset of track.
                            AvrcpControllerService.playItemNative(
                                    mRemoteDevice.getBluetoothAddress(), (byte) scope,
                                    AvrcpControllerService.hexStringToByteUID(playItemUid), 0);
                        } else {
                            // Send out the request for setting addressed player.
                            AvrcpControllerService.setAddressedPlayerNative(
                                    mRemoteDevice.getBluetoothAddress(),
                                    currBrPlayer.getPlayerID());
                            mSetAddrPlayer.setItemAndScope(currBrPlayer.getID(), playItemUid,
                                    scope);
                            transitionTo(mSetAddrPlayer);
                        }
                        break;
                    }

                    case MESSAGE_PROCESS_CONNECTION_CHANGE:
                        if (msg.arg1 == BluetoothProfile.STATE_DISCONNECTED) {
                            mCoveArtUtils.msgDisconnectBip(mBipStateMachine,mRemoteDevice);
                            synchronized (mLock) {
                                mIsConnected = false;
                                mRemoteDevice = null;
                            }
                            mBrowseTree.clear();
                            transitionTo(mDisconnected);
                            BluetoothDevice rtDevice = (BluetoothDevice) msg.obj;
                            Intent intent = new Intent(
                                    BluetoothAvrcpController.ACTION_CONNECTION_STATE_CHANGED);
                            intent.putExtra(BluetoothProfile.EXTRA_PREVIOUS_STATE,
                                    BluetoothProfile.STATE_CONNECTED);
                            intent.putExtra(BluetoothProfile.EXTRA_STATE,
                                    BluetoothProfile.STATE_DISCONNECTED);
                            intent.putExtra(BluetoothDevice.EXTRA_DEVICE, rtDevice);
                            mContext.sendBroadcast(intent, ProfileService.BLUETOOTH_PERM);
                        }
                        break;

                    case MESSAGE_PROCESS_BROWSE_CONNECTION_CHANGE:
                        // Service tells us if the browse is connected or disconnected.
                        // This is useful only for deciding whether to send browse commands rest of
                        // the connection state handling should be done via the message
                        // MESSAGE_PROCESS_CONNECTION_CHANGE.
                        Intent intent = new Intent(
                                AvrcpControllerService.ACTION_BROWSE_CONNECTION_STATE_CHANGED);
                        intent.putExtra(BluetoothDevice.EXTRA_DEVICE, (BluetoothDevice) msg.obj);
                        if (DBG) {
                            Log.d(TAG, "Browse connection state " + msg.arg1);
                        }
                        if (msg.arg1 == 1) {
                            intent.putExtra(BluetoothProfile.EXTRA_STATE,
                                    BluetoothProfile.STATE_CONNECTED);
                        } else if (msg.arg1 == 0) {
                            intent.putExtra(BluetoothProfile.EXTRA_STATE,
                                    BluetoothProfile.STATE_DISCONNECTED);
                        } else {
                            Log.w(TAG, "Incorrect browse state " + msg.arg1);
                        }

                        mContext.sendBroadcast(intent, ProfileService.BLUETOOTH_PERM);
                        break;

                    case MESSAGE_PROCESS_RC_FEATURES:
                        mRemoteDevice.setRemoteFeatures(msg.arg1);
                        if (msg.arg2 > 0) {
                            mCoveArtUtils.msgProcessRcFeatures
                                (mBipStateMachine, mRemoteDevice,msg.arg2);
                        }
                        break;

                    case MESSAGE_PROCESS_SET_ABS_VOL_CMD:
                        mVolumeChangedNotificationsToIgnore++;
                        removeMessages(MESSAGE_INTERNAL_ABS_VOL_TIMEOUT);
                        sendMessageDelayed(MESSAGE_INTERNAL_ABS_VOL_TIMEOUT,
                                ABS_VOL_TIMEOUT_MILLIS);
                        setAbsVolume(msg.arg1, msg.arg2);
                        break;

                    case MESSAGE_PROCESS_REGISTER_ABS_VOL_NOTIFICATION: {
                        mRemoteDevice.setNotificationLabel(msg.arg1);
                        mRemoteDevice.setAbsVolNotificationRequested(true);
                        int percentageVol = getVolumePercentage();
                        if (DBG) {
                            Log.d(TAG, " Sending Interim Response = " + percentageVol + " label "
                                    + msg.arg1);
                        }
                        AvrcpControllerService.sendRegisterAbsVolRspNative(
                                mRemoteDevice.getBluetoothAddress(), NOTIFICATION_RSP_TYPE_INTERIM,
                                percentageVol, mRemoteDevice.getNotificationLabel());
                    }
                    break;

                    case MESSAGE_PROCESS_VOLUME_CHANGED_NOTIFICATION: {
                        if (mVolumeChangedNotificationsToIgnore > 0) {
                            mVolumeChangedNotificationsToIgnore--;
                            if (mVolumeChangedNotificationsToIgnore == 0) {
                                removeMessages(MESSAGE_INTERNAL_ABS_VOL_TIMEOUT);
                            }
                        } else {
                            if (mRemoteDevice.getAbsVolNotificationRequested()) {
                                int percentageVol = getVolumePercentage();
                                if (percentageVol != mPreviousPercentageVol) {
                                    AvrcpControllerService.sendRegisterAbsVolRspNative(
                                            mRemoteDevice.getBluetoothAddress(),
                                            NOTIFICATION_RSP_TYPE_CHANGED, percentageVol,
                                            mRemoteDevice.getNotificationLabel());
                                    mPreviousPercentageVol = percentageVol;
                                    mRemoteDevice.setAbsVolNotificationRequested(false);
                                }
                            }
                        }
                    }
                    break;

                    case MESSAGE_INTERNAL_ABS_VOL_TIMEOUT:
                        // Volume changed notifications should come back promptly from the
                        // AudioManager, if for some reason some notifications were squashed don't
                        // prevent future notifications.
                        if (DBG) Log.d(TAG, "Timed out on volume changed notification");
                        mVolumeChangedNotificationsToIgnore = 0;
                        break;

                    case MESSAGE_PROCESS_TRACK_CHANGED:
                        // Music start playing automatically and update Metadata
                        boolean updateTrack =
                                mAddressedPlayer.updateCurrentTrack((TrackInfo) msg.obj);
                        if (updateTrack) {
                            broadcastMetaDataChanged(
                                    mAddressedPlayer.getCurrentTrack().getMediaMetaData());
                        }
                        break;

                    case MESSAGE_PROCESS_PLAY_POS_CHANGED:
                        if (msg.arg2 != -1) {
                            mAddressedPlayer.setPlayTime(msg.arg2);
                            broadcastPlayBackStateChanged(getCurrentPlayBackState());
                        }
                        break;

                    case MESSAGE_PROCESS_PLAY_STATUS_CHANGED:
                        int status = msg.arg1;
                        mAddressedPlayer.setPlayStatus(status);
                        if (status == PlaybackState.STATE_PLAYING) {
                            a2dpSinkService.informTGStatePlaying(mRemoteDevice.mBTDevice, true);
                        } else if (status == PlaybackState.STATE_PAUSED
                                || status == PlaybackState.STATE_STOPPED) {
                            a2dpSinkService.informTGStatePlaying(mRemoteDevice.mBTDevice, false);
                        }
                        break;

                    case MESSAGE_PROCESS_ADDRESSED_PLAYER_CHANGED:
                        mAddressedPlayerID = msg.arg1;
                        if (DBG) Log.d(TAG, "AddressedPlayer = " + mAddressedPlayerID);
                        AvrcpPlayer updatedPlayer = mAvailablePlayerList.get(mAddressedPlayerID);
                        if (updatedPlayer != null) {
                            mAddressedPlayer = updatedPlayer;
                            if (DBG) Log.d(TAG, "AddressedPlayer = " + mAddressedPlayer.getName());
                        } else {
                            mBrowseTree.mRootNode.setCached(false);
                        }
                        sendMessage(MESSAGE_PROCESS_SET_ADDRESSED_PLAYER);
                        break;

<<<<<<< HEAD
                    case CoverArtUtils.MESSAGE_BIP_CONNECTED:
                    case CoverArtUtils.MESSAGE_BIP_DISCONNECTED:
                    case CoverArtUtils.MESSAGE_BIP_IMAGE_FETCHED:
                    case CoverArtUtils.MESSAGE_BIP_THUMB_NAIL_FETCHED:
                        mCoveArtUtils.processBipAction(mContext, mAddressedPlayer,
                            mRemoteDevice, msg.what, msg);
=======
                    case MESSAGE_PROCESS_NOW_PLAYING_CONTENTS_CHANGED:
                        mBrowseTree.mNowPlayingNode.setCached(false);
                        mGetFolderList.setFolder(mBrowseTree.mNowPlayingNode.getID());
                        transitionTo(mGetFolderList);
>>>>>>> f90aa4e7
                        break;

                    default:
                        Log.d(TAG, "Unhandled message" + msg.what);
                        return false;
                }
            }
            return true;
        }
    }

    // Handle the get folder listing action
    // a) Fetch the listing of folders
    // b) Once completed return the object listing
    class GetFolderList extends CmdState {
        private static final String STATE_TAG = "AVRCPSM.GetFolderList";

        boolean mAbort;
        BrowseTree.BrowseNode mBrowseNode;
        BrowseTree.BrowseNode mNextStep;

        @Override
        public void enter() {
            // Setup the timeouts.
            super.enter();
            mAbort = false;
            if (mBrowseNode == null) {
                transitionTo(mConnected);
            } else {
                navigateToFolderOrRetrieve(mBrowseNode);
            }
        }

        public void setFolder(String id) {
            if (DBG) Log.d(STATE_TAG, "Setting folder to " + id);
            mBrowseNode = mBrowseTree.findBrowseNodeByID(id);
        }

        @Override
        public boolean processMessage(Message msg) {
            Log.d(STATE_TAG, "processMessage " + msg.what);
            switch (msg.what) {
                case MESSAGE_PROCESS_GET_FOLDER_ITEMS:
                    ArrayList<MediaItem> folderList = (ArrayList<MediaItem>) msg.obj;
                    int endIndicator = mBrowseNode.getExpectedChildren() - 1;
                    if (DBG) {
                        Log.d(STATE_TAG,
                                " End " + endIndicator
                                        + " received " + folderList.size());
                    }

                    // Always update the node so that the user does not wait forever
                    // for the list to populate.
                    mBrowseNode.addChildren(folderList);
                    broadcastFolderList(mBrowseNode.getID());

                    if (mBrowseNode.getChildrenCount() >= endIndicator || folderList.size() == 0
                            || mAbort) {
                        // If we have fetched all the elements or if the remotes sends us 0 elements
                        // (which can lead us into a loop since mCurrInd does not proceed) we simply
                        // abort.
                        mBrowseNode.setCached(true);
                        transitionTo(mConnected);
                    } else {
                        // Fetch the next set of items.
                        fetchContents(mBrowseNode);
                        // Reset the timeout message since we are doing a new fetch now.
                        removeMessages(MESSAGE_INTERNAL_CMD_TIMEOUT);
                        sendMessageDelayed(MESSAGE_INTERNAL_CMD_TIMEOUT, CMD_TIMEOUT_MILLIS);
                    }
                    break;
                case MESSAGE_PROCESS_SET_BROWSED_PLAYER:
                    mBrowseTree.setCurrentBrowsedPlayer(mNextStep.getID(), msg.arg1, msg.arg2);
                    removeMessages(MESSAGE_INTERNAL_CMD_TIMEOUT);
                    sendMessageDelayed(MESSAGE_INTERNAL_CMD_TIMEOUT, CMD_TIMEOUT_MILLIS);
                    navigateToFolderOrRetrieve(mBrowseNode);
                    break;

                case MESSAGE_PROCESS_FOLDER_PATH:
                    mBrowseTree.setCurrentBrowsedFolder(mNextStep.getID());
                    mBrowseTree.getCurrentBrowsedFolder().setExpectedChildren(msg.arg1);

                    if (mAbort) {
                        transitionTo(mConnected);
                    } else {
                        removeMessages(MESSAGE_INTERNAL_CMD_TIMEOUT);
                        sendMessageDelayed(MESSAGE_INTERNAL_CMD_TIMEOUT, CMD_TIMEOUT_MILLIS);
                        navigateToFolderOrRetrieve(mBrowseNode);
                    }
                    break;

                case MESSAGE_PROCESS_GET_PLAYER_ITEMS:
                    BrowseTree.BrowseNode rootNode = mBrowseTree.mRootNode;
                    if (!rootNode.isCached()) {
                        List<AvrcpPlayer> playerList = (List<AvrcpPlayer>) msg.obj;
                        mAvailablePlayerList.clear();
                        for (AvrcpPlayer player : playerList) {
                            mAvailablePlayerList.put(player.getId(), player);
                        }
                        rootNode.addChildren(playerList);
                        mBrowseTree.setCurrentBrowsedFolder(BrowseTree.ROOT);
                        rootNode.setExpectedChildren(playerList.size());
                        rootNode.setCached(true);
                        broadcastFolderList(BrowseTree.ROOT);
                    }
                    transitionTo(mConnected);
                    break;


                case MESSAGE_INTERNAL_CMD_TIMEOUT:
                    // We have timed out to execute the request, we should simply send
                    // whatever listing we have gotten until now.
                    broadcastFolderList(mBrowseNode.getID());
                    transitionTo(mConnected);
                    break;

                case MESSAGE_PROCESS_GET_FOLDER_ITEMS_OUT_OF_RANGE:
                    // If we have gotten an error for OUT OF RANGE we have
                    // already sent all the items to the client hence simply
                    // transition to Connected state here.
                    mBrowseNode.setCached(true);
                    broadcastFolderList(mBrowseNode.getID());
                    transitionTo(mConnected);
                    break;

                case MESSAGE_GET_FOLDER_LIST:
                    if (!mBrowseNode.equals((String) msg.obj)) {
                        mAbort = true;
                        deferMessage(msg);
                        Log.d(STATE_TAG, "Go Get Another Directory");
                    } else {
                        Log.d(STATE_TAG, "Get The Same Directory, ignore");
                    }
                    break;

                case MESSAGE_FETCH_ATTR_AND_PLAY_ITEM:
                    // A new request has come in, no need to fetch more.
                    mAbort = true;
                    deferMessage(msg);
                    break;

                case MESSAGE_SEND_PASS_THROUGH_CMD:
                case MESSAGE_SEND_GROUP_NAVIGATION_CMD:
                case MESSAGE_PROCESS_SET_ABS_VOL_CMD:
                case MESSAGE_PROCESS_REGISTER_ABS_VOL_NOTIFICATION:
                case MESSAGE_PROCESS_TRACK_CHANGED:
                case MESSAGE_PROCESS_PLAY_POS_CHANGED:
                case MESSAGE_PROCESS_PLAY_STATUS_CHANGED:
                case MESSAGE_PROCESS_VOLUME_CHANGED_NOTIFICATION:
                case MESSAGE_PROCESS_CONNECTION_CHANGE:
                case MESSAGE_PROCESS_BROWSE_CONNECTION_CHANGE:
                    // All of these messages should be handled by parent state immediately.
                    return false;

                default:
                    if (DBG) Log.d(STATE_TAG, "deferring message " + msg.what + " to connected!");
                    deferMessage(msg);
            }
            return true;
        }

        private void fetchContents(BrowseTree.BrowseNode target) {
            switch (target.getScope()) {
                case AvrcpControllerService.BROWSE_SCOPE_PLAYER_LIST:
                    AvrcpControllerService.getPlayerListNative(mRemoteDevice.getBluetoothAddress(),
                            0, 255);
                    break;
                case AvrcpControllerService.BROWSE_SCOPE_NOW_PLAYING:
                    AvrcpControllerService.getNowPlayingListNative(
                            mRemoteDevice.getBluetoothAddress(), target.getChildrenCount(),
                            Math.min(target.getExpectedChildren(), target.getChildrenCount()
                            + GET_FOLDER_ITEMS_PAGINATION_SIZE - 1));
                    break;
                case AvrcpControllerService.BROWSE_SCOPE_VFS:
                    AvrcpControllerService.getFolderListNative(mRemoteDevice.getBluetoothAddress(),
                            target.getChildrenCount(), Math.min(target.getExpectedChildren(),
                                target.getChildrenCount() + GET_FOLDER_ITEMS_PAGINATION_SIZE - 1));
                    break;
                default:
                    Log.e(STATE_TAG, "Scope " + target.getScope() + " cannot be handled here.");
            }
        }

        /* One of several things can happen when trying to get a folder list
         *
         *
         * 0: The folder handle is no longer valid
         * 1: The folder contents can be retrieved directly (NowPlaying, Root, Current)
         * 2: The folder is a browsable player
         * 3: The folder is a non browsable player
         * 4: The folder is not a child of the current folder
         * 5: The folder is a child of the current folder
         *
         */
        private void navigateToFolderOrRetrieve(BrowseTree.BrowseNode target) {
            mNextStep = mBrowseTree.getNextStepToFolder(target);
            if (DBG) {
                Log.d(TAG, "NAVIGATING From " + mBrowseTree.getCurrentBrowsedFolder().toString());
                Log.d(TAG, "NAVIGATING Toward " + target.toString());
            }
            if (mNextStep == null) {
                sendMessage(MESSAGE_INTERNAL_CMD_TIMEOUT);
            } else if (target.equals(mBrowseTree.mNowPlayingNode)
                       || target.equals(mBrowseTree.mRootNode)
                       || mNextStep.equals(mBrowseTree.getCurrentBrowsedFolder())) {
                fetchContents(mNextStep);
            } else if (mNextStep.isPlayer()) {
                if (DBG) Log.d(TAG, "NAVIGATING Player " + mNextStep.toString());
                if (mNextStep.isBrowsable()) {
                    AvrcpControllerService.setBrowsedPlayerNative(
                            mRemoteDevice.getBluetoothAddress(), mNextStep.getPlayerID());
                } else {
                    if (DBG) Log.d(TAG, "Player doesn't support browsing");
                    mNextStep.setCached(true);
                    broadcastFolderList(mNextStep.getID());
                    transitionTo(mConnected);
                }
            } else if (mNextStep.equals(mBrowseTree.mNavigateUpNode)) {
                if (DBG) Log.d(TAG, "NAVIGATING UP " + mNextStep.toString());
                mNextStep = mBrowseTree.getCurrentBrowsedFolder().getParent();
                mBrowseTree.getCurrentBrowsedFolder().setCached(false);

                AvrcpControllerService.changeFolderPathNative(
                        mRemoteDevice.getBluetoothAddress(),
                        AvrcpControllerService.FOLDER_NAVIGATION_DIRECTION_UP,
                        AvrcpControllerService.hexStringToByteUID(null));

            } else {
                if (DBG) Log.d(TAG, "NAVIGATING DOWN " + mNextStep.toString());
                AvrcpControllerService.changeFolderPathNative(
                        mRemoteDevice.getBluetoothAddress(),
                        AvrcpControllerService.FOLDER_NAVIGATION_DIRECTION_DOWN,
                        AvrcpControllerService.hexStringToByteUID(mNextStep.getFolderUID()));
            }
        }

        @Override
        public void exit() {
            mBrowseNode = null;
            super.exit();
        }
    }

    class SetAddresedPlayerAndPlayItem extends CmdState {
        private static final String STATE_TAG = "AVRCPSM.SetAddresedPlayerAndPlayItem";
        int mScope;
        String mPlayItemId;
        String mAddrPlayerId;

        public void setItemAndScope(String addrPlayerId, String playItemId, int scope) {
            mAddrPlayerId = addrPlayerId;
            mPlayItemId = playItemId;
            mScope = scope;
        }

        @Override
        public boolean processMessage(Message msg) {
            if (DBG) Log.d(STATE_TAG, "processMessage " + msg.what);
            switch (msg.what) {
                case MESSAGE_PROCESS_SET_ADDRESSED_PLAYER:
                    // Set the new addressed player.
                    mBrowseTree.setCurrentAddressedPlayer(mAddrPlayerId);

                    // And now play the item.
                    AvrcpControllerService.playItemNative(mRemoteDevice.getBluetoothAddress(),
                            (byte) mScope, AvrcpControllerService.hexStringToByteUID(mPlayItemId),
                            (int) 0);

                    // Transition to connected state here.
                    transitionTo(mConnected);
                    break;

                case MESSAGE_INTERNAL_CMD_TIMEOUT:
                    transitionTo(mConnected);
                    break;

                case MESSAGE_SEND_PASS_THROUGH_CMD:
                case MESSAGE_SEND_GROUP_NAVIGATION_CMD:
                case MESSAGE_PROCESS_SET_ABS_VOL_CMD:
                case MESSAGE_PROCESS_REGISTER_ABS_VOL_NOTIFICATION:
                case MESSAGE_PROCESS_TRACK_CHANGED:
                case MESSAGE_PROCESS_PLAY_POS_CHANGED:
                case MESSAGE_PROCESS_PLAY_STATUS_CHANGED:
                case MESSAGE_PROCESS_VOLUME_CHANGED_NOTIFICATION:
                case MESSAGE_PROCESS_CONNECTION_CHANGE:
                case MESSAGE_PROCESS_BROWSE_CONNECTION_CHANGE:
                    // All of these messages should be handled by parent state immediately.
                    return false;

                default:
                    if (DBG) Log.d(STATE_TAG, "deferring message " + msg.what + " to connected!");
                    deferMessage(msg);
            }
            return true;
        }
    }

    // Class template for commands. Each state should do the following:
    // (a) In enter() send a timeout message which could be tracked in the
    // processMessage() stage.
    // (b) In exit() remove all the timeouts.
    //
    // Essentially the lifecycle of a timeout should be bounded to a CmdState always.
    abstract class CmdState extends State {
        @Override
        public void enter() {
            sendMessageDelayed(MESSAGE_INTERNAL_CMD_TIMEOUT, CMD_TIMEOUT_MILLIS);
        }

        @Override
        public void exit() {
            removeMessages(MESSAGE_INTERNAL_CMD_TIMEOUT);
        }
    }

    // Interface APIs
    boolean isConnected() {
        synchronized (mLock) {
            return mIsConnected;
        }
    }

    void doQuit() {
        try {
            mContext.unregisterReceiver(mBroadcastReceiver);
        } catch (IllegalArgumentException expected) {
            // If the receiver was never registered unregister will throw an
            // IllegalArgumentException.
        }
        mCoveArtUtils.closeBip(mBipStateMachine);
        // we should disacrd, all currently queuedup messages.
        quitNow();
    }

    void dump(StringBuilder sb) {
        if (mRemoteDevice == null) return;
        BluetoothDevice device = mRemoteDevice.mBTDevice;
        if (device == null) return;
        ProfileService.println(sb, "mCurrentDevice: " + device.getAddress() + "("
                + device.getName() + ") " + this.toString());
    }

    MediaMetadata getCurrentMetaData() {
        synchronized (mLock) {
            if (mAddressedPlayer != null && mAddressedPlayer.getCurrentTrack() != null) {
                MediaMetadata mmd = mAddressedPlayer.getCurrentTrack().getMediaMetaData();
                if (DBG) {
                    Log.d(TAG, "getCurrentMetaData mmd " + mmd);
                }
            }
            return EMPTY_MEDIA_METADATA;
        }
    }

    PlaybackState getCurrentPlayBackState() {
        return getCurrentPlayBackState(true);
    }

    PlaybackState getCurrentPlayBackState(boolean cached) {
        if (cached) {
            synchronized (mLock) {
                if (mAddressedPlayer == null) {
                    return new PlaybackState.Builder().setState(PlaybackState.STATE_ERROR,
                            PlaybackState.PLAYBACK_POSITION_UNKNOWN, 0).build();
                }
                return mAddressedPlayer.getPlaybackState();
            }
        } else {
            // Issue a native request, we return NULL since this is only for PTS.
            AvrcpControllerService.getPlaybackStateNative(mRemoteDevice.getBluetoothAddress());
            return null;
        }
    }

    List<MediaItem> getContents(String uid) {
        BrowseTree.BrowseNode currentNode = mBrowseTree.findBrowseNodeByID(uid);

        if (DBG) Log.d(TAG, "getContents(" + uid + ") currentNode = " + currentNode);
        if (currentNode != null) {
            if (!currentNode.isCached()) {
                sendMessage(AvrcpControllerStateMachine.MESSAGE_GET_FOLDER_LIST, uid);
            }
            return currentNode.getContents();
        }
        return null;
    }

    public void fetchAttrAndPlayItem(String uid) {
        BrowseTree.BrowseNode currItem = mBrowseTree.findBrowseNodeByID(uid);
        BrowseTree.BrowseNode currFolder = mBrowseTree.getCurrentBrowsedFolder();
        if (DBG) Log.d(TAG, "fetchAttrAndPlayItem mediaId=" + uid + " node=" + currItem);
        if (currItem != null) {
            int scope = currItem.getParent().isNowPlaying()
                    ? AvrcpControllerService.BROWSE_SCOPE_NOW_PLAYING
                    : AvrcpControllerService.BROWSE_SCOPE_VFS;
            Message msg =
                    obtainMessage(AvrcpControllerStateMachine.MESSAGE_FETCH_ATTR_AND_PLAY_ITEM,
                            scope, 0, currItem.getFolderUID());
            sendMessage(msg);
        }
    }

    private void broadcastMetaDataChanged(MediaMetadata metadata) {
        Intent intent = new Intent(AvrcpControllerService.ACTION_TRACK_EVENT);
        intent.putExtra(AvrcpControllerService.EXTRA_METADATA, metadata);
        if (VDBG) {
            Log.d(TAG, " broadcastMetaDataChanged = " + metadata.getDescription());
        }
        mContext.sendBroadcast(intent, ProfileService.BLUETOOTH_PERM);

    }

    private void broadcastFolderList(String id) {
        Intent intent = new Intent(AvrcpControllerService.ACTION_FOLDER_LIST);
        if (VDBG) Log.d(TAG, "broadcastFolderList id " + id);
        intent.putExtra(AvrcpControllerService.EXTRA_FOLDER_ID, id);
        BluetoothMediaBrowserService bluetoothMediaBrowserService =
                BluetoothMediaBrowserService.getBluetoothMediaBrowserService();
        if (bluetoothMediaBrowserService != null) {
            bluetoothMediaBrowserService.processInternalEvent(intent);
        }
    }

    private void broadcastPlayBackStateChanged(PlaybackState state) {
        Intent intent = new Intent(AvrcpControllerService.ACTION_TRACK_EVENT);
        intent.putExtra(AvrcpControllerService.EXTRA_PLAYBACK, state);
        if (DBG) {
            Log.d(TAG, " broadcastPlayBackStateChanged = " + state.toString());
        }
        mContext.sendBroadcast(intent, ProfileService.BLUETOOTH_PERM);
    }

    private void setAbsVolume(int absVol, int label) {
        int maxVolume = mAudioManager.getStreamMaxVolume(AudioManager.STREAM_MUSIC);
        int currIndex = mAudioManager.getStreamVolume(AudioManager.STREAM_MUSIC);
        // Ignore first volume command since phone may not know difference between stream volume
        // and amplifier volume.
        if (mRemoteDevice.getFirstAbsVolCmdRecvd()) {
            int newIndex = (maxVolume * absVol) / ABS_VOL_BASE;
            if (DBG) {
                Log.d(TAG, " setAbsVolume =" + absVol + " maxVol = " + maxVolume
                        + " cur = " + currIndex + " new = " + newIndex);
            }
            /*
             * In some cases change in percentage is not sufficient enough to warrant
             * change in index values which are in range of 0-15. For such cases
             * no action is required
             */
            if (newIndex != currIndex) {
                mAudioManager.setStreamVolume(AudioManager.STREAM_MUSIC, newIndex,
                        AudioManager.FLAG_SHOW_UI);
            }
        } else {
            mRemoteDevice.setFirstAbsVolCmdRecvd();
            absVol = (currIndex * ABS_VOL_BASE) / maxVolume;
            if (DBG) Log.d(TAG, " SetAbsVol recvd for first time, respond with " + absVol);
        }
        AvrcpControllerService.sendAbsVolRspNative(mRemoteDevice.getBluetoothAddress(), absVol,
                label);
    }

    private int getVolumePercentage() {
        int maxVolume = mAudioManager.getStreamMaxVolume(AudioManager.STREAM_MUSIC);
        int currIndex = mAudioManager.getStreamVolume(AudioManager.STREAM_MUSIC);
        int percentageVol = ((currIndex * ABS_VOL_BASE) / maxVolume);
        return percentageVol;
    }

    private final BroadcastReceiver mBroadcastReceiver = new BroadcastReceiver() {
        @Override
        public void onReceive(Context context, Intent intent) {
            String action = intent.getAction();
            if (action.equals(AudioManager.VOLUME_CHANGED_ACTION)) {
                int streamType = intent.getIntExtra(AudioManager.EXTRA_VOLUME_STREAM_TYPE, -1);
                if (streamType == AudioManager.STREAM_MUSIC) {
                    sendMessage(MESSAGE_PROCESS_VOLUME_CHANGED_NOTIFICATION);
                }
            }
        }
    };

    public static String dumpMessageString(int message) {
        String str = "UNKNOWN";
        switch (message) {
            case MESSAGE_SEND_PASS_THROUGH_CMD:
                str = "REQ_PASS_THROUGH_CMD";
                break;
            case MESSAGE_SEND_GROUP_NAVIGATION_CMD:
                str = "REQ_GRP_NAV_CMD";
                break;
            case MESSAGE_PROCESS_SET_ABS_VOL_CMD:
                str = "CB_SET_ABS_VOL_CMD";
                break;
            case MESSAGE_PROCESS_REGISTER_ABS_VOL_NOTIFICATION:
                str = "CB_REGISTER_ABS_VOL";
                break;
            case MESSAGE_PROCESS_TRACK_CHANGED:
                str = "CB_TRACK_CHANGED";
                break;
            case MESSAGE_PROCESS_PLAY_POS_CHANGED:
                str = "CB_PLAY_POS_CHANGED";
                break;
            case MESSAGE_PROCESS_PLAY_STATUS_CHANGED:
                str = "CB_PLAY_STATUS_CHANGED";
                break;
            case MESSAGE_PROCESS_RC_FEATURES:
                str = "CB_RC_FEATURES";
                break;
            case MESSAGE_PROCESS_CONNECTION_CHANGE:
                str = "CB_CONN_CHANGED";
                break;
            case CoverArtUtils.MESSAGE_BIP_CONNECTED:
            case CoverArtUtils.MESSAGE_BIP_DISCONNECTED:
            case CoverArtUtils.MESSAGE_BIP_IMAGE_FETCHED:
            case CoverArtUtils.MESSAGE_BIP_THUMB_NAIL_FETCHED:
                str = mCoveArtUtils.dumpMessageString(message);
                break;
            default:
                str = Integer.toString(message);
                break;
        }
        return str;
    }
}<|MERGE_RESOLUTION|>--- conflicted
+++ resolved
@@ -406,19 +406,18 @@
                         sendMessage(MESSAGE_PROCESS_SET_ADDRESSED_PLAYER);
                         break;
 
-<<<<<<< HEAD
+                    case MESSAGE_PROCESS_NOW_PLAYING_CONTENTS_CHANGED:
+                        mBrowseTree.mNowPlayingNode.setCached(false);
+                        mGetFolderList.setFolder(mBrowseTree.mNowPlayingNode.getID());
+                        transitionTo(mGetFolderList);
+                        break;
+
                     case CoverArtUtils.MESSAGE_BIP_CONNECTED:
                     case CoverArtUtils.MESSAGE_BIP_DISCONNECTED:
                     case CoverArtUtils.MESSAGE_BIP_IMAGE_FETCHED:
                     case CoverArtUtils.MESSAGE_BIP_THUMB_NAIL_FETCHED:
                         mCoveArtUtils.processBipAction(mContext, mAddressedPlayer,
                             mRemoteDevice, msg.what, msg);
-=======
-                    case MESSAGE_PROCESS_NOW_PLAYING_CONTENTS_CHANGED:
-                        mBrowseTree.mNowPlayingNode.setCached(false);
-                        mGetFolderList.setFolder(mBrowseTree.mNowPlayingNode.getID());
-                        transitionTo(mGetFolderList);
->>>>>>> f90aa4e7
                         break;
 
                     default:
