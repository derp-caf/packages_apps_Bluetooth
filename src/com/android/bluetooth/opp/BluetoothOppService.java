--- conflicted
+++ resolved
@@ -355,7 +355,6 @@
                             mUpdateThread = null;
                         }
                     }
-<<<<<<< HEAD
                     if (D) Log.d(TAG," clear batches");
                     if (mBatches != null) {
                         mBatches.clear();
@@ -363,9 +362,6 @@
                     if (mShares != null) {
                         mShares.clear();
                     }
-=======
-
->>>>>>> e9a41aed
                     mNotifier.cancelNotifications();
                     break;
                 case START_LISTENER:
