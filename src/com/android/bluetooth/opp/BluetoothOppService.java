--- conflicted
+++ resolved
@@ -244,14 +244,11 @@
 
     @Override
     public boolean stop() {
-<<<<<<< HEAD
         if (D) Log.d(TAG," stop");
-=======
         if (sBluetoothOppService == null) {
             Log.w(TAG, "stop() called before start()");
             return true;
         }
->>>>>>> b178e58e
         setBluetoothOppService(null);
         mHandler.sendMessage(mHandler.obtainMessage(STOP_LISTENER));
         return true;
