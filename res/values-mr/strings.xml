<?xml version="1.0" encoding="UTF-8"?>
<!--  Copyright (C) 2007 The Android Open Source Project

     Licensed under the Apache License, Version 2.0 (the "License");
     you may not use this file except in compliance with the License.
     You may obtain a copy of the License at

          http://www.apache.org/licenses/LICENSE-2.0

     Unless required by applicable law or agreed to in writing, software
     distributed under the License is distributed on an "AS IS" BASIS,
     WITHOUT WARRANTIES OR CONDITIONS OF ANY KIND, either express or implied.
     See the License for the specific language governing permissions and
     limitations under the License.
 -->

<resources xmlns:android="http://schemas.android.com/apk/res/android"
    xmlns:xliff="urn:oasis:names:tc:xliff:document:1.2">
    <string name="permlab_bluetoothShareManager" msgid="311492132450338925">"डाउनलोड व्यवस्थापक अॅक्सेस करा."</string>
    <string name="permdesc_bluetoothShareManager" msgid="8930572979123190223">"अ‍ॅपला BluetoothShare व्‍यवस्‍थापकामध्‍ये प्रवेश करण्‍याची आणि फायली स्‍थानांतरित करण्‍यासाठी त्याचा वापर करण्‍याची अनुमती देते."</string>
    <string name="permlab_bluetoothWhitelist" msgid="7091552898592306386">"व्हाइटलिस्ट ब्लूटूथ डिव्हाइस अॅक्सेस."</string>
    <string name="permdesc_bluetoothWhitelist" msgid="5494513855192170109">"डीव्‍हाइसला वापरकर्ता पुष्‍टीशिवाय या डीव्हाइसवर फायली पाठविण्‍याची अनुमती देऊन ब्लूटूथ डीव्हाइसला तात्पुरते व्हाइटलिस्ट करण्‍याची अ‍ॅपला अनुमती देते."</string>
    <string name="bt_share_picker_label" msgid="6268100924487046932">"ब्लूटूथ"</string>
    <string name="unknown_device" msgid="9221903979877041009">"अज्ञात डिव्हाइस"</string>
    <string name="unknownNumber" msgid="4994750948072751566">"अज्ञात"</string>
    <string name="airplane_error_title" msgid="2683839635115739939">"विमान मोड"</string>
    <string name="airplane_error_msg" msgid="8698965595254137230">"तुम्ही विमान मोड मध्ये ब्लूटूथ वापरू शकत नाही."</string>
    <string name="bt_enable_title" msgid="8657832550503456572"></string>
    <string name="bt_enable_line1" msgid="7203551583048149">"ब्लूटूथ सेवांचा वापर करण्‍यासाठी, तुम्ही प्रथम ब्लूटूथ चालू करा."</string>
    <string name="bt_enable_line2" msgid="4341936569415937994">"आता ब्लूटूथ चालू करायचे?"</string>
    <string name="bt_enable_cancel" msgid="1988832367505151727">"रद्द करा"</string>
    <string name="bt_enable_ok" msgid="3432462749994538265">"चालू करा"</string>
    <string name="incoming_file_confirm_title" msgid="8139874248612182627">"फाइल स्थानांतरण"</string>
    <string name="incoming_file_confirm_content" msgid="2752605552743148036">"येणारी फाईल स्‍वीकारायची?"</string>
    <string name="incoming_file_confirm_cancel" msgid="2973321832477704805">"नकार द्या"</string>
    <string name="incoming_file_confirm_ok" msgid="281462442932231475">"स्वीकारा"</string>
    <string name="incoming_file_confirm_timeout_ok" msgid="1414676773249857278">"ठीक"</string>
    <string name="incoming_file_confirm_timeout_content" msgid="172779756093975981">"\"<xliff:g id="SENDER">%1$s</xliff:g>\" कडील फाइल स्‍वीकार करताना वेळ संपली."</string>
    <string name="incoming_file_confirm_Notification_title" msgid="5573329005298936903">"येणारी फाईल"</string>
    <string name="incoming_file_confirm_Notification_content" msgid="3359694069319644738">"<xliff:g id="FILE">%2$s</xliff:g> पाठविण्‍यासाठी <xliff:g id="SENDER">%1$s</xliff:g> तयार आहे"</string>
    <string name="notification_receiving" msgid="4674648179652543984">"ब्लूटूथ शेअर: <xliff:g id="FILE">%1$s</xliff:g> मिळवत आहे"</string>
    <string name="notification_received" msgid="3324588019186687985">"ब्लूटूथ शेअर: <xliff:g id="FILE">%1$s</xliff:g> प्राप्त केली"</string>
    <string name="notification_received_fail" msgid="3619350997285714746">"ब्लूटूथ शेअर: <xliff:g id="FILE">%1$s</xliff:g> फाइल प्राप्त केली नाही"</string>
    <string name="notification_sending" msgid="3035748958534983833">"ब्लूटूथ शेअर: <xliff:g id="FILE">%1$s</xliff:g> पाठवत आहे"</string>
    <string name="notification_sent" msgid="9218710861333027778">"ब्लूटूथ शेअर: <xliff:g id="FILE">%1$s</xliff:g> पाठवली"</string>
    <string name="notification_sent_complete" msgid="302943281067557969">"100% पूर्ण"</string>
    <string name="notification_sent_fail" msgid="6696082233774569445">"ब्लूटूथ शेअर: <xliff:g id="FILE">%1$s</xliff:g> फाइल पाठवली नाही"</string>
    <string name="download_title" msgid="3353228219772092586">"फाइल स्थानांतरण"</string>
    <string name="download_line1" msgid="4926604799202134144">"प्रेेषक: \"<xliff:g id="SENDER">%1$s</xliff:g>\""</string>
    <string name="download_line2" msgid="5876973543019417712">"फाइल: <xliff:g id="FILE">%1$s</xliff:g>"</string>
    <string name="download_line3" msgid="4384821622908676061">"फाइल आकार: <xliff:g id="SIZE">%1$s</xliff:g>"</string>
    <string name="download_line4" msgid="8535996869722666525"></string>
    <string name="download_line5" msgid="3069560415845295386">"फाइल प्राप्त करत आहे..."</string>
    <string name="download_cancel" msgid="9177305996747500768">"थांबा"</string>
    <string name="download_ok" msgid="5000360731674466039">"लपवा"</string>
    <string name="incoming_line1" msgid="2127419875681087545">"प्रेषक"</string>
    <string name="incoming_line2" msgid="3348994249285315873">"फाईलनाव"</string>
    <string name="incoming_line3" msgid="7954237069667474024">"आकार"</string>
    <string name="download_fail_line1" msgid="3846450148862894552">"फाइल प्राप्त केली नाही"</string>
    <string name="download_fail_line2" msgid="8950394574689971071">"फाइल: <xliff:g id="FILE">%1$s</xliff:g>"</string>
    <string name="download_fail_line3" msgid="3451040656154861722">"कारण: <xliff:g id="REASON">%1$s</xliff:g>"</string>
    <string name="download_fail_ok" msgid="1521733664438320300">"ठीक"</string>
    <string name="download_succ_line5" msgid="4509944688281573595">"फाइल प्राप्त केली"</string>
    <string name="download_succ_ok" msgid="7053688246357050216">"उघडा"</string>
    <string name="upload_line1" msgid="2055952074059709052">"प्रति: \"<xliff:g id="RECIPIENT">%1$s</xliff:g>\""</string>
    <string name="upload_line3" msgid="4920689672457037437">"फाइल प्रकार: <xliff:g id="TYPE">%1$s</xliff:g> (<xliff:g id="SIZE">%2$s</xliff:g>)"</string>
    <string name="upload_line5" msgid="7759322537674229752">"फाइल पाठवत आहे…"</string>
    <string name="upload_succ_line5" msgid="5687317197463383601">"फाइल पाठविली"</string>
    <string name="upload_succ_ok" msgid="7705428476405478828">"ठीक"</string>
    <string name="upload_fail_line1" msgid="7899394672421491701">"\"<xliff:g id="RECIPIENT">%1$s</xliff:g>\" वर फाइल पाठविली नाही."</string>
    <string name="upload_fail_line1_2" msgid="2108129204050841798">"फाइल: <xliff:g id="FILE">%1$s</xliff:g>"</string>
    <string name="upload_fail_ok" msgid="5807702461606714296">"पुन्हा प्रयत्न करा"</string>
    <string name="upload_fail_cancel" msgid="9118496285835687125">"बंद करा"</string>
    <string name="bt_error_btn_ok" msgid="5965151173011534240">"ठीक"</string>
    <string name="unknown_file" msgid="6092727753965095366">"अज्ञात फाइल"</string>
    <string name="unknown_file_desc" msgid="480434281415453287">"या प्रकारची फाइल हाताळण्यासाठी कोणताही अ‍ॅप नाही. \n"</string>
    <string name="not_exist_file" msgid="3489434189599716133">"फाइल नाही"</string>
    <string name="not_exist_file_desc" msgid="4059531573790529229">"फाइल अस्‍तित्वात नाही. \n"</string>
    <string name="enabling_progress_title" msgid="436157952334723406">"कृपया प्रतीक्षा करा..."</string>
    <string name="enabling_progress_content" msgid="4601542238119927904">"ब्लूटूथ चालू करत आहे…"</string>
    <string name="bt_toast_1" msgid="972182708034353383">"फाइल मिळेल. सूचना पॅनेल मधील प्रगती तपासा."</string>
    <string name="bt_toast_2" msgid="8602553334099066582">"फाइल प्राप्त होऊ शकत नाही."</string>
    <string name="bt_toast_3" msgid="6707884165086862518">"\"<xliff:g id="SENDER">%1$s</xliff:g>\" कडील फाइल प्राप्त करणे थांबविले"</string>
    <string name="bt_toast_4" msgid="4678812947604395649">"\"<xliff:g id="RECIPIENT">%1$s</xliff:g>\" ना फाइल पाठवित आहे"</string>
    <string name="bt_toast_5" msgid="2846870992823019494">"\"<xliff:g id="RECIPIENT">%2$s</xliff:g>\" ना <xliff:g id="NUMBER">%1$s</xliff:g> फायली पाठवित आहे"</string>
    <string name="bt_toast_6" msgid="1855266596936622458">"\"<xliff:g id="RECIPIENT">%1$s</xliff:g>\" ना फाइल पाठविणे थांबविले"</string>
<<<<<<< HEAD
    <!-- no translation found for bt_sm_2_1_nosdcard (1791835163301501637) -->
    <skip />
    <!-- no translation found for bt_sm_2_1_default (9115512207909504071) -->
    <skip />
=======
    <string name="bt_sm_2_1_nosdcard" msgid="1791835163301501637">"\"<xliff:g id="SENDER">%1$s</xliff:g>\" कडील फाइल सेव्ह करण्‍यासाठी USB स्टोरेजवर पुरेशी जागा नाही"</string>
    <string name="bt_sm_2_1_default" msgid="9115512207909504071">"\"<xliff:g id="SENDER">%1$s</xliff:g>\" कडील फाइल सेव्ह करण्‍यासाठी SD कार्डवर पुरेशी जागा नाही"</string>
>>>>>>> ad874885
    <string name="bt_sm_2_2" msgid="2965243265852680543">"स्‍थान आवश्यक: <xliff:g id="SIZE">%1$s</xliff:g>"</string>
    <string name="ErrorTooManyRequests" msgid="8578277541472944529">"बर्‍याच विनंत्यांवर प्रक्रिया होत आहे. नंतर पुन्हा प्रयत्न करा."</string>
    <string name="status_pending" msgid="2503691772030877944">"फाइल स्थानांतरणाचा अद्याप प्रारंभ झाला नाही."</string>
    <string name="status_running" msgid="6562808920311008696">"फाइल स्थानांतर चालू आहे."</string>
    <string name="status_success" msgid="239573225847565868">"फाइल स्थानांतरण यशस्वीरित्या पूर्ण झाले."</string>
    <string name="status_not_accept" msgid="1695082417193780738">"सामग्री समर्थित नाही."</string>
    <string name="status_forbidden" msgid="613956401054050725">"लक्ष्‍य डिव्‍हाइसद्वारे स्‍थानांतरण निषिद्ध केले."</string>
    <string name="status_canceled" msgid="6664490318773098285">"वापरकर्त्याने स्‍थानांतरण रद्द केले."</string>
    <string name="status_file_error" msgid="3671917770630165299">"संचयन समस्‍या."</string>
<<<<<<< HEAD
    <!-- no translation found for status_no_sd_card_nosdcard (573631036356922221) -->
    <skip />
    <!-- no translation found for status_no_sd_card_default (396564893716701954) -->
    <skip />
=======
    <string name="status_no_sd_card_nosdcard" msgid="573631036356922221">"USB स्टोरेज नाही."</string>
    <string name="status_no_sd_card_default" msgid="396564893716701954">"SD कार्ड नाही. ट्रान्सफर केलेल्‍या फायली सेव्ह करण्‍यासाठी SD कार्ड घाला."</string>
>>>>>>> ad874885
    <string name="status_connection_error" msgid="947681831523219891">"कनेक्‍शन अयशस्‍वी."</string>
    <string name="status_protocol_error" msgid="3245444473429269539">"विनंती योग्य रीतीने हाताळली जाऊ शकत नाही."</string>
    <string name="status_unknown_error" msgid="8156660554237824912">"अज्ञात एरर"</string>
    <string name="btopp_live_folder" msgid="7967791481444474554">"ब्लूटूथ मिळवले"</string>
    <string name="opp_notification_group" msgid="3486303082135789982">"ब्लूटूथ शेअर"</string>
    <string name="download_success" msgid="7036160438766730871">"<xliff:g id="FILE_SIZE">%1$s</xliff:g> प्राप्त करणे पूर्ण."</string>
    <string name="upload_success" msgid="4014469387779648949">"<xliff:g id="FILE_SIZE">%1$s</xliff:g> पाठविणे पूर्ण."</string>
    <string name="inbound_history_title" msgid="6940914942271327563">"इनबाउंड स्‍थानांतरणे"</string>
    <string name="outbound_history_title" msgid="4279418703178140526">"आउटबाउंड स्‍थानांतरणे"</string>
    <string name="no_transfers" msgid="3482965619151865672">"ट्रांसफर इतिहास रिक्त आहे."</string>
    <string name="transfer_clear_dlg_msg" msgid="1712376797268438075">"सूचीमधून सर्व आयटम साफ केले जातील."</string>
    <string name="outbound_noti_title" msgid="8051906709452260849">"ब्लूटूथ शेअर: पाठवलेल्या फायली"</string>
    <string name="inbound_noti_title" msgid="4143352641953027595">"ब्लूटूथ शेअर: मिळवलेल्‍या फायली"</string>
    <plurals name="noti_caption_unsuccessful" formatted="false" msgid="2020750076679526122">
      <item quantity="one"><xliff:g id="UNSUCCESSFUL_NUMBER_1">%1$d</xliff:g> अयशस्वी झाले.</item>
      <item quantity="other"><xliff:g id="UNSUCCESSFUL_NUMBER_1">%1$d</xliff:g> अयशस्वी झाले.</item>
    </plurals>
    <plurals name="noti_caption_success" formatted="false" msgid="1572472450257645181">
      <item quantity="one"><xliff:g id="SUCCESSFUL_NUMBER_1">%1$d</xliff:g> यशस्वी झाले, %2$s</item>
      <item quantity="other"><xliff:g id="SUCCESSFUL_NUMBER_1">%1$d</xliff:g> यशस्वी झाले, %2$s</item>
    </plurals>
    <string name="transfer_menu_clear_all" msgid="790017462957873132">"सूची साफ करा"</string>
    <string name="transfer_menu_open" msgid="3368984869083107200">"उघडा"</string>
    <string name="transfer_menu_clear" msgid="5854038118831427492">"सूचीमधून साफ करा"</string>
    <string name="transfer_clear_dlg_title" msgid="2953444575556460386">"साफ करा"</string>
    <string name="bluetooth_a2dp_sink_queue_name" msgid="6864149958708669766">"आता प्ले करत आहे"</string>
    <string name="bluetooth_map_settings_save" msgid="7635491847388074606">"सेव्ह करा"</string>
    <string name="bluetooth_map_settings_cancel" msgid="9205350798049865699">"रद्द करा"</string>
    <string name="bluetooth_map_settings_intro" msgid="6482369468223987562">"तुम्ही ब्लूटूथद्वारे शेअर करू इच्छित असलेली खाती निवडा. कनेक्ट करताना अद्याप तुम्ही खात्यांमधील कोणताही अॅक्सेस स्वीकारण्याची आवश्यकता आहे."</string>
    <string name="bluetooth_map_settings_count" msgid="4557473074937024833">"स्लॉट शिल्लक:"</string>
    <string name="bluetooth_map_settings_app_icon" msgid="7105805610929114707">"अॅप्लिकेशन आयकन"</string>
    <string name="bluetooth_map_settings_title" msgid="7420332483392851321">"ब्लूटूथ मेसेज सामायिकरण सेटिंग्ज"</string>
    <string name="bluetooth_map_settings_no_account_slots_left" msgid="1796029082612965251">"खाते निवडू शकत नाही. 0 स्लॉट शिल्लक"</string>
    <string name="bluetooth_connected" msgid="6718623220072656906">"ब्लूटूथ ऑडिओ कनेक्ट केला"</string>
    <string name="bluetooth_disconnected" msgid="3318303728981478873">"ब्लूटूथ ऑडिओ डिस्कनेक्ट केला"</string>
    <string name="a2dp_sink_mbs_label" msgid="7566075853395412558">"ब्लूटूथ ऑडिओ"</string>
    <string name="bluetooth_opp_file_limit_exceeded" msgid="8894450394309084519">"4 GB हून मोठ्या फायली ट्रांसफर करता येणार नाहीत"</string>
</resources><|MERGE_RESOLUTION|>--- conflicted
+++ resolved
@@ -84,15 +84,8 @@
     <string name="bt_toast_4" msgid="4678812947604395649">"\"<xliff:g id="RECIPIENT">%1$s</xliff:g>\" ना फाइल पाठवित आहे"</string>
     <string name="bt_toast_5" msgid="2846870992823019494">"\"<xliff:g id="RECIPIENT">%2$s</xliff:g>\" ना <xliff:g id="NUMBER">%1$s</xliff:g> फायली पाठवित आहे"</string>
     <string name="bt_toast_6" msgid="1855266596936622458">"\"<xliff:g id="RECIPIENT">%1$s</xliff:g>\" ना फाइल पाठविणे थांबविले"</string>
-<<<<<<< HEAD
-    <!-- no translation found for bt_sm_2_1_nosdcard (1791835163301501637) -->
-    <skip />
-    <!-- no translation found for bt_sm_2_1_default (9115512207909504071) -->
-    <skip />
-=======
     <string name="bt_sm_2_1_nosdcard" msgid="1791835163301501637">"\"<xliff:g id="SENDER">%1$s</xliff:g>\" कडील फाइल सेव्ह करण्‍यासाठी USB स्टोरेजवर पुरेशी जागा नाही"</string>
     <string name="bt_sm_2_1_default" msgid="9115512207909504071">"\"<xliff:g id="SENDER">%1$s</xliff:g>\" कडील फाइल सेव्ह करण्‍यासाठी SD कार्डवर पुरेशी जागा नाही"</string>
->>>>>>> ad874885
     <string name="bt_sm_2_2" msgid="2965243265852680543">"स्‍थान आवश्यक: <xliff:g id="SIZE">%1$s</xliff:g>"</string>
     <string name="ErrorTooManyRequests" msgid="8578277541472944529">"बर्‍याच विनंत्यांवर प्रक्रिया होत आहे. नंतर पुन्हा प्रयत्न करा."</string>
     <string name="status_pending" msgid="2503691772030877944">"फाइल स्थानांतरणाचा अद्याप प्रारंभ झाला नाही."</string>
@@ -102,15 +95,8 @@
     <string name="status_forbidden" msgid="613956401054050725">"लक्ष्‍य डिव्‍हाइसद्वारे स्‍थानांतरण निषिद्ध केले."</string>
     <string name="status_canceled" msgid="6664490318773098285">"वापरकर्त्याने स्‍थानांतरण रद्द केले."</string>
     <string name="status_file_error" msgid="3671917770630165299">"संचयन समस्‍या."</string>
-<<<<<<< HEAD
-    <!-- no translation found for status_no_sd_card_nosdcard (573631036356922221) -->
-    <skip />
-    <!-- no translation found for status_no_sd_card_default (396564893716701954) -->
-    <skip />
-=======
     <string name="status_no_sd_card_nosdcard" msgid="573631036356922221">"USB स्टोरेज नाही."</string>
     <string name="status_no_sd_card_default" msgid="396564893716701954">"SD कार्ड नाही. ट्रान्सफर केलेल्‍या फायली सेव्ह करण्‍यासाठी SD कार्ड घाला."</string>
->>>>>>> ad874885
     <string name="status_connection_error" msgid="947681831523219891">"कनेक्‍शन अयशस्‍वी."</string>
     <string name="status_protocol_error" msgid="3245444473429269539">"विनंती योग्य रीतीने हाताळली जाऊ शकत नाही."</string>
     <string name="status_unknown_error" msgid="8156660554237824912">"अज्ञात एरर"</string>
