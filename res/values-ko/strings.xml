--- conflicted
+++ resolved
@@ -84,15 +84,8 @@
     <string name="bt_toast_4" msgid="4678812947604395649">"\'<xliff:g id="RECIPIENT">%1$s</xliff:g>\'님에게 파일을 보내는 중"</string>
     <string name="bt_toast_5" msgid="2846870992823019494">"\'<xliff:g id="RECIPIENT">%2$s</xliff:g>\'에 <xliff:g id="NUMBER">%1$s</xliff:g>개 파일을 보내는 중"</string>
     <string name="bt_toast_6" msgid="1855266596936622458">"\'<xliff:g id="RECIPIENT">%1$s</xliff:g>\'님에게 파일 보내기가 중지되었습니다."</string>
-<<<<<<< HEAD
-    <!-- no translation found for bt_sm_2_1_nosdcard (1791835163301501637) -->
-    <skip />
-    <!-- no translation found for bt_sm_2_1_default (9115512207909504071) -->
-    <skip />
-=======
     <string name="bt_sm_2_1_nosdcard" msgid="1791835163301501637">"USB 저장소 공간이 부족해 \'<xliff:g id="SENDER">%1$s</xliff:g>\'님이 보낸 파일을 저장할 수 없습니다."</string>
     <string name="bt_sm_2_1_default" msgid="9115512207909504071">"SD 카드 공간이 부족해 \'<xliff:g id="SENDER">%1$s</xliff:g>\'님이 보낸 파일을 저장할 수 없습니다."</string>
->>>>>>> ad874885
     <string name="bt_sm_2_2" msgid="2965243265852680543">"필요한 공간: <xliff:g id="SIZE">%1$s</xliff:g>"</string>
     <string name="ErrorTooManyRequests" msgid="8578277541472944529">"처리 중인 요청이 너무 많습니다. 잠시 후에 다시 시도해 주세요."</string>
     <string name="status_pending" msgid="2503691772030877944">"파일 전송을 시작하지 않았습니다."</string>
@@ -102,15 +95,8 @@
     <string name="status_forbidden" msgid="613956401054050725">"상대 기기에서 전송을 금지했습니다."</string>
     <string name="status_canceled" msgid="6664490318773098285">"사용자가 전송을 취소했습니다."</string>
     <string name="status_file_error" msgid="3671917770630165299">"저장용량 문제"</string>
-<<<<<<< HEAD
-    <!-- no translation found for status_no_sd_card_nosdcard (573631036356922221) -->
-    <skip />
-    <!-- no translation found for status_no_sd_card_default (396564893716701954) -->
-    <skip />
-=======
     <string name="status_no_sd_card_nosdcard" msgid="573631036356922221">"USB 저장소가 없습니다."</string>
     <string name="status_no_sd_card_default" msgid="396564893716701954">"SD 카드가 없습니다. 전송된 파일을 저장할 SD 카드를 삽입하세요."</string>
->>>>>>> ad874885
     <string name="status_connection_error" msgid="947681831523219891">"연결하지 못했습니다."</string>
     <string name="status_protocol_error" msgid="3245444473429269539">"요청을 제대로 처리할 수 없습니다."</string>
     <string name="status_unknown_error" msgid="8156660554237824912">"알 수 없는 오류입니다."</string>
