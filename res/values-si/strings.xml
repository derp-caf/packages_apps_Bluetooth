--- conflicted
+++ resolved
@@ -84,15 +84,8 @@
     <string name="bt_toast_4" msgid="4678812947604395649">"\"<xliff:g id="RECIPIENT">%1$s</xliff:g>\" වෙත ගොනුව යැවේ"</string>
     <string name="bt_toast_5" msgid="2846870992823019494">"\"<xliff:g id="RECIPIENT">%2$s</xliff:g>\" වෙත <xliff:g id="NUMBER">%1$s</xliff:g> ගොනු යැවේ"</string>
     <string name="bt_toast_6" msgid="1855266596936622458">"\"<xliff:g id="RECIPIENT">%1$s</xliff:g>\" වෙත ගොනුව යැවීම නතර විය"</string>
-<<<<<<< HEAD
-    <!-- no translation found for bt_sm_2_1_nosdcard (1791835163301501637) -->
-    <skip />
-    <!-- no translation found for bt_sm_2_1_default (9115512207909504071) -->
-    <skip />
-=======
     <string name="bt_sm_2_1_nosdcard" msgid="1791835163301501637">"\"<xliff:g id="SENDER">%1$s</xliff:g>\" වෙතින් ගොනුව සුරැකීමට USB ආචයනය තුළ ප්‍රමාණවත් ඉඩක් නැත"</string>
     <string name="bt_sm_2_1_default" msgid="9115512207909504071">"\"<xliff:g id="SENDER">%1$s</xliff:g>\" වෙතින් ගොනුව සුරැකීමට SD කාඩ්පතේ ප්‍රමාණවත් ඉඩක් නැත"</string>
->>>>>>> ad874885
     <string name="bt_sm_2_2" msgid="2965243265852680543">"අවශ්‍ය ඉඩ: <xliff:g id="SIZE">%1$s</xliff:g>"</string>
     <string name="ErrorTooManyRequests" msgid="8578277541472944529">"ඉල්ලීම් බොහෝ ගණනක් ක්‍රියාත්මක වෙමින් පවතී. පසුව නැවත උත්සාහ කරන්න."</string>
     <string name="status_pending" msgid="2503691772030877944">"ගොනු මාරුව තවම ආරම්භ වී නැත."</string>
@@ -102,15 +95,8 @@
     <string name="status_forbidden" msgid="613956401054050725">"ඉලක්ක උපාංගය විසින් තහනම් කළ මාරුව"</string>
     <string name="status_canceled" msgid="6664490318773098285">"මාරුව පරිශීලක විසින් අවලංගු කරන ලදී."</string>
     <string name="status_file_error" msgid="3671917770630165299">"ආචයනය ගැටලුව."</string>
-<<<<<<< HEAD
-    <!-- no translation found for status_no_sd_card_nosdcard (573631036356922221) -->
-    <skip />
-    <!-- no translation found for status_no_sd_card_default (396564893716701954) -->
-    <skip />
-=======
     <string name="status_no_sd_card_nosdcard" msgid="573631036356922221">"USB ආචයනයක් නැත."</string>
     <string name="status_no_sd_card_default" msgid="396564893716701954">"SD කාඩ්පතක් නොමැත. මාරු කළ ගොනු සුරැකීමට SD කාඩ්පතක් ඇතුළු කරන්න."</string>
->>>>>>> ad874885
     <string name="status_connection_error" msgid="947681831523219891">"සම්බන්ධය අසාර්ථකයි."</string>
     <string name="status_protocol_error" msgid="3245444473429269539">"ඉල්ලීම නිවැරදිව හැසිරවීමට නොහැකිය."</string>
     <string name="status_unknown_error" msgid="8156660554237824912">"නොදන්නා දෝෂයකි."</string>
