--- conflicted
+++ resolved
@@ -84,15 +84,8 @@
     <string name="bt_toast_4" msgid="4678812947604395649">"\"<xliff:g id="RECIPIENT">%1$s</xliff:g>\" কে ফাইল পাঠানো হচ্ছে"</string>
     <string name="bt_toast_5" msgid="2846870992823019494">"\"<xliff:g id="RECIPIENT">%2$s</xliff:g>\" কে <xliff:g id="NUMBER">%1$s</xliff:g>টি ফাইল পাঠানো হচ্ছে"</string>
     <string name="bt_toast_6" msgid="1855266596936622458">"\"<xliff:g id="RECIPIENT">%1$s</xliff:g>\" কে ফাইল পাঠানো বন্ধ করা হয়েছে"</string>
-<<<<<<< HEAD
-    <!-- no translation found for bt_sm_2_1_nosdcard (1791835163301501637) -->
-    <skip />
-    <!-- no translation found for bt_sm_2_1_default (9115512207909504071) -->
-    <skip />
-=======
     <string name="bt_sm_2_1_nosdcard" msgid="1791835163301501637">"\"<xliff:g id="SENDER">%1$s</xliff:g>\"-এর পাঠানো ফাইল সেভ করার জন্য ইউএসবি স্টোরেজে পর্যাপ্ত জায়গা নেই"</string>
     <string name="bt_sm_2_1_default" msgid="9115512207909504071">"\"<xliff:g id="SENDER">%1$s</xliff:g>\"-এর পাঠানো ফাইল সেভ করার জন্য এসডি কার্ডে পর্যাপ্ত জায়গা নেই"</string>
->>>>>>> ad874885
     <string name="bt_sm_2_2" msgid="2965243265852680543">"জায়গা প্রয়োজন: <xliff:g id="SIZE">%1$s</xliff:g>"</string>
     <string name="ErrorTooManyRequests" msgid="8578277541472944529">"অনেকগুলি অনুরোধ প্রক্রিয়া করা হচ্ছে৷ পরে আবার চেষ্টা করুন৷"</string>
     <string name="status_pending" msgid="2503691772030877944">"ফাইল ট্রান্সফার করা এখনও শুরু হয়নি।"</string>
@@ -102,15 +95,8 @@
     <string name="status_forbidden" msgid="613956401054050725">"টার্গেট ডিভাইস দ্বারা ট্রান্সফার নিষিদ্ধ করা হয়েছে।"</string>
     <string name="status_canceled" msgid="6664490318773098285">"ব্যবহারকারী দ্বারা ট্রান্সফার বাতিল করা হয়েছে।"</string>
     <string name="status_file_error" msgid="3671917770630165299">"স্টোরেজ সমস্যা।"</string>
-<<<<<<< HEAD
-    <!-- no translation found for status_no_sd_card_nosdcard (573631036356922221) -->
-    <skip />
-    <!-- no translation found for status_no_sd_card_default (396564893716701954) -->
-    <skip />
-=======
     <string name="status_no_sd_card_nosdcard" msgid="573631036356922221">"কোনও ইউএসবি স্টোরেজ নেই।"</string>
     <string name="status_no_sd_card_default" msgid="396564893716701954">"কোনও এসডি কার্ড নেই। ট্রান্সফার করা ফাইলগুলি সেভ করতে এসডি কার্ড যোগ করুন।"</string>
->>>>>>> ad874885
     <string name="status_connection_error" msgid="947681831523219891">"সংযোগ অসফল।"</string>
     <string name="status_protocol_error" msgid="3245444473429269539">"অনুরোধ সঠিকভাবে পরিচালনা করা যাবে না।"</string>
     <string name="status_unknown_error" msgid="8156660554237824912">"অজানা ত্রুটি৷"</string>
