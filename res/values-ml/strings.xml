--- conflicted
+++ resolved
@@ -84,15 +84,8 @@
     <string name="bt_toast_4" msgid="4678812947604395649">"\"<xliff:g id="RECIPIENT">%1$s</xliff:g>\" എന്നയാൾക്ക് ഫയൽ അയയ്‌ക്കുന്നു"</string>
     <string name="bt_toast_5" msgid="2846870992823019494">"\"<xliff:g id="RECIPIENT">%2$s</xliff:g>\" എന്നയാൾക്ക് <xliff:g id="NUMBER">%1$s</xliff:g> ഫയലുകൾ അയയ്‌ക്കുന്നു"</string>
     <string name="bt_toast_6" msgid="1855266596936622458">"\"<xliff:g id="RECIPIENT">%1$s</xliff:g>\" എന്നയാൾക്ക് ഫയൽ അയയ്‌ക്കുന്നത് നിർത്തി"</string>
-<<<<<<< HEAD
-    <!-- no translation found for bt_sm_2_1_nosdcard (1791835163301501637) -->
-    <skip />
-    <!-- no translation found for bt_sm_2_1_default (9115512207909504071) -->
-    <skip />
-=======
     <string name="bt_sm_2_1_nosdcard" msgid="1791835163301501637">"\"<xliff:g id="SENDER">%1$s</xliff:g>\" എന്നയാളിൽ നിന്നുള്ള ഫയൽ സംരക്ഷിക്കാൻ USB സ്‌റ്റോറേജിൽ ആവശ്യമായ ഇടമില്ല."</string>
     <string name="bt_sm_2_1_default" msgid="9115512207909504071">"\"<xliff:g id="SENDER">%1$s</xliff:g>\" എന്നയാളിൽ നിന്നുള്ള ഫയൽ സംരക്ഷിക്കാൻ SD കാർഡിൽ ആവശ്യമായ ഇടമില്ല."</string>
->>>>>>> ad874885
     <string name="bt_sm_2_2" msgid="2965243265852680543">"ആവശ്യമായ ഇടം: <xliff:g id="SIZE">%1$s</xliff:g>"</string>
     <string name="ErrorTooManyRequests" msgid="8578277541472944529">"നിരവധി അഭ്യർത്ഥനകൾ പ്രോസസ്സ് ചെയ്യുന്നു. പിന്നീട് വീണ്ടും ശ്രമിക്കുക."</string>
     <string name="status_pending" msgid="2503691772030877944">"ഫയൽ കൈമാറ്റം ഇതുവരെ ആരംഭിച്ചിട്ടില്ല."</string>
@@ -102,15 +95,8 @@
     <string name="status_forbidden" msgid="613956401054050725">"ലക്ഷ്യസ്ഥാന ഉപകരണം, കൈമാറൽ നിരോധിച്ചിരിക്കുന്നു."</string>
     <string name="status_canceled" msgid="6664490318773098285">"കൈമാറൽ ഉപയോക്താവ് റദ്ദാക്കി."</string>
     <string name="status_file_error" msgid="3671917770630165299">"സംഭരണ പ്രശ്‌നം."</string>
-<<<<<<< HEAD
-    <!-- no translation found for status_no_sd_card_nosdcard (573631036356922221) -->
-    <skip />
-    <!-- no translation found for status_no_sd_card_default (396564893716701954) -->
-    <skip />
-=======
     <string name="status_no_sd_card_nosdcard" msgid="573631036356922221">"USB സ്‌റ്റോറേജൊന്നുമില്ല."</string>
     <string name="status_no_sd_card_default" msgid="396564893716701954">"SD കാർഡൊന്നുമില്ല. കൈമാറിയ ഫയലുകൾ സംരക്ഷിക്കാൻ ഒരു SD കാർഡ് ചേർക്കുക."</string>
->>>>>>> ad874885
     <string name="status_connection_error" msgid="947681831523219891">"കണക്ഷൻ പരാജയപ്പെട്ടു."</string>
     <string name="status_protocol_error" msgid="3245444473429269539">"അഭ്യർത്ഥന ശരിയായി കൈകാര്യം ചെയ്യാനാകില്ല."</string>
     <string name="status_unknown_error" msgid="8156660554237824912">"അജ്ഞാത പിശക്."</string>
