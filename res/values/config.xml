--- conflicted
+++ resolved
@@ -33,10 +33,7 @@
     <bool name="profile_supported_mapmce">false</bool>
     <bool name="profile_supported_hid_device">true</bool>
     <bool name="profile_supported_hearing_aid">true</bool>
-<<<<<<< HEAD
     <bool name="profile_supported_ba">false</bool>
-=======
->>>>>>> ad874885
 
     <!-- If true, we will require location to be enabled on the device to
          fire Bluetooth LE scan result callbacks in addition to having one
