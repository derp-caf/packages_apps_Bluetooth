<?xml version="1.0" encoding="UTF-8"?>
<!--  Copyright (C) 2007 The Android Open Source Project

     Licensed under the Apache License, Version 2.0 (the "License");
     you may not use this file except in compliance with the License.
     You may obtain a copy of the License at

          http://www.apache.org/licenses/LICENSE-2.0

     Unless required by applicable law or agreed to in writing, software
     distributed under the License is distributed on an "AS IS" BASIS,
     WITHOUT WARRANTIES OR CONDITIONS OF ANY KIND, either express or implied.
     See the License for the specific language governing permissions and
     limitations under the License.
 -->

<resources xmlns:android="http://schemas.android.com/apk/res/android"
    xmlns:xliff="urn:oasis:names:tc:xliff:document:1.2">
    <string name="permlab_bluetoothShareManager" msgid="311492132450338925">"ਡਾਊਨਲੋਡ ਪ੍ਰਬੰਧਕ ਤੱਕ ਪਹੁੰਚ।"</string>
    <string name="permdesc_bluetoothShareManager" msgid="8930572979123190223">"ਐਪ ਨੂੰ ਬਲੂਟੁੱਥShare ਪ੍ਰਬੰਧਕ ਤੱਕ ਪਹੁੰਚ ਅਤੇ ਫ਼ਾਈਲਾਂ ਟ੍ਰਾਂਸਫਰ ਕਰਨ ਲਈ ਇਸਦੀ ਵਰਤੋਂ ਕਰਨ ਦੀ ਆਗਿਆ ਦਿੰਦਾ ਹੈ।"</string>
    <string name="permlab_bluetoothWhitelist" msgid="7091552898592306386">"ਵਾਈਟਲਿਸਟ ਬਲੂਟੱਥ ਡੀਵਾਈਸ ਪਹੁੰਚ।"</string>
    <string name="permdesc_bluetoothWhitelist" msgid="5494513855192170109">"ਐਪ ਨੂੰ ਇਹ ਆਗਿਆ ਦਿੰਦੇ ਹੋਏ ਕਿ ਡੀਵਾਈਸ ਵਰਤੋਂਕਾਰ ਦੀ ਪੁਸ਼ਟੀ ਤੋਂ ਬਿਨਾਂ ਇਸ ਡੀਵਾਈਸ ਨੂੰ ਫ਼ਾਈਲਾਂ ਭੇਜੇ, ਇੱਕ ਬਲੂਟੁੱਥ ਡੀਵਾਈਸ ਨੂੰ ਅਸਥਾਈ ਤੌਰ ਤੇ ਵਾਈਟਲਿਸਟ ਕਰਨ ਦੀ ਆਗਿਆ ਦਿੰਦਾ ਹੈ।"</string>
    <string name="bt_share_picker_label" msgid="6268100924487046932">"ਬਲੂਟੁੱਥ"</string>
    <string name="unknown_device" msgid="9221903979877041009">"ਅਗਿਆਤ ਡੀਵਾਈਸ"</string>
    <string name="unknownNumber" msgid="4994750948072751566">"ਅਗਿਆਤ"</string>
    <string name="airplane_error_title" msgid="2683839635115739939">"ਏਅਰਪਲੇਨ ਮੋਡ"</string>
    <string name="airplane_error_msg" msgid="8698965595254137230">"ਤੁਸੀਂ ਏਅਰਪਲੇਨ ਮੋਡ ਵਿੱਚ Bluetooth ਨਹੀਂ ਵਰਤ ਸਕਦੇ।"</string>
    <string name="bt_enable_title" msgid="8657832550503456572"></string>
    <string name="bt_enable_line1" msgid="7203551583048149">"Bluetooth ਸੇਵਾਵਾਂ ਨੂੰ ਵਰਤਣ ਲਈ, ਤੁਹਾਨੂੰ ਪਹਿਲਾਂ Bluetooth ਚਾਲੂ ਕਰਨੀ ਪਵੇਗੀ।"</string>
    <string name="bt_enable_line2" msgid="4341936569415937994">"ਕੀ ਹੁਣ Bluetooth ਚਾਲੂ ਕਰਨੀ ਹੈ?"</string>
    <string name="bt_enable_cancel" msgid="1988832367505151727">"ਰੱਦ ਕਰੋ"</string>
    <string name="bt_enable_ok" msgid="3432462749994538265">"ਚਾਲੂ ਕਰੋ"</string>
    <string name="incoming_file_confirm_title" msgid="8139874248612182627">"ਫਾਈਲ ਟ੍ਰਾਂਸਫਰ"</string>
    <string name="incoming_file_confirm_content" msgid="2752605552743148036">"ਕੀ ਇਨਕਮਿੰਗ ਫਾਈਲ ਸਵੀਕਾਰ ਕਰਨੀ ਹੈ?"</string>
    <string name="incoming_file_confirm_cancel" msgid="2973321832477704805">"ਅਸਵੀਕਾਰ ਕਰੋ"</string>
    <string name="incoming_file_confirm_ok" msgid="281462442932231475">"ਸਵੀਕਾਰ ਕਰੋ"</string>
    <string name="incoming_file_confirm_timeout_ok" msgid="1414676773249857278">"ਠੀਕ"</string>
    <string name="incoming_file_confirm_timeout_content" msgid="172779756093975981">"\"<xliff:g id="SENDER">%1$s</xliff:g>\" ਦੀ ਇੱਕ ਇਨਕਮਿੰਗ ਫਾਈਲ ਸਵੀਕਾਰ ਕਰਨ ਵੇਲੇ ਇੱਕ ਟਾਈਮਆਊਟ ਹੋਇਆ ਸੀ।"</string>
    <string name="incoming_file_confirm_Notification_title" msgid="5573329005298936903">"ਇਨਕਮਿੰਗ ਫਾਈਲ"</string>
    <string name="incoming_file_confirm_Notification_content" msgid="3359694069319644738">"<xliff:g id="SENDER">%1$s</xliff:g> <xliff:g id="FILE">%2$s</xliff:g> ਭੇਜਣ ਲਈ ਤਿਆਰ ਹੈ"</string>
    <string name="notification_receiving" msgid="4674648179652543984">"Bluetooth ਸ਼ੇਅਰ: <xliff:g id="FILE">%1$s</xliff:g> ਪ੍ਰਾਪਤ ਕਰ ਰਿਹਾ ਹੈ"</string>
    <string name="notification_received" msgid="3324588019186687985">"Bluetooth ਸ਼ੇਅਰ: <xliff:g id="FILE">%1$s</xliff:g> ਪ੍ਰਾਪਤ ਕੀਤੀ"</string>
    <string name="notification_received_fail" msgid="3619350997285714746">"Bluetooth ਸ਼ੇਅਰ: ਫਾਈਲ <xliff:g id="FILE">%1$s</xliff:g> ਪ੍ਰਾਪਤ ਨਹੀਂ ਕੀਤੀ"</string>
    <string name="notification_sending" msgid="3035748958534983833">"Bluetooth ਸ਼ੇਅਰ: <xliff:g id="FILE">%1$s</xliff:g> ਭੇਜ ਰਿਹਾ ਹੈ"</string>
    <string name="notification_sent" msgid="9218710861333027778">"Bluetooth ਸ਼ੇਅਰ: <xliff:g id="FILE">%1$s</xliff:g> ਭੇਜੀ ਗਈ"</string>
    <string name="notification_sent_complete" msgid="302943281067557969">"100% ਪੂਰਾ"</string>
    <string name="notification_sent_fail" msgid="6696082233774569445">"Bluetooth ਸ਼ੇਅਰ: ਫਾਈਲ <xliff:g id="FILE">%1$s</xliff:g> ਨਹੀਂ ਭੇਜੀ ਗਈ"</string>
    <string name="download_title" msgid="3353228219772092586">"ਫਾਈਲ ਟ੍ਰਾਂਸਫਰ"</string>
    <string name="download_line1" msgid="4926604799202134144">"ਤੋਂ: \"<xliff:g id="SENDER">%1$s</xliff:g>\""</string>
    <string name="download_line2" msgid="5876973543019417712">"ਫਾਈਲ: <xliff:g id="FILE">%1$s</xliff:g>"</string>
    <string name="download_line3" msgid="4384821622908676061">"ਫਾਈਲ ਆਕਾਰ: <xliff:g id="SIZE">%1$s</xliff:g>"</string>
    <string name="download_line4" msgid="8535996869722666525"></string>
    <string name="download_line5" msgid="3069560415845295386">"ਫਾਈਲ ਪ੍ਰਾਪਤ ਕਰ ਰਿਹਾ ਹੈ…"</string>
    <string name="download_cancel" msgid="9177305996747500768">"ਰੋਕੋ"</string>
    <string name="download_ok" msgid="5000360731674466039">"ਲੁਕਾਓ"</string>
    <string name="incoming_line1" msgid="2127419875681087545">"ਤੋਂ"</string>
    <string name="incoming_line2" msgid="3348994249285315873">"ਫਾਈਲ ਨਾਮ"</string>
    <string name="incoming_line3" msgid="7954237069667474024">"ਆਕਾਰ"</string>
    <string name="download_fail_line1" msgid="3846450148862894552">"ਫਾਈਲ ਪ੍ਰਾਪਤ ਨਹੀਂ ਕੀਤੀ"</string>
    <string name="download_fail_line2" msgid="8950394574689971071">"ਫਾਈਲ: <xliff:g id="FILE">%1$s</xliff:g>"</string>
    <string name="download_fail_line3" msgid="3451040656154861722">"ਕਾਰਨ: <xliff:g id="REASON">%1$s</xliff:g>"</string>
    <string name="download_fail_ok" msgid="1521733664438320300">"ਠੀਕ"</string>
    <string name="download_succ_line5" msgid="4509944688281573595">"ਫਾਈਲ ਪ੍ਰਾਪਤ ਕੀਤੀ"</string>
    <string name="download_succ_ok" msgid="7053688246357050216">"ਖੋਲ੍ਹੋ"</string>
    <string name="upload_line1" msgid="2055952074059709052">"ਨੂੰ: \"<xliff:g id="RECIPIENT">%1$s</xliff:g>\""</string>
    <string name="upload_line3" msgid="4920689672457037437">"ਫ਼ਾਈਲ ਦੀ ਕਿਸਮ: <xliff:g id="TYPE">%1$s</xliff:g> (<xliff:g id="SIZE">%2$s</xliff:g>)"</string>
    <string name="upload_line5" msgid="7759322537674229752">"ਫਾਈਲ ਭੇਜ ਰਿਹਾ ਹੈ…"</string>
    <string name="upload_succ_line5" msgid="5687317197463383601">"ਫਾਈਲ ਭੇਜੀ ਗਈ"</string>
    <string name="upload_succ_ok" msgid="7705428476405478828">"ਠੀਕ"</string>
    <string name="upload_fail_line1" msgid="7899394672421491701">"ਫਾਈਲ \"<xliff:g id="RECIPIENT">%1$s</xliff:g>\" ਨੂੰ ਨਹੀਂ ਭੇਜੀ ਗਈ ਸੀ।"</string>
    <string name="upload_fail_line1_2" msgid="2108129204050841798">"ਫਾਈਲ: <xliff:g id="FILE">%1$s</xliff:g>"</string>
    <string name="upload_fail_ok" msgid="5807702461606714296">"ਦੁਬਾਰਾ ਕੋਸ਼ਿਸ਼ ਕਰੋ"</string>
    <string name="upload_fail_cancel" msgid="9118496285835687125">"ਬੰਦ ਕਰੋ"</string>
    <string name="bt_error_btn_ok" msgid="5965151173011534240">"ਠੀਕ"</string>
    <string name="unknown_file" msgid="6092727753965095366">"ਅਗਿਆਤ ਫਾਈਲ"</string>
    <string name="unknown_file_desc" msgid="480434281415453287">"ਇਸ ਕਿਸਮ ਦੀ ਫ਼ਾਈਲ ਨੂੰ ਸੰਭਾਲਣ ਲਈ ਕੋਈ ਐਪ ਨਹੀਂ ਹੈ। \n"</string>
    <string name="not_exist_file" msgid="3489434189599716133">"ਕੋਈ ਫਾਈਲ ਨਹੀਂ"</string>
    <string name="not_exist_file_desc" msgid="4059531573790529229">"ਫਾਈਲ ਮੌਜੂਦ ਨਹੀਂ ਹੈ। \n"</string>
    <string name="enabling_progress_title" msgid="436157952334723406">"ਕਿਰਪਾ ਕਰਕੇ ਠਹਿਰੋ..."</string>
    <string name="enabling_progress_content" msgid="4601542238119927904">"Bluetooth ਚਾਲੂ ਕਰ ਰਿਹਾ ਹੈ…"</string>
    <string name="bt_toast_1" msgid="972182708034353383">"ਫ਼ਾਈਲ ਪ੍ਰਾਪਤ ਕੀਤੀ ਜਾਵੇਗੀ। ਸੂਚਨਾਵਾਂ ਪੈਨਲ ਵਿੱਚ ਪ੍ਰਗਤੀ ਦੀ ਜਾਂਚ ਕਰੋ।"</string>
    <string name="bt_toast_2" msgid="8602553334099066582">"ਫਾਈਲ ਪ੍ਰਾਪਤ ਨਹੀਂ ਕੀਤੀ ਜਾ ਸਕਦੀ।"</string>
    <string name="bt_toast_3" msgid="6707884165086862518">"\"<xliff:g id="SENDER">%1$s</xliff:g>\" ਤੋਂ ਫਾਈਲ ਪ੍ਰਾਪਤ ਕਰਨਾ ਰੋਕਿਆ ਗਿਆ"</string>
    <string name="bt_toast_4" msgid="4678812947604395649">"\"<xliff:g id="RECIPIENT">%1$s</xliff:g>\" ਨੂੰ ਫਾਈਲ ਭੇਜ ਰਿਹਾ ਹੈ"</string>
    <string name="bt_toast_5" msgid="2846870992823019494">"\"<xliff:g id="RECIPIENT">%2$s</xliff:g>\" ਨੂੰ <xliff:g id="NUMBER">%1$s</xliff:g> ਫਾਈਲਾਂ ਭੇਜ ਰਿਹਾ ਹੈ"</string>
    <string name="bt_toast_6" msgid="1855266596936622458">"\"<xliff:g id="RECIPIENT">%1$s</xliff:g>\" ਨੂੰ ਫਾਈਲ ਭੇਜਣਾ ਰੋਕਿਆ ਗਿਆ"</string>
<<<<<<< HEAD
    <!-- no translation found for bt_sm_2_1_nosdcard (1791835163301501637) -->
    <skip />
    <!-- no translation found for bt_sm_2_1_default (9115512207909504071) -->
    <skip />
=======
    <string name="bt_sm_2_1_nosdcard" msgid="1791835163301501637">"\"<xliff:g id="SENDER">%1$s</xliff:g>\" ਦੀ ਫ਼ਾਈਲ ਰੱਖਿਅਤ ਕਰਨ ਲਈ USB ਸਟੋਰੇਜ ਵਿੱਚ ਪੂਰੀ ਜਗ੍ਹਾ ਨਹੀਂ ਹੈ।"</string>
    <string name="bt_sm_2_1_default" msgid="9115512207909504071">"\"<xliff:g id="SENDER">%1$s</xliff:g>\" ਦੀ ਫ਼ਾਈਲ ਰੱਖਿਅਤ ਕਰਨ ਲਈ SD ਕਾਰਡ ਵਿੱਚ ਪੂਰੀ ਜਗ੍ਹਾ ਨਹੀਂ ਹੈ।"</string>
>>>>>>> ad874885
    <string name="bt_sm_2_2" msgid="2965243265852680543">"ਲੁੜੀਂਦਾ ਸਪੇਸ: <xliff:g id="SIZE">%1$s</xliff:g>"</string>
    <string name="ErrorTooManyRequests" msgid="8578277541472944529">"ਬਹੁਤ ਜ਼ਿਆਦਾ ਬੇਨਤੀਆਂ ਦੀ ਪ੍ਰਕਿਰਿਆ ਕੀਤੀ ਜਾ ਰਹੀ ਹੈ। ਬਾਅਦ ਵਿੱਚ ਦੁਬਾਰਾ ਕੋਸ਼ਿਸ਼ ਕਰੋ।"</string>
    <string name="status_pending" msgid="2503691772030877944">"ਫਾਈਲ ਟ੍ਰਾਂਸਫਰ ਅਜੇ ਚਾਲੂ ਨਹੀਂ ਹੋਈ।"</string>
    <string name="status_running" msgid="6562808920311008696">"ਫਾਈਲ ਟ੍ਰਾਂਸਫਰ ਜਾਰੀ ਹੈ।"</string>
    <string name="status_success" msgid="239573225847565868">"ਫਾਈਲ ਟ੍ਰਾਂਸਫਰ ਸਫਲਤਾਪੂਰਵਕ ਪੂਰੀ ਹੋਈ।"</string>
    <string name="status_not_accept" msgid="1695082417193780738">"ਸਮੱਗਰੀ ਸਮਰਥਿਤ ਨਹੀਂ ਹੈ।"</string>
    <string name="status_forbidden" msgid="613956401054050725">"ਟੀਚਾ ਡੀਵਾਈਸ ਵੱਲੋਂ ਟ੍ਰਾਂਸਫਰ ਵਰਜਿਤ।"</string>
    <string name="status_canceled" msgid="6664490318773098285">"ਉਪਭੋਗਤਾ ਵੱਲੋਂ ਟ੍ਰਾਂਸਫਰ ਰੱਦ ਕੀਤਾ ਗਿਆ।"</string>
    <string name="status_file_error" msgid="3671917770630165299">"ਸਟੋਰੇਜ ਸਮੱਸਿਆ।"</string>
<<<<<<< HEAD
    <!-- no translation found for status_no_sd_card_nosdcard (573631036356922221) -->
    <skip />
    <!-- no translation found for status_no_sd_card_default (396564893716701954) -->
    <skip />
=======
    <string name="status_no_sd_card_nosdcard" msgid="573631036356922221">"ਕੋਈ USB ਸਟੋਰੇਜ ਨਹੀਂ ਹੈ।"</string>
    <string name="status_no_sd_card_default" msgid="396564893716701954">"ਕੋਈ SD ਕਾਰਡ ਨਹੀਂ। ਟ੍ਰਾਂਸਫ਼ਰ ਕੀਤੀਆਂ ਫ਼ਾਈਲਾਂ ਨੂੰ ਰੱਖਿਅਤ ਕਰਨ ਲਈ ਇੱਕ SD ਕਾਰਡ ਪਾਓ।"</string>
>>>>>>> ad874885
    <string name="status_connection_error" msgid="947681831523219891">"ਕਨੈਕਸ਼ਨ ਅਸਫਲ।"</string>
    <string name="status_protocol_error" msgid="3245444473429269539">"ਬੇਨਤੀ ਨੂੰ ਸਹੀ ਢੰਗ ਨਾਲ ਸੰਭਾਲਿਆ ਨਹੀਂ ਜਾ ਸਕਦਾ।"</string>
    <string name="status_unknown_error" msgid="8156660554237824912">"ਅਗਿਆਤ ਅਸ਼ੁੱਧੀ।"</string>
    <string name="btopp_live_folder" msgid="7967791481444474554">"ਬਲੂਟੁੱਥ ਰਾਹੀਂ ਪ੍ਰਾਪਤ"</string>
    <string name="opp_notification_group" msgid="3486303082135789982">"ਬਲੂਟੁੱਥ ਸਾਂਝਾਕਰਨ"</string>
    <string name="download_success" msgid="7036160438766730871">"<xliff:g id="FILE_SIZE">%1$s</xliff:g> ਪੂਰਾ ਪ੍ਰਾਪਤ ਕੀਤਾ।"</string>
    <string name="upload_success" msgid="4014469387779648949">"<xliff:g id="FILE_SIZE">%1$s</xliff:g> ਪੂਰਾ ਭੇਜਿਆ ਗਿਆ।"</string>
    <string name="inbound_history_title" msgid="6940914942271327563">"ਇਨਬਾਊਂਡ ਟ੍ਰਾਂਸਫਰ"</string>
    <string name="outbound_history_title" msgid="4279418703178140526">"ਆਊਟਬਾਊਂਡ ਟ੍ਰਾਂਸਫਰ"</string>
    <string name="no_transfers" msgid="3482965619151865672">"ਟ੍ਰਾਂਸਫ਼ਰ ਇਤਿਹਾਸ ਵਿੱਚ ਕੁਝ ਵੀ ਨਹੀਂ ਹੈ।"</string>
    <string name="transfer_clear_dlg_msg" msgid="1712376797268438075">"ਸਾਰੀਆਂ ਆਈਟਮਾਂ ਸੂਚੀ ਵਿੱਚੋਂ ਹਟਾਈਆਂ ਜਾਣਗੀਆਂ।"</string>
    <string name="outbound_noti_title" msgid="8051906709452260849">"Bluetooth ਸ਼ੇਅਰ: ਭੇਜੀਆਂ ਗਈਆਂ ਫਾਈਲਾਂ"</string>
    <string name="inbound_noti_title" msgid="4143352641953027595">"Bluetooth ਸ਼ੇਅਰ: ਪ੍ਰਾਪਤ ਕੀਤੀਆਂ ਫਾਈਲਾਂ"</string>
    <plurals name="noti_caption_unsuccessful" formatted="false" msgid="2020750076679526122">
      <item quantity="one"><xliff:g id="UNSUCCESSFUL_NUMBER_1">%1$d</xliff:g> ਅਸਫਲ।</item>
      <item quantity="other"><xliff:g id="UNSUCCESSFUL_NUMBER_1">%1$d</xliff:g> ਅਸਫਲ।</item>
    </plurals>
    <plurals name="noti_caption_success" formatted="false" msgid="1572472450257645181">
      <item quantity="one"><xliff:g id="SUCCESSFUL_NUMBER_1">%1$d</xliff:g> ਸਫਲ, %2$s</item>
      <item quantity="other"><xliff:g id="SUCCESSFUL_NUMBER_1">%1$d</xliff:g> ਸਫਲ, %2$s</item>
    </plurals>
    <string name="transfer_menu_clear_all" msgid="790017462957873132">"ਸੂਚੀ ਹਟਾਓ"</string>
    <string name="transfer_menu_open" msgid="3368984869083107200">"ਖੋਲ੍ਹੋ"</string>
    <string name="transfer_menu_clear" msgid="5854038118831427492">"ਸੂਚੀ ਵਿੱਚੋਂ ਹਟਾਓ"</string>
    <string name="transfer_clear_dlg_title" msgid="2953444575556460386">"ਹਟਾਓ"</string>
    <string name="bluetooth_a2dp_sink_queue_name" msgid="6864149958708669766">"ਹੁਣੇ ਚੱਲ ਰਿਹਾ ਹੈ"</string>
    <string name="bluetooth_map_settings_save" msgid="7635491847388074606">"ਰੱਖਿਅਤ ਕਰੋ"</string>
    <string name="bluetooth_map_settings_cancel" msgid="9205350798049865699">"ਰੱਦ ਕਰੋ"</string>
    <string name="bluetooth_map_settings_intro" msgid="6482369468223987562">"ਉਹਨਾਂ ਖਾਤਿਆਂ ਨੂੰ ਚੁਣੋ ਜਿਨ੍ਹਾਂ ਨੂੰ ਤੁਸੀਂ ਬਲੂਟੁੱਥ ਦੇ ਰਾਹੀਂ ਸਾਂਝਾ ਕਰਨਾ ਚਾਹੁੰਦੇ ਹੋ। ਤੁਹਾਨੂੰ ਹਾਲੇ ਵੀ ਕਨੈਕਟ ਕਰਨ ਦੌਰਾਨ ਖਾਤਿਆਂ \'ਤੇ ਕਿਸੇ ਵੀ ਪਹੁੰਚ ਨੂੰ ਸਵੀਕਾਰ ਕਰਨਾ ਹੋਵੇਗਾ।"</string>
    <string name="bluetooth_map_settings_count" msgid="4557473074937024833">"ਸਲੌਟ ਬਾਕੀ:"</string>
    <string name="bluetooth_map_settings_app_icon" msgid="7105805610929114707">"ਐਪਲੀਕੇਸ਼ਨ ਪ੍ਰਤੀਕ"</string>
    <string name="bluetooth_map_settings_title" msgid="7420332483392851321">"ਬਲੂਟੁੱਥ ਸੁਨੇਹਾ ਸਾਂਝਾਕਰਨ ਸੈਟਿੰਗਾਂ"</string>
    <string name="bluetooth_map_settings_no_account_slots_left" msgid="1796029082612965251">"ਖਾਤਾ ਨਹੀਂ ਚੁਣ ਸਕਦਾ। 0 ਸਲੌਟ ਬਾਕੀ"</string>
    <string name="bluetooth_connected" msgid="6718623220072656906">"ਬਲੂਟੁੱਥ  ਆਡੀਓ  ਕਨੈਕਟ ਕੀਤੀ ਗਈ"</string>
    <string name="bluetooth_disconnected" msgid="3318303728981478873">"ਬਲੂਟੁੱਥ  ਆਡੀਓ  ਡਿਸਕਨੈਕਟ ਕੀਤੀ ਗਈ"</string>
    <string name="a2dp_sink_mbs_label" msgid="7566075853395412558">"ਬਲੂਟੁੱਥ  ਆਡੀਓ"</string>
    <string name="bluetooth_opp_file_limit_exceeded" msgid="8894450394309084519">"4GB ਤੋਂ ਵਧੇਰੇ ਵੱਡੀਆਂ ਫ਼ਾਈਲਾਂ ਨੂੰ ਟ੍ਰਾਂਸਫ਼ਰ ਨਹੀਂ ਕੀਤਾ ਜਾ ਸਕਦਾ"</string>
</resources><|MERGE_RESOLUTION|>--- conflicted
+++ resolved
@@ -84,15 +84,8 @@
     <string name="bt_toast_4" msgid="4678812947604395649">"\"<xliff:g id="RECIPIENT">%1$s</xliff:g>\" ਨੂੰ ਫਾਈਲ ਭੇਜ ਰਿਹਾ ਹੈ"</string>
     <string name="bt_toast_5" msgid="2846870992823019494">"\"<xliff:g id="RECIPIENT">%2$s</xliff:g>\" ਨੂੰ <xliff:g id="NUMBER">%1$s</xliff:g> ਫਾਈਲਾਂ ਭੇਜ ਰਿਹਾ ਹੈ"</string>
     <string name="bt_toast_6" msgid="1855266596936622458">"\"<xliff:g id="RECIPIENT">%1$s</xliff:g>\" ਨੂੰ ਫਾਈਲ ਭੇਜਣਾ ਰੋਕਿਆ ਗਿਆ"</string>
-<<<<<<< HEAD
-    <!-- no translation found for bt_sm_2_1_nosdcard (1791835163301501637) -->
-    <skip />
-    <!-- no translation found for bt_sm_2_1_default (9115512207909504071) -->
-    <skip />
-=======
     <string name="bt_sm_2_1_nosdcard" msgid="1791835163301501637">"\"<xliff:g id="SENDER">%1$s</xliff:g>\" ਦੀ ਫ਼ਾਈਲ ਰੱਖਿਅਤ ਕਰਨ ਲਈ USB ਸਟੋਰੇਜ ਵਿੱਚ ਪੂਰੀ ਜਗ੍ਹਾ ਨਹੀਂ ਹੈ।"</string>
     <string name="bt_sm_2_1_default" msgid="9115512207909504071">"\"<xliff:g id="SENDER">%1$s</xliff:g>\" ਦੀ ਫ਼ਾਈਲ ਰੱਖਿਅਤ ਕਰਨ ਲਈ SD ਕਾਰਡ ਵਿੱਚ ਪੂਰੀ ਜਗ੍ਹਾ ਨਹੀਂ ਹੈ।"</string>
->>>>>>> ad874885
     <string name="bt_sm_2_2" msgid="2965243265852680543">"ਲੁੜੀਂਦਾ ਸਪੇਸ: <xliff:g id="SIZE">%1$s</xliff:g>"</string>
     <string name="ErrorTooManyRequests" msgid="8578277541472944529">"ਬਹੁਤ ਜ਼ਿਆਦਾ ਬੇਨਤੀਆਂ ਦੀ ਪ੍ਰਕਿਰਿਆ ਕੀਤੀ ਜਾ ਰਹੀ ਹੈ। ਬਾਅਦ ਵਿੱਚ ਦੁਬਾਰਾ ਕੋਸ਼ਿਸ਼ ਕਰੋ।"</string>
     <string name="status_pending" msgid="2503691772030877944">"ਫਾਈਲ ਟ੍ਰਾਂਸਫਰ ਅਜੇ ਚਾਲੂ ਨਹੀਂ ਹੋਈ।"</string>
@@ -102,15 +95,8 @@
     <string name="status_forbidden" msgid="613956401054050725">"ਟੀਚਾ ਡੀਵਾਈਸ ਵੱਲੋਂ ਟ੍ਰਾਂਸਫਰ ਵਰਜਿਤ।"</string>
     <string name="status_canceled" msgid="6664490318773098285">"ਉਪਭੋਗਤਾ ਵੱਲੋਂ ਟ੍ਰਾਂਸਫਰ ਰੱਦ ਕੀਤਾ ਗਿਆ।"</string>
     <string name="status_file_error" msgid="3671917770630165299">"ਸਟੋਰੇਜ ਸਮੱਸਿਆ।"</string>
-<<<<<<< HEAD
-    <!-- no translation found for status_no_sd_card_nosdcard (573631036356922221) -->
-    <skip />
-    <!-- no translation found for status_no_sd_card_default (396564893716701954) -->
-    <skip />
-=======
     <string name="status_no_sd_card_nosdcard" msgid="573631036356922221">"ਕੋਈ USB ਸਟੋਰੇਜ ਨਹੀਂ ਹੈ।"</string>
     <string name="status_no_sd_card_default" msgid="396564893716701954">"ਕੋਈ SD ਕਾਰਡ ਨਹੀਂ। ਟ੍ਰਾਂਸਫ਼ਰ ਕੀਤੀਆਂ ਫ਼ਾਈਲਾਂ ਨੂੰ ਰੱਖਿਅਤ ਕਰਨ ਲਈ ਇੱਕ SD ਕਾਰਡ ਪਾਓ।"</string>
->>>>>>> ad874885
     <string name="status_connection_error" msgid="947681831523219891">"ਕਨੈਕਸ਼ਨ ਅਸਫਲ।"</string>
     <string name="status_protocol_error" msgid="3245444473429269539">"ਬੇਨਤੀ ਨੂੰ ਸਹੀ ਢੰਗ ਨਾਲ ਸੰਭਾਲਿਆ ਨਹੀਂ ਜਾ ਸਕਦਾ।"</string>
     <string name="status_unknown_error" msgid="8156660554237824912">"ਅਗਿਆਤ ਅਸ਼ੁੱਧੀ।"</string>
