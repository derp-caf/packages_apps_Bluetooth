--- conflicted
+++ resolved
@@ -714,15 +714,10 @@
     return JNI_FALSE;
   }
 
-<<<<<<< HEAD
-  int ret = sBluetoothInterface->init(&sBluetoothCallbacks);
-  if (ret != BT_STATUS_SUCCESS && ret != BT_STATUS_DONE) {
-=======
   int ret = sBluetoothInterface->init(&sBluetoothCallbacks,
                                       isGuest == JNI_TRUE ? 1 : 0,
                                       isSingleUserMode == JNI_TRUE ? 1 : 0);
-  if (ret != BT_STATUS_SUCCESS) {
->>>>>>> b178e58e
+  if (ret != BT_STATUS_SUCCESS && ret != BT_STATUS_DONE) {
     ALOGE("Error while setting the callbacks: %d\n", ret);
     sBluetoothInterface = NULL;
     return JNI_FALSE;
